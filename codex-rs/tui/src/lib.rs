--- conflicted
+++ resolved
@@ -517,161 +517,5 @@
         // if none of the above conditions are met (and no per‑project overrides), show the trust screen
         Ok(true)
     }
-<<<<<<< HEAD
-=======
-}
-
-fn should_show_onboarding(
-    login_status: LoginStatus,
-    config: &Config,
-    show_trust_screen: bool,
-) -> bool {
-    if show_trust_screen {
-        return true;
-    }
-
-    should_show_login_screen(login_status, config)
-}
-
-fn should_show_login_screen(login_status: LoginStatus, config: &Config) -> bool {
-    // Only show the login screen for providers that actually require OpenAI auth
-    // (OpenAI or equivalents). For OSS/other providers, skip login entirely.
-    if !config.model_provider.requires_openai_auth {
-        return false;
-    }
-
-    login_status == LoginStatus::NotAuthenticated
-}
-
-fn should_show_model_rollout_prompt(
-    cli: &Cli,
-    config: &Config,
-    active_profile: Option<&str>,
-    swiftfox_model_prompt_seen: bool,
-) -> bool {
-    let login_status = get_login_status(config);
-
-    active_profile.is_none()
-        && cli.model.is_none()
-        && !swiftfox_model_prompt_seen
-        && config.model_provider.requires_openai_auth
-        && matches!(login_status, LoginStatus::AuthMode(AuthMode::ChatGPT))
-        && !cli.oss
-}
-
-#[cfg(test)]
-mod tests {
-    use super::*;
-    use clap::Parser;
-    use codex_core::auth::AuthDotJson;
-    use codex_core::auth::get_auth_file;
-    use codex_core::auth::login_with_api_key;
-    use codex_core::auth::write_auth_json;
-    use codex_core::token_data::IdTokenInfo;
-    use codex_core::token_data::TokenData;
-    fn make_config() -> Config {
-        // Create a unique CODEX_HOME per test to isolate auth.json writes.
-        let mut codex_home = std::env::temp_dir();
-        let unique_suffix = format!(
-            "codex_tui_test_{}_{}",
-            std::process::id(),
-            std::time::SystemTime::now()
-                .duration_since(std::time::UNIX_EPOCH)
-                .unwrap()
-                .as_nanos()
-        );
-        codex_home.push(unique_suffix);
-        std::fs::create_dir_all(&codex_home).expect("create unique CODEX_HOME");
-
-        Config::load_from_base_config_with_overrides(
-            ConfigToml::default(),
-            ConfigOverrides::default(),
-            codex_home,
-        )
-        .expect("load default config")
-    }
-
-    /// Test helper to write an `auth.json` with the requested auth mode into the
-    /// provided CODEX_HOME directory. This ensures `get_login_status()` reads the
-    /// intended mode deterministically.
-    fn set_auth_method(codex_home: &std::path::Path, mode: AuthMode) {
-        match mode {
-            AuthMode::ApiKey => {
-                login_with_api_key(codex_home, "sk-test-key").expect("write api key auth.json");
-            }
-            AuthMode::ChatGPT => {
-                // Minimal valid JWT payload: header.payload.signature (all base64url, no padding)
-                const FAKE_JWT: &str = "eyJhbGciOiJub25lIiwidHlwIjoiSldUIn0.e30.c2ln"; // {"alg":"none","typ":"JWT"}.{}."sig"
-                let mut id_info = IdTokenInfo::default();
-                id_info.raw_jwt = FAKE_JWT.to_string();
-                let auth = AuthDotJson {
-                    openai_api_key: None,
-                    tokens: Some(TokenData {
-                        id_token: id_info,
-                        access_token: "access-token".to_string(),
-                        refresh_token: "refresh-token".to_string(),
-                        account_id: None,
-                    }),
-                    last_refresh: None,
-                };
-                let file = get_auth_file(codex_home);
-                write_auth_json(&file, &auth).expect("write chatgpt auth.json");
-            }
-        }
-    }
-
-    #[test]
-    fn shows_login_when_not_authenticated() {
-        let cfg = make_config();
-        assert!(should_show_login_screen(
-            LoginStatus::NotAuthenticated,
-            &cfg
-        ));
-    }
-
-    #[test]
-    fn shows_model_rollout_prompt_for_default_model() {
-        let cli = Cli::parse_from(["codex"]);
-        let cfg = make_config();
-        set_auth_method(&cfg.codex_home, AuthMode::ChatGPT);
-        assert!(should_show_model_rollout_prompt(&cli, &cfg, None, false,));
-    }
-
-    #[test]
-    fn hides_model_rollout_prompt_when_api_auth_mode() {
-        let cli = Cli::parse_from(["codex"]);
-        let cfg = make_config();
-        set_auth_method(&cfg.codex_home, AuthMode::ApiKey);
-        assert!(!should_show_model_rollout_prompt(&cli, &cfg, None, false,));
-    }
-
-    #[test]
-    fn hides_model_rollout_prompt_when_marked_seen() {
-        let cli = Cli::parse_from(["codex"]);
-        let cfg = make_config();
-        set_auth_method(&cfg.codex_home, AuthMode::ChatGPT);
-        assert!(!should_show_model_rollout_prompt(&cli, &cfg, None, true,));
-    }
-
-    #[test]
-    fn hides_model_rollout_prompt_when_cli_overrides_model() {
-        let cli = Cli::parse_from(["codex", "--model", "gpt-4.1"]);
-        let cfg = make_config();
-        set_auth_method(&cfg.codex_home, AuthMode::ChatGPT);
-        assert!(!should_show_model_rollout_prompt(&cli, &cfg, None, false,));
-    }
-
-    #[test]
-    fn hides_model_rollout_prompt_when_profile_active() {
-        let cli = Cli::parse_from(["codex"]);
-        let cfg = make_config();
-        set_auth_method(&cfg.codex_home, AuthMode::ChatGPT);
-        assert!(!should_show_model_rollout_prompt(
-            &cli,
-            &cfg,
-            Some("gpt5"),
-            false,
-        ));
-    }
->>>>>>> 2d52e3b4
-}+}
+ 