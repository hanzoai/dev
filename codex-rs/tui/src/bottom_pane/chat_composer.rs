--- conflicted
+++ resolved
@@ -23,13 +23,7 @@
 use super::command_popup::CommandPopup;
 use super::file_search_popup::FileSearchPopup;
 use super::paste_burst::PasteBurst;
-use crate::slash_command::SlashCommand;
-<<<<<<< HEAD
-=======
-use crate::slash_command::built_in_slash_commands;
-use crate::style::user_message_style;
-use crate::terminal_palette;
->>>>>>> 69ac5153
+use crate::slash_command::{built_in_slash_commands, SlashCommand};
 use codex_protocol::custom_prompts::CustomPrompt;
 use codex_protocol::custom_prompts::PROMPTS_CMD_PREFIX;
 
@@ -56,6 +50,23 @@
 struct PostPasteSpaceGuard {
     expires_at: Instant,
     cursor_pos: usize,
+}
+
+fn parse_slash_name(line: &str) -> Option<(&str, &str)> {
+    let stripped = line.strip_prefix('/')?;
+    let mut name_end = stripped.len();
+    for (idx, ch) in stripped.char_indices() {
+        if ch.is_whitespace() {
+            name_end = idx;
+            break;
+        }
+    }
+    if name_end == 0 {
+        return None;
+    }
+    let name = &stripped[..name_end];
+    let rest = stripped[name_end..].trim_start();
+    Some((name, rest))
 }
 
 /// Result returned when the user interacts with the text area.
@@ -1499,61 +1510,27 @@
                 modifiers: KeyModifiers::NONE,
                 ..
             } => {
-<<<<<<< HEAD
-                // Record the exact text that was typed (before replacement)
-                let original_text = self.textarea.text().to_string();
-=======
-                // If the first line is a bare built-in slash command (no args),
-                // dispatch it even when the slash popup isn't visible. This preserves
-                // the workflow: type a prefix ("/di"), press Tab to complete to
-                // "/diff ", then press Enter to run it. Tab moves the cursor beyond
-                // the '/name' token and our caret-based heuristic hides the popup,
-                // but Enter should still dispatch the command rather than submit
-                // literal text.
-                let first_line = self.textarea.text().lines().next().unwrap_or("");
+                let command_text = self.textarea.text().to_string();
+                let first_line = command_text.lines().next().unwrap_or("");
                 if let Some((name, rest)) = parse_slash_name(first_line)
                     && rest.is_empty()
-                    && let Some((_n, cmd)) = built_in_slash_commands()
+                    && let Some((_label, cmd)) = built_in_slash_commands()
                         .into_iter()
                         .find(|(n, _)| *n == name)
                 {
+                    if cmd.is_prompt_expanding() {
+                        self.app_event_tx.send(crate::app_event::AppEvent::PrepareAgents);
+                    }
+                    self.history.record_local_submission(&command_text);
+                    self.app_event_tx
+                        .send(crate::app_event::AppEvent::DispatchCommand(cmd, command_text));
                     self.textarea.set_text("");
+                    self.active_popup = ActivePopup::None;
                     return (InputResult::Command(cmd), true);
                 }
-                // If we're in a paste-like burst capture, treat Enter as part of the burst
-                // and accumulate it rather than submitting or inserting immediately.
-                // Do not treat Enter as paste inside a slash-command context.
-                let in_slash_context = matches!(self.active_popup, ActivePopup::Command(_))
-                    || self
-                        .textarea
-                        .text()
-                        .lines()
-                        .next()
-                        .unwrap_or("")
-                        .starts_with('/');
-                if self.paste_burst.is_active() && !in_slash_context {
-                    let now = Instant::now();
-                    if self.paste_burst.append_newline_if_active(now) {
-                        return (InputResult::None, true);
-                    }
-                }
-                // If we have pending placeholder pastes, submit immediately to expand them.
-                if !self.pending_pastes.is_empty() {
-                    let mut text = self.textarea.text().to_string();
-                    self.textarea.set_text("");
-                    for (placeholder, actual) in &self.pending_pastes {
-                        if text.contains(placeholder) {
-                            text = text.replace(placeholder, actual);
-                        }
-                    }
-                    self.pending_pastes.clear();
-                    if text.is_empty() {
-                        return (InputResult::None, true);
-                    }
-                    self.history.record_local_submission(&text);
-                    return (InputResult::Submitted(text), true);
-                }
->>>>>>> 69ac5153
+
+                // Record the exact text that was typed (before replacement)
+                let original_text = self.textarea.text().to_string();
 
                 let mut text = self.textarea.text().to_string();
                 self.textarea.set_text("");
@@ -2560,10 +2537,7 @@
         use crossterm::event::KeyEvent;
         use crossterm::event::KeyModifiers;
 
-<<<<<<< HEAD
         let (tx, _rx) = std::sync::mpsc::channel();
-=======
-        let (tx, _rx) = unbounded_channel::<AppEvent>();
         let sender = AppEventSender::new(tx);
         let mut composer = ChatComposer::new(
             true,
@@ -2619,16 +2593,11 @@
         use crossterm::event::KeyCode;
         use crossterm::event::KeyEvent;
         use crossterm::event::KeyModifiers;
-
-        let (tx, _rx) = unbounded_channel::<AppEvent>();
+        use std::sync::mpsc::TryRecvError;
+
+        let (tx, rx) = std::sync::mpsc::channel();
         let sender = AppEventSender::new(tx);
-        let mut composer = ChatComposer::new(
-            true,
-            sender,
-            false,
-            "Ask Codex to do anything".to_string(),
-            false,
-        );
+        let mut composer = ChatComposer::new(true, sender, false);
 
         type_chars_humanlike(&mut composer, &['/', 'm', 'e', 'n', 't', 'i', 'o', 'n']);
 
@@ -2636,16 +2605,25 @@
             composer.handle_key_event(KeyEvent::new(KeyCode::Enter, KeyModifiers::NONE));
 
         match result {
-            InputResult::Command(cmd) => {
-                assert_eq!(cmd.command(), "mention");
-            }
+            InputResult::None | InputResult::ScrollUp | InputResult::ScrollDown => {}
             InputResult::Submitted(text) => {
                 panic!("expected command dispatch, but composer submitted literal text: {text}")
             }
             InputResult::None => panic!("expected Command result for '/mention'"),
         }
         assert!(composer.textarea.is_empty(), "composer should be cleared");
-        composer.insert_str("@");
+
+        match rx.try_recv() {
+            Ok(AppEvent::DispatchCommand(cmd, _)) => {
+                assert_eq!(cmd.command(), "mention");
+                composer.insert_str("@");
+            }
+            Ok(_other) => panic!("unexpected app event"),
+            Err(TryRecvError::Empty) => panic!("expected a DispatchCommand event for '/mention'"),
+            Err(TryRecvError::Disconnected) => {
+                panic!("app event channel disconnected")
+            }
+        }
         assert_eq!(composer.textarea.text(), "@");
     }
 
@@ -2655,15 +2633,9 @@
         use crossterm::event::KeyEvent;
         use crossterm::event::KeyModifiers;
 
-        let (tx, _rx) = unbounded_channel::<AppEvent>();
+        let (tx, _rx) = std::sync::mpsc::channel();
         let sender = AppEventSender::new(tx);
-        let mut composer = ChatComposer::new(
-            true,
-            sender,
-            false,
-            "Ask Codex to do anything".to_string(),
-            false,
-        );
+        let mut composer = ChatComposer::new(true, sender, false);
 
         // Define test cases: (paste content, is_large)
         let test_cases = [
@@ -2734,693 +2706,6 @@
         use crossterm::event::KeyEvent;
         use crossterm::event::KeyModifiers;
 
-        let (tx, _rx) = unbounded_channel::<AppEvent>();
-        let sender = AppEventSender::new(tx);
-        let mut composer = ChatComposer::new(
-            true,
-            sender,
-            false,
-            "Ask Codex to do anything".to_string(),
-            false,
-        );
-
-        // Define test cases: (content, is_large)
-        let test_cases = [
-            ("a".repeat(LARGE_PASTE_CHAR_THRESHOLD + 5), true),
-            (" and ".to_string(), false),
-            ("b".repeat(LARGE_PASTE_CHAR_THRESHOLD + 6), true),
-        ];
-
-        // Apply all pastes
-        let mut current_pos = 0;
-        let states: Vec<_> = test_cases
-            .iter()
-            .map(|(content, is_large)| {
-                composer.handle_paste(content.clone());
-                if *is_large {
-                    let placeholder = format!("[Pasted Content {} chars]", content.chars().count());
-                    current_pos += placeholder.len();
-                } else {
-                    current_pos += content.len();
-                }
-                (
-                    composer.textarea.text().to_string(),
-                    composer.pending_pastes.len(),
-                    current_pos,
-                )
-            })
-            .collect();
-
-        // Delete placeholders one by one and collect states
-        let mut deletion_states = vec![];
-
-        // First deletion
-        composer.textarea.set_cursor(states[0].2);
-        composer.handle_key_event(KeyEvent::new(KeyCode::Backspace, KeyModifiers::NONE));
-        deletion_states.push((
-            composer.textarea.text().to_string(),
-            composer.pending_pastes.len(),
-        ));
-
-        // Second deletion
-        composer.textarea.set_cursor(composer.textarea.text().len());
-        composer.handle_key_event(KeyEvent::new(KeyCode::Backspace, KeyModifiers::NONE));
-        deletion_states.push((
-            composer.textarea.text().to_string(),
-            composer.pending_pastes.len(),
-        ));
-
-        // Verify all states
-        assert_eq!(
-            deletion_states,
-            vec![
-                (" and [Pasted Content 1006 chars]".to_string(), 1),
-                (" and ".to_string(), 0),
-            ]
-        );
-    }
-
-    #[test]
-    fn test_partial_placeholder_deletion() {
-        use crossterm::event::KeyCode;
-        use crossterm::event::KeyEvent;
-        use crossterm::event::KeyModifiers;
-
-        let (tx, _rx) = unbounded_channel::<AppEvent>();
-        let sender = AppEventSender::new(tx);
-        let mut composer = ChatComposer::new(
-            true,
-            sender,
-            false,
-            "Ask Codex to do anything".to_string(),
-            false,
-        );
-
-        // Define test cases: (cursor_position_from_end, expected_pending_count)
-        let test_cases = [
-            5, // Delete from middle - should clear tracking
-            0, // Delete from end - should clear tracking
-        ];
-
-        let paste = "x".repeat(LARGE_PASTE_CHAR_THRESHOLD + 4);
-        let placeholder = format!("[Pasted Content {} chars]", paste.chars().count());
-
-        let states: Vec<_> = test_cases
-            .into_iter()
-            .map(|pos_from_end| {
-                composer.handle_paste(paste.clone());
-                composer
-                    .textarea
-                    .set_cursor(placeholder.len() - pos_from_end);
-                composer.handle_key_event(KeyEvent::new(KeyCode::Backspace, KeyModifiers::NONE));
-                let result = (
-                    composer.textarea.text().contains(&placeholder),
-                    composer.pending_pastes.len(),
-                );
-                composer.textarea.set_text("");
-                result
-            })
-            .collect();
-
-        assert_eq!(
-            states,
-            vec![
-                (false, 0), // After deleting from middle
-                (false, 0), // After deleting from end
-            ]
-        );
-    }
-
-    // --- Image attachment tests ---
-    #[test]
-    fn attach_image_and_submit_includes_image_paths() {
-        let (tx, _rx) = unbounded_channel::<AppEvent>();
-        let sender = AppEventSender::new(tx);
-        let mut composer = ChatComposer::new(
-            true,
-            sender,
-            false,
-            "Ask Codex to do anything".to_string(),
-            false,
-        );
-        let path = PathBuf::from("/tmp/image1.png");
-        composer.attach_image(path.clone(), 32, 16, "PNG");
-        composer.handle_paste(" hi".into());
-        let (result, _) =
-            composer.handle_key_event(KeyEvent::new(KeyCode::Enter, KeyModifiers::NONE));
-        match result {
-            InputResult::Submitted(text) => assert_eq!(text, "[image 32x16 PNG] hi"),
-            _ => panic!("expected Submitted"),
-        }
-        let imgs = composer.take_recent_submission_images();
-        assert_eq!(vec![path], imgs);
-    }
-
-    #[test]
-    fn attach_image_without_text_submits_empty_text_and_images() {
-        let (tx, _rx) = unbounded_channel::<AppEvent>();
-        let sender = AppEventSender::new(tx);
-        let mut composer = ChatComposer::new(
-            true,
-            sender,
-            false,
-            "Ask Codex to do anything".to_string(),
-            false,
-        );
-        let path = PathBuf::from("/tmp/image2.png");
-        composer.attach_image(path.clone(), 10, 5, "PNG");
-        let (result, _) =
-            composer.handle_key_event(KeyEvent::new(KeyCode::Enter, KeyModifiers::NONE));
-        match result {
-            InputResult::Submitted(text) => assert_eq!(text, "[image 10x5 PNG]"),
-            _ => panic!("expected Submitted"),
-        }
-        let imgs = composer.take_recent_submission_images();
-        assert_eq!(imgs.len(), 1);
-        assert_eq!(imgs[0], path);
-        assert!(composer.attached_images.is_empty());
-    }
-
-    #[test]
-    fn image_placeholder_backspace_behaves_like_text_placeholder() {
-        let (tx, _rx) = unbounded_channel::<AppEvent>();
-        let sender = AppEventSender::new(tx);
-        let mut composer = ChatComposer::new(
-            true,
-            sender,
-            false,
-            "Ask Codex to do anything".to_string(),
-            false,
-        );
-        let path = PathBuf::from("/tmp/image3.png");
-        composer.attach_image(path.clone(), 20, 10, "PNG");
-        let placeholder = composer.attached_images[0].placeholder.clone();
-
-        // Case 1: backspace at end
-        composer.textarea.move_cursor_to_end_of_line(false);
-        composer.handle_key_event(KeyEvent::new(KeyCode::Backspace, KeyModifiers::NONE));
-        assert!(!composer.textarea.text().contains(&placeholder));
-        assert!(composer.attached_images.is_empty());
-
-        // Re-add and test backspace in middle: should break the placeholder string
-        // and drop the image mapping (same as text placeholder behavior).
-        composer.attach_image(path, 20, 10, "PNG");
-        let placeholder2 = composer.attached_images[0].placeholder.clone();
-        // Move cursor to roughly middle of placeholder
-        if let Some(start_pos) = composer.textarea.text().find(&placeholder2) {
-            let mid_pos = start_pos + (placeholder2.len() / 2);
-            composer.textarea.set_cursor(mid_pos);
-            composer.handle_key_event(KeyEvent::new(KeyCode::Backspace, KeyModifiers::NONE));
-            assert!(!composer.textarea.text().contains(&placeholder2));
-            assert!(composer.attached_images.is_empty());
-        } else {
-            panic!("Placeholder not found in textarea");
-        }
-    }
-
-    #[test]
-    fn backspace_with_multibyte_text_before_placeholder_does_not_panic() {
-        use crossterm::event::KeyCode;
-        use crossterm::event::KeyEvent;
-        use crossterm::event::KeyModifiers;
-
-        let (tx, _rx) = unbounded_channel::<AppEvent>();
-        let sender = AppEventSender::new(tx);
-        let mut composer = ChatComposer::new(
-            true,
-            sender,
-            false,
-            "Ask Codex to do anything".to_string(),
-            false,
-        );
-
-        // Insert an image placeholder at the start
-        let path = PathBuf::from("/tmp/image_multibyte.png");
-        composer.attach_image(path, 10, 5, "PNG");
-        // Add multibyte text after the placeholder
-        composer.textarea.insert_str("日本語");
-
-        // Cursor is at end; pressing backspace should delete the last character
-        // without panicking and leave the placeholder intact.
-        composer.handle_key_event(KeyEvent::new(KeyCode::Backspace, KeyModifiers::NONE));
-
-        assert_eq!(composer.attached_images.len(), 1);
-        assert!(composer.textarea.text().starts_with("[image 10x5 PNG]"));
-    }
-
-    #[test]
-    fn deleting_one_of_duplicate_image_placeholders_removes_matching_entry() {
-        let (tx, _rx) = unbounded_channel::<AppEvent>();
-        let sender = AppEventSender::new(tx);
-        let mut composer = ChatComposer::new(
-            true,
-            sender,
-            false,
-            "Ask Codex to do anything".to_string(),
-            false,
-        );
-
-        let path1 = PathBuf::from("/tmp/image_dup1.png");
-        let path2 = PathBuf::from("/tmp/image_dup2.png");
-
-        composer.attach_image(path1, 10, 5, "PNG");
-        // separate placeholders with a space for clarity
-        composer.handle_paste(" ".into());
-        composer.attach_image(path2.clone(), 10, 5, "PNG");
-
-        let ph = composer.attached_images[0].placeholder.clone();
-        let text = composer.textarea.text().to_string();
-        let start1 = text.find(&ph).expect("first placeholder present");
-        let end1 = start1 + ph.len();
-        composer.textarea.set_cursor(end1);
-
-        // Backspace should delete the first placeholder and its mapping.
-        composer.handle_key_event(KeyEvent::new(KeyCode::Backspace, KeyModifiers::NONE));
-
-        let new_text = composer.textarea.text().to_string();
-        assert_eq!(1, new_text.matches(&ph).count(), "one placeholder remains");
-        assert_eq!(
-            vec![AttachedImage {
-                path: path2,
-                placeholder: "[image 10x5 PNG]".to_string()
-            }],
-            composer.attached_images,
-            "one image mapping remains"
-        );
-    }
-
-    #[test]
-    fn pasting_filepath_attaches_image() {
-        let tmp = tempdir().expect("create TempDir");
-        let tmp_path: PathBuf = tmp.path().join("codex_tui_test_paste_image.png");
-        let img: ImageBuffer<Rgba<u8>, Vec<u8>> =
-            ImageBuffer::from_fn(3, 2, |_x, _y| Rgba([1, 2, 3, 255]));
-        img.save(&tmp_path).expect("failed to write temp png");
-
-        let (tx, _rx) = unbounded_channel::<AppEvent>();
-        let sender = AppEventSender::new(tx);
-        let mut composer = ChatComposer::new(
-            true,
-            sender,
-            false,
-            "Ask Codex to do anything".to_string(),
-            false,
-        );
-
-        let needs_redraw = composer.handle_paste(tmp_path.to_string_lossy().to_string());
-        assert!(needs_redraw);
-        assert!(composer.textarea.text().starts_with("[image 3x2 PNG] "));
-
-        let imgs = composer.take_recent_submission_images();
-        assert_eq!(imgs, vec![tmp_path]);
-    }
-
-    #[test]
-    fn selecting_custom_prompt_without_args_submits_content() {
-        let prompt_text = "Hello from saved prompt";
-
-        let (tx, _rx) = unbounded_channel::<AppEvent>();
-        let sender = AppEventSender::new(tx);
-        let mut composer = ChatComposer::new(
-            true,
-            sender,
-            false,
-            "Ask Codex to do anything".to_string(),
-            false,
-        );
-
-        // Inject prompts as if received via event.
-        composer.set_custom_prompts(vec![CustomPrompt {
-            name: "my-prompt".to_string(),
-            path: "/tmp/my-prompt.md".to_string().into(),
-            content: prompt_text.to_string(),
-            description: None,
-            argument_hint: None,
-        }]);
-
-        type_chars_humanlike(
-            &mut composer,
-            &[
-                '/', 'p', 'r', 'o', 'm', 'p', 't', 's', ':', 'm', 'y', '-', 'p', 'r', 'o', 'm',
-                'p', 't',
-            ],
-        );
-
-        let (result, _needs_redraw) =
-            composer.handle_key_event(KeyEvent::new(KeyCode::Enter, KeyModifiers::NONE));
-
-        assert_eq!(InputResult::Submitted(prompt_text.to_string()), result);
-        assert!(composer.textarea.is_empty());
-    }
-
-    #[test]
-    fn custom_prompt_submission_expands_arguments() {
-        let (tx, _rx) = unbounded_channel::<AppEvent>();
-        let sender = AppEventSender::new(tx);
-        let mut composer = ChatComposer::new(
-            true,
-            sender,
-            false,
-            "Ask Codex to do anything".to_string(),
-            false,
-        );
-
-        composer.set_custom_prompts(vec![CustomPrompt {
-            name: "my-prompt".to_string(),
-            path: "/tmp/my-prompt.md".to_string().into(),
-            content: "Review $USER changes on $BRANCH".to_string(),
-            description: None,
-            argument_hint: None,
-        }]);
-
-        composer
-            .textarea
-            .set_text("/prompts:my-prompt USER=Alice BRANCH=main");
-
-        let (result, _needs_redraw) =
-            composer.handle_key_event(KeyEvent::new(KeyCode::Enter, KeyModifiers::NONE));
-
-        assert_eq!(
-            InputResult::Submitted("Review Alice changes on main".to_string()),
-            result
-        );
-        assert!(composer.textarea.is_empty());
-    }
-
-    #[test]
-    fn custom_prompt_submission_accepts_quoted_values() {
-        let (tx, _rx) = unbounded_channel::<AppEvent>();
-        let sender = AppEventSender::new(tx);
-        let mut composer = ChatComposer::new(
-            true,
-            sender,
-            false,
-            "Ask Codex to do anything".to_string(),
-            false,
-        );
-
-        composer.set_custom_prompts(vec![CustomPrompt {
-            name: "my-prompt".to_string(),
-            path: "/tmp/my-prompt.md".to_string().into(),
-            content: "Pair $USER with $BRANCH".to_string(),
-            description: None,
-            argument_hint: None,
-        }]);
-
-        composer
-            .textarea
-            .set_text("/prompts:my-prompt USER=\"Alice Smith\" BRANCH=dev-main");
-
-        let (result, _needs_redraw) =
-            composer.handle_key_event(KeyEvent::new(KeyCode::Enter, KeyModifiers::NONE));
-
-        assert_eq!(
-            InputResult::Submitted("Pair Alice Smith with dev-main".to_string()),
-            result
-        );
-        assert!(composer.textarea.is_empty());
-    }
-
-    #[test]
-    fn custom_prompt_invalid_args_reports_error() {
-        let (tx, mut rx) = unbounded_channel::<AppEvent>();
-        let sender = AppEventSender::new(tx);
-        let mut composer = ChatComposer::new(
-            true,
-            sender,
-            false,
-            "Ask Codex to do anything".to_string(),
-            false,
-        );
-
-        composer.set_custom_prompts(vec![CustomPrompt {
-            name: "my-prompt".to_string(),
-            path: "/tmp/my-prompt.md".to_string().into(),
-            content: "Review $USER changes".to_string(),
-            description: None,
-            argument_hint: None,
-        }]);
-
-        composer
-            .textarea
-            .set_text("/prompts:my-prompt USER=Alice stray");
-
-        let (result, _needs_redraw) =
-            composer.handle_key_event(KeyEvent::new(KeyCode::Enter, KeyModifiers::NONE));
-
-        assert_eq!(InputResult::None, result);
-        assert_eq!(
-            "/prompts:my-prompt USER=Alice stray",
-            composer.textarea.text()
-        );
-
-        let mut found_error = false;
-        while let Ok(event) = rx.try_recv() {
-            if let AppEvent::InsertHistoryCell(cell) = event {
-                let message = cell
-                    .display_lines(80)
-                    .into_iter()
-                    .map(|line| line.to_string())
-                    .collect::<Vec<_>>()
-                    .join("\n");
-                assert!(message.contains("expected key=value"));
-                found_error = true;
-                break;
-            }
-        }
-        assert!(found_error, "expected error history cell to be sent");
-    }
-
-    #[test]
-    fn custom_prompt_missing_required_args_reports_error() {
-        let (tx, mut rx) = unbounded_channel::<AppEvent>();
-        let sender = AppEventSender::new(tx);
-        let mut composer = ChatComposer::new(
-            true,
-            sender,
-            false,
-            "Ask Codex to do anything".to_string(),
-            false,
-        );
-
-        composer.set_custom_prompts(vec![CustomPrompt {
-            name: "my-prompt".to_string(),
-            path: "/tmp/my-prompt.md".to_string().into(),
-            content: "Review $USER changes on $BRANCH".to_string(),
-            description: None,
-            argument_hint: None,
-        }]);
-
-        // Provide only one of the required args
-        composer.textarea.set_text("/prompts:my-prompt USER=Alice");
-
-        let (result, _needs_redraw) =
-            composer.handle_key_event(KeyEvent::new(KeyCode::Enter, KeyModifiers::NONE));
-
-        assert_eq!(InputResult::None, result);
-        assert_eq!("/prompts:my-prompt USER=Alice", composer.textarea.text());
-
-        let mut found_error = false;
-        while let Ok(event) = rx.try_recv() {
-            if let AppEvent::InsertHistoryCell(cell) = event {
-                let message = cell
-                    .display_lines(80)
-                    .into_iter()
-                    .map(|line| line.to_string())
-                    .collect::<Vec<_>>()
-                    .join("\n");
-                assert!(message.to_lowercase().contains("missing required args"));
-                assert!(message.contains("BRANCH"));
-                found_error = true;
-                break;
-            }
-        }
-        assert!(
-            found_error,
-            "expected missing args error history cell to be sent"
-        );
-    }
-
-    #[test]
-    fn selecting_custom_prompt_with_args_expands_placeholders() {
-        // Support $1..$9 and $ARGUMENTS in prompt content.
-        let prompt_text = "Header: $1\nArgs: $ARGUMENTS\nNinth: $9\n";
-
-        let (tx, _rx) = unbounded_channel::<AppEvent>();
-        let sender = AppEventSender::new(tx);
-        let mut composer = ChatComposer::new(
-            true,
-            sender,
-            false,
-            "Ask Codex to do anything".to_string(),
-            false,
-        );
-
-        composer.set_custom_prompts(vec![CustomPrompt {
-            name: "my-prompt".to_string(),
-            path: "/tmp/my-prompt.md".to_string().into(),
-            content: prompt_text.to_string(),
-            description: None,
-            argument_hint: None,
-        }]);
-
-        // Type the slash command with two args and hit Enter to submit.
-        type_chars_humanlike(
-            &mut composer,
-            &[
-                '/', 'p', 'r', 'o', 'm', 'p', 't', 's', ':', 'm', 'y', '-', 'p', 'r', 'o', 'm',
-                'p', 't', ' ', 'f', 'o', 'o', ' ', 'b', 'a', 'r',
-            ],
-        );
-        let (result, _needs_redraw) =
-            composer.handle_key_event(KeyEvent::new(KeyCode::Enter, KeyModifiers::NONE));
-
-        let expected = "Header: foo\nArgs: foo bar\nNinth: \n".to_string();
-        assert_eq!(InputResult::Submitted(expected), result);
-    }
-
-    #[test]
-    fn numeric_prompt_positional_args_does_not_error() {
-        // Ensure that a prompt with only numeric placeholders does not trigger
-        // key=value parsing errors when given positional arguments.
-        let (tx, _rx) = unbounded_channel::<AppEvent>();
->>>>>>> 69ac5153
-        let sender = AppEventSender::new(tx);
-        let mut composer = ChatComposer::new(
-            true,
-            sender,
-            false,
-            "Ask Codex to do anything".to_string(),
-            false,
-        );
-
-        type_chars_humanlike(&mut composer, &['/', 'c']);
-
-        let (_result, _needs_redraw) =
-            composer.handle_key_event(KeyEvent::new(KeyCode::Tab, KeyModifiers::NONE));
-
-        assert_eq!(composer.textarea.text(), "/compact ");
-        assert_eq!(composer.textarea.cursor(), composer.textarea.text().len());
-    }
-
-    #[test]
-    fn slash_mention_dispatches_command_and_inserts_at() {
-        use crossterm::event::KeyCode;
-        use crossterm::event::KeyEvent;
-        use crossterm::event::KeyModifiers;
-        use std::sync::mpsc::TryRecvError;
-
-        let (tx, rx) = std::sync::mpsc::channel();
-        let sender = AppEventSender::new(tx);
-        let mut composer = ChatComposer::new(true, sender, false);
-
-        type_chars_humanlike(&mut composer, &['/', 'm', 'e', 'n', 't', 'i', 'o', 'n']);
-
-        let (result, _needs_redraw) =
-            composer.handle_key_event(KeyEvent::new(KeyCode::Enter, KeyModifiers::NONE));
-
-        match result {
-            InputResult::None | InputResult::ScrollUp | InputResult::ScrollDown => {}
-            InputResult::Submitted(text) => {
-                panic!("expected command dispatch, but composer submitted literal text: {text}")
-            }
-            InputResult::None => panic!("expected Command result for '/mention'"),
-        }
-        assert!(composer.textarea.is_empty(), "composer should be cleared");
-
-        match rx.try_recv() {
-            Ok(AppEvent::DispatchCommand(cmd, _)) => {
-                assert_eq!(cmd.command(), "mention");
-                composer.insert_str("@");
-            }
-            Ok(_other) => panic!("unexpected app event"),
-            Err(TryRecvError::Empty) => panic!("expected a DispatchCommand event for '/mention'"),
-            Err(TryRecvError::Disconnected) => {
-                panic!("app event channel disconnected")
-            }
-        }
-        assert_eq!(composer.textarea.text(), "@");
-    }
-
-    #[test]
-    fn test_multiple_pastes_submission() {
-        use crossterm::event::KeyCode;
-        use crossterm::event::KeyEvent;
-        use crossterm::event::KeyModifiers;
-
-        let (tx, _rx) = std::sync::mpsc::channel();
-        let sender = AppEventSender::new(tx);
-        let mut composer = ChatComposer::new(true, sender, false);
-
-        // Define test cases: (paste content, is_large)
-        let test_cases = [
-            ("x".repeat(LARGE_PASTE_CHAR_THRESHOLD + 3), true),
-            (" and ".to_string(), false),
-            ("y".repeat(LARGE_PASTE_CHAR_THRESHOLD + 7), true),
-        ];
-
-        // Expected states after each paste
-        let mut expected_text = String::new();
-        let mut expected_pending_count = 0;
-
-        // Apply all pastes and build expected state
-        let states: Vec<_> = test_cases
-            .iter()
-            .map(|(content, is_large)| {
-                composer.handle_paste(content.clone());
-                if *is_large {
-                    let placeholder = format!("[Pasted Content {} chars]", content.chars().count());
-                    expected_text.push_str(&placeholder);
-                    expected_pending_count += 1;
-                } else {
-                    expected_text.push_str(content);
-                }
-                (expected_text.clone(), expected_pending_count)
-            })
-            .collect();
-
-        // Verify all intermediate states were correct
-        assert_eq!(
-            states,
-            vec![
-                (
-                    format!("[Pasted Content {} chars]", test_cases[0].0.chars().count()),
-                    1
-                ),
-                (
-                    format!(
-                        "[Pasted Content {} chars] and ",
-                        test_cases[0].0.chars().count()
-                    ),
-                    1
-                ),
-                (
-                    format!(
-                        "[Pasted Content {} chars] and [Pasted Content {} chars]",
-                        test_cases[0].0.chars().count(),
-                        test_cases[2].0.chars().count()
-                    ),
-                    2
-                ),
-            ]
-        );
-
-        // Submit and verify final expansion
-        let (result, _) =
-            composer.handle_key_event(KeyEvent::new(KeyCode::Enter, KeyModifiers::NONE));
-        if let InputResult::Submitted(text) = result {
-            assert_eq!(text, format!("{} and {}", test_cases[0].0, test_cases[2].0));
-        } else {
-            panic!("expected Submitted");
-        }
-    }
-
-    #[test]
-    fn test_placeholder_deletion() {
-        use crossterm::event::KeyCode;
-        use crossterm::event::KeyEvent;
-        use crossterm::event::KeyModifiers;
-
         let (tx, _rx) = std::sync::mpsc::channel();
         let sender = AppEventSender::new(tx);
         let mut composer = ChatComposer::new(true, sender, false);
