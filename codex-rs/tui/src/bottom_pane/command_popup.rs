use ratatui::buffer::Buffer;
use ratatui::layout::Rect;
use ratatui::layout::Margin;
use ratatui::widgets::WidgetRef;

use super::popup_consts::MAX_POPUP_ROWS;
use super::scroll_state::ScrollState;
use super::selection_popup_common::GenericDisplayRow;
use super::selection_popup_common::render_rows;
use crate::slash_command::SlashCommand;
use crate::slash_command::built_in_slash_commands;
use codex_common::fuzzy_match::fuzzy_match;
use codex_protocol::custom_prompts::CustomPrompt;
use std::collections::HashSet;

/// A selectable item in the popup: either a built-in command or a user prompt.
#[derive(Clone, Copy, Debug, PartialEq, Eq)]
pub(crate) enum CommandItem {
    Builtin(SlashCommand),
    // Index into `prompts`
    UserPrompt(usize),
}

pub(crate) struct CommandPopup {
    command_filter: String,
    builtins: Vec<(&'static str, SlashCommand)>,
    prompts: Vec<CustomPrompt>,
    state: ScrollState,
}

impl CommandPopup {
    #[cfg(all(test, feature = "legacy_tests"))]
    pub(crate) fn new() -> Self {
        Self::new_with_filter(false)
    }
    
    pub(crate) fn new_with_filter(hide_verbosity: bool) -> Self {
        let mut commands = built_in_slash_commands();
        if hide_verbosity {
            // Filter out the verbosity command when using ChatGPT auth
            commands.retain(|(_, cmd)| *cmd != SlashCommand::Verbosity);
        }
        Self {
            command_filter: String::new(),
            builtins: commands,
            prompts: Vec::new(),
            state: ScrollState::new(),
        }
    }

    #[allow(dead_code)]
    pub(crate) fn set_prompts(&mut self, mut prompts: Vec<CustomPrompt>) {
        let exclude: HashSet<String> = self
            .builtins
            .iter()
            .map(|(n, _)| (*n).to_string())
            .collect();
        prompts.retain(|p| !exclude.contains(&p.name));
        prompts.sort_by(|a, b| a.name.cmp(&b.name));
        self.prompts = prompts;
    }

    pub(crate) fn prompt_name(&self, idx: usize) -> Option<&str> {
        self.prompts.get(idx).map(|p| p.name.as_str())
    }

    pub(crate) fn prompt_content(&self, idx: usize) -> Option<&str> {
        self.prompts.get(idx).map(|p| p.content.as_str())
    }

    /// Update the filter string based on the current composer text. The text
    /// passed in is expected to start with a leading '/'. Everything after the
    /// *first* '/" on the *first* line becomes the active filter that is used
    /// to narrow down the list of available commands.
    pub(crate) fn on_composer_text_change(&mut self, text: String) {
        let first_line = text.lines().next().unwrap_or("");

        if let Some(stripped) = first_line.strip_prefix('/') {
            // Extract the *first* token (sequence of non-whitespace
            // characters) after the slash so that `/clear something` still
            // shows the help for `/clear`.
            let token = stripped.trim_start();
            let cmd_token = token.split_whitespace().next().unwrap_or("");

            // Update the filter keeping the original case (commands are all
            // lower-case for now but this may change in the future).
            self.command_filter = cmd_token.to_string();
        } else {
            // The composer no longer starts with '/'. Reset the filter so the
            // popup shows the *full* command list if it is still displayed
            // for some reason.
            self.command_filter.clear();
        }

        // Reset or clamp selected index based on new filtered list.
        let matches_len = self.filtered_items().len();
        self.state.clamp_selection(matches_len);
        self.state
            .ensure_visible(matches_len, MAX_POPUP_ROWS.min(matches_len));
    }

    /// Determine the preferred height of the popup. This is the number of
    /// rows required to show at most MAX_POPUP_ROWS commands.
    pub(crate) fn calculate_required_height(&self) -> u16 {
        self.filtered_items().len().clamp(1, MAX_POPUP_ROWS) as u16
    }

    /// Compute fuzzy-filtered matches over built-in commands and user prompts,
    /// paired with optional highlight indices and score. Sorted by ascending
    /// score, then by name for stability.
    fn filtered(&self) -> Vec<(CommandItem, Option<Vec<usize>>, i32)> {
        let filter = self.command_filter.trim();
        let mut out: Vec<(CommandItem, Option<Vec<usize>>, i32)> = Vec::new();
        if filter.is_empty() {
            // Built-ins first, in presentation order.
            for (_, cmd) in self.builtins.iter() {
                out.push((CommandItem::Builtin(*cmd), None, 0));
            }
            // Then prompts, already sorted by name.
            for idx in 0..self.prompts.len() {
                out.push((CommandItem::UserPrompt(idx), None, 0));
            }
            return out;
        }

        for (_, cmd) in self.builtins.iter() {
            if let Some((indices, score)) = fuzzy_match(cmd.command(), filter) {
                out.push((CommandItem::Builtin(*cmd), Some(indices), score));
            }
        }
        for (idx, p) in self.prompts.iter().enumerate() {
            if let Some((indices, score)) = fuzzy_match(&p.name, filter) {
                out.push((CommandItem::UserPrompt(idx), Some(indices), score));
            }
        }
        // When filtering, sort by ascending score and then by name for stability.
        out.sort_by(|a, b| {
            a.2.cmp(&b.2).then_with(|| {
                let an = match a.0 {
                    CommandItem::Builtin(c) => c.command(),
                    CommandItem::UserPrompt(i) => &self.prompts[i].name,
                };
                let bn = match b.0 {
                    CommandItem::Builtin(c) => c.command(),
                    CommandItem::UserPrompt(i) => &self.prompts[i].name,
                };
                an.cmp(bn)
            })
        });
        out
    }

    fn filtered_items(&self) -> Vec<CommandItem> {
        self.filtered().into_iter().map(|(c, _, _)| c).collect()
    }

    /// Return the current number of selectable commands under the active filter.
    pub(crate) fn match_count(&self) -> usize {
        self.filtered_items().len()
    }

    /// Move the selection cursor one step up.
    pub(crate) fn move_up(&mut self) {
        let len = self.filtered_items().len();
        self.state.move_up_wrap(len);
        self.state.ensure_visible(len, MAX_POPUP_ROWS.min(len));
    }

    /// Move the selection cursor one step down.
    pub(crate) fn move_down(&mut self) {
        let matches_len = self.filtered_items().len();
        self.state.move_down_wrap(matches_len);
        self.state
            .ensure_visible(matches_len, MAX_POPUP_ROWS.min(matches_len));
    }

    /// Return currently selected command, if any.
    pub(crate) fn selected_item(&self) -> Option<CommandItem> {
        let matches = self.filtered_items();
        self.state
            .selected_idx
            .and_then(|idx| matches.get(idx).copied())
    }
}

impl WidgetRef for CommandPopup {
    fn render_ref(&self, area: Rect, buf: &mut Buffer) {
        // Add two spaces of left padding so suggestions align with the
        // slash command typed inside the composer (which has 1px border +
        // 1 space inner padding). This keeps the popup visually lined up
        // with the input text.
        let indented_area = area.inner(Margin::new(2, 0));
        let matches = self.filtered();
        let rows_all: Vec<GenericDisplayRow> = if matches.is_empty() {
            Vec::new()
        } else {
            matches
                .into_iter()
                .map(|(cmd_item, indices, _)| {
                    let (name, desc) = match cmd_item {
                        CommandItem::Builtin(cmd) => (
                            format!("/{}", cmd.command()),
                            Some(cmd.description().to_string()),
                        ),
                        CommandItem::UserPrompt(i) => (
                            format!("/{}", self.prompts[i].name),
                            None,
                        ),
                    };
                    GenericDisplayRow {
                        name,
                        match_indices: indices
                            .map(|v| v.into_iter().map(|i| i + 1).collect()),
                        is_current: false,
                        description: desc,
                        // Slash command names should use theme primary color
                        name_color: Some(crate::colors::primary()),
                    }
                })
                .collect()
        };
        render_rows(
<<<<<<< HEAD
            indented_area,
=======
            area,
>>>>>>> a56eb481
            buf,
            &rows_all,
            &self.state,
            MAX_POPUP_ROWS,
            false,
<<<<<<< HEAD
=======
            "no matches",
>>>>>>> a56eb481
        );
    }
}

#[cfg(all(test, feature = "legacy_tests"))]
mod tests {
    use super::*;

    #[test]
    fn filter_includes_init_when_typing_prefix() {
        let mut popup = CommandPopup::new(Vec::new());
        // Simulate the composer line starting with '/in' so the popup filters
        // matching commands by prefix.
        popup.on_composer_text_change("/in".to_string());

        // Access the filtered list via the selected command and ensure that
        // one of the matches is the new "init" command.
        let matches = popup.filtered_items();
        let has_init = matches.iter().any(|item| match item {
            CommandItem::Builtin(cmd) => cmd.command() == "init",
            CommandItem::UserPrompt(_) => false,
        });
        assert!(
            has_init,
            "expected '/init' to appear among filtered commands"
        );
    }

    #[test]
    fn selecting_init_by_exact_match() {
        let mut popup = CommandPopup::new(Vec::new());
        popup.on_composer_text_change("/init".to_string());

        // When an exact match exists, the selected command should be that
        // command by default.
        let selected = popup.selected_item();
        match selected {
            Some(CommandItem::Builtin(cmd)) => assert_eq!(cmd.command(), "init"),
            Some(CommandItem::UserPrompt(_)) => panic!("unexpected prompt selected for '/init'"),
            None => panic!("expected a selected command for exact match"),
        }
    }

    #[test]
    fn model_is_first_suggestion_for_mo() {
        let mut popup = CommandPopup::new(Vec::new());
        popup.on_composer_text_change("/mo".to_string());
        let matches = popup.filtered_items();
        match matches.first() {
            Some(CommandItem::Builtin(cmd)) => assert_eq!(cmd.command(), "model"),
            Some(CommandItem::UserPrompt(_)) => {
                panic!("unexpected prompt ranked before '/model' for '/mo'")
            }
            None => panic!("expected at least one match for '/mo'"),
        }
    }

    #[test]
    fn prompt_discovery_lists_custom_prompts() {
        let prompts = vec![
            CustomPrompt {
                name: "foo".to_string(),
                path: "/tmp/foo.md".to_string().into(),
                content: "hello from foo".to_string(),
            },
            CustomPrompt {
                name: "bar".to_string(),
                path: "/tmp/bar.md".to_string().into(),
                content: "hello from bar".to_string(),
            },
        ];
        let popup = CommandPopup::new(prompts);
        let items = popup.filtered_items();
        let mut prompt_names: Vec<String> = items
            .into_iter()
            .filter_map(|it| match it {
                CommandItem::UserPrompt(i) => popup.prompt_name(i).map(|s| s.to_string()),
                _ => None,
            })
            .collect();
        prompt_names.sort();
        assert_eq!(prompt_names, vec!["bar".to_string(), "foo".to_string()]);
    }

    #[test]
    fn prompt_name_collision_with_builtin_is_ignored() {
        // Create a prompt named like a builtin (e.g. "init").
        let popup = CommandPopup::new(vec![CustomPrompt {
            name: "init".to_string(),
            path: "/tmp/init.md".to_string().into(),
            content: "should be ignored".to_string(),
        }]);
        let items = popup.filtered_items();
        let has_collision_prompt = items.into_iter().any(|it| match it {
            CommandItem::UserPrompt(i) => popup.prompt_name(i) == Some("init"),
            _ => false,
        });
        assert!(
            !has_collision_prompt,
            "prompt with builtin name should be ignored"
        );
    }
}<|MERGE_RESOLUTION|>--- conflicted
+++ resolved
@@ -220,20 +220,12 @@
                 .collect()
         };
         render_rows(
-<<<<<<< HEAD
             indented_area,
-=======
-            area,
->>>>>>> a56eb481
             buf,
             &rows_all,
             &self.state,
             MAX_POPUP_ROWS,
             false,
-<<<<<<< HEAD
-=======
-            "no matches",
->>>>>>> a56eb481
         );
     }
 }
