--- conflicted
+++ resolved
@@ -84,14 +84,9 @@
     pub(crate) using_chatgpt_auth: bool,
 }
 
-<<<<<<< HEAD
 impl BottomPane<'_> {
     // Reduce bottom padding so footer sits one line lower
     const BOTTOM_PAD_LINES: u16 = 1;
-=======
-impl BottomPane {
-    const BOTTOM_PAD_LINES: u16 = 2;
->>>>>>> 9193eb6b
     pub fn new(params: BottomPaneParams) -> Self {
         let enhanced_keys_supported = params.enhanced_keys_supported;
         Self {
@@ -166,17 +161,6 @@
             view.handle_key_event(self, key_event);
             if !view.is_complete() {
                 self.active_view = Some(view);
-<<<<<<< HEAD
-=======
-            } else if self.is_task_running {
-                let mut v = StatusIndicatorView::new(
-                    self.app_event_tx.clone(),
-                    self.frame_requester.clone(),
-                );
-                v.update_text("waiting for model".to_string());
-                self.active_view = Some(Box::new(v));
-                self.status_view_active = true;
->>>>>>> 9193eb6b
             }
             // Don't create a status view - keep composer visible
             self.request_immediate_redraw();
@@ -223,18 +207,6 @@
             CancellationEvent::Handled => {
                 if !view.is_complete() {
                     self.active_view = Some(view);
-<<<<<<< HEAD
-=======
-                } else if self.is_task_running {
-                    // Modal aborted but task still running – restore status indicator.
-                    let mut v = StatusIndicatorView::new(
-                        self.app_event_tx.clone(),
-                        self.frame_requester.clone(),
-                    );
-                    v.update_text("waiting for model".to_string());
-                    self.active_view = Some(Box::new(v));
-                    self.status_view_active = true;
->>>>>>> 9193eb6b
                 }
                 // Don't create a status view - keep composer visible
                 self.show_ctrl_c_quit_hint();
@@ -260,7 +232,6 @@
         self.request_redraw();
     }
 
-<<<<<<< HEAD
     /// Enable or disable compact compose mode. When enabled, the spacer line
     /// above the input composer is removed so the history can scroll into that
     /// row. This is typically toggled when the user scrolls up.
@@ -289,17 +260,6 @@
         // Pass status message to composer for dynamic title display
         self.composer.update_status_message(text);
         self.request_redraw();
-=======
-    /// Update the animated header shown to the left of the brackets in the
-    /// status indicator (defaults to "Working"). This will update the active
-    /// StatusIndicatorView if present; otherwise, if a live overlay is active,
-    /// it will update that. If neither is present, this call is a no-op.
-    pub(crate) fn update_status_header(&mut self, header: String) {
-        if let Some(view) = self.active_view.as_mut() {
-            view.update_status_header(header.clone());
-            self.request_redraw();
-        }
->>>>>>> 9193eb6b
     }
 
     pub(crate) fn show_ctrl_c_quit_hint(&mut self) {
@@ -327,17 +287,7 @@
         self.composer.set_task_running(running);
 
         if running {
-<<<<<<< HEAD
             // No longer need separate status widget - title shows in composer
-=======
-            if self.active_view.is_none() {
-                self.active_view = Some(Box::new(StatusIndicatorView::new(
-                    self.app_event_tx.clone(),
-                    self.frame_requester.clone(),
-                )));
-                self.status_view_active = true;
-            }
->>>>>>> 9193eb6b
             self.request_redraw();
         } else {
             // Status now shown in composer title
