#![allow(clippy::unwrap_used, clippy::expect_used, unnameable_test_items)]

use super::*;
use crate::app_event::AppEvent;
use crate::app_event_sender::AppEventSender;
use codex_core::config::Config;
use codex_core::config::ConfigOverrides;
use codex_core::config::ConfigToml;
use codex_core::plan_tool::PlanItemArg;
use codex_core::plan_tool::StepStatus;
use codex_core::plan_tool::UpdatePlanArgs;
use codex_core::protocol::AgentMessageDeltaEvent;
use codex_core::protocol::AgentMessageEvent;
use codex_core::protocol::AgentReasoningDeltaEvent;
use codex_core::protocol::AgentReasoningEvent;
use codex_core::protocol::ApplyPatchApprovalRequestEvent;
use codex_core::protocol::Event;
use codex_core::protocol::EventMsg;
use codex_core::protocol::ExecApprovalRequestEvent;
use codex_core::protocol::ExecCommandBeginEvent;
use codex_core::protocol::ExecCommandEndEvent;
use codex_core::protocol::FileChange;
use codex_core::protocol::PatchApplyBeginEvent;
use codex_core::protocol::PatchApplyEndEvent;
use codex_core::protocol::StreamErrorEvent;
use codex_core::protocol::TaskCompleteEvent;
<<<<<<< HEAD
=======
use codex_core::protocol::TaskStartedEvent;
use codex_login::CodexAuth;
>>>>>>> bbcfd63a
use crossterm::event::KeyCode;
use crossterm::event::KeyEvent;
use crossterm::event::KeyModifiers;
use insta::assert_snapshot;
use pretty_assertions::assert_eq;
use std::fs::File;
use std::io::BufRead;
use std::io::BufReader;
use std::io::Read;
use std::path::PathBuf;
use std::sync::mpsc::channel;
use tokio::sync::mpsc::unbounded_channel;

fn test_config() -> Config {
    // Use base defaults to avoid depending on host state.
    codex_core::config::Config::load_from_base_config_with_overrides(
        ConfigToml::default(),
        ConfigOverrides::default(),
        std::env::temp_dir(),
    )
    .expect("config")
}

#[test]
fn final_answer_without_newline_is_flushed_immediately() {
    let (mut chat, rx, _op_rx) = make_chatwidget_manual();

    // Set up a VT100 test terminal to capture ANSI visual output
    let width: u16 = 80;
    let height: u16 = 2000;
    let viewport = ratatui::layout::Rect::new(0, height - 1, width, 1);
    let backend = ratatui::backend::TestBackend::new(width, height);
    let mut terminal = crate::custom_terminal::Terminal::with_options(backend)
        .expect("failed to construct terminal");
    terminal.set_viewport_area(viewport);

    // Simulate a streaming answer without any newline characters.
    chat.handle_codex_event(Event {
        id: "sub-a".into(),
        msg: EventMsg::AgentMessageDelta(AgentMessageDeltaEvent {
            delta: "Hi! How can I help with codex-rs or anything else today?".into(),
        }),
    });

    // Now simulate the final AgentMessage which should flush the pending line immediately.
    chat.handle_codex_event(Event {
        id: "sub-a".into(),
        msg: EventMsg::AgentMessage(AgentMessageEvent {
            message: "Hi! How can I help with codex-rs or anything else today?".into(),
        }),
    });

    // Drain history insertions and verify the final line is present.
    let cells = drain_insert_history(&rx);
    assert!(
        cells.iter().any(|lines| {
            let s = lines
                .iter()
                .flat_map(|l| l.spans.iter())
                .map(|sp| sp.content.clone())
                .collect::<String>();
            s.contains("codex")
        }),
        "expected 'codex' header to be emitted",
    );
    let found_final = cells.iter().any(|lines| {
        let s = lines
            .iter()
            .flat_map(|l| l.spans.iter())
            .map(|sp| sp.content.clone())
            .collect::<String>();
        s.contains("Hi! How can I help with codex-rs or anything else today?")
    });
    assert!(
        found_final,
        "expected final answer text to be flushed to history"
    );
}

#[tokio::test(flavor = "current_thread")]
async fn helpers_are_available_and_do_not_panic() {
    let (tx_raw, _rx) = channel::<AppEvent>();
    let tx = AppEventSender::new(tx_raw);
    let cfg = test_config();
    let conversation_manager = Arc::new(ConversationManager::default());
    let mut w = ChatWidget::new(cfg, conversation_manager, tx, None, Vec::new(), false);
    // Basic construction sanity.
    let _ = &mut w;
}

// --- Helpers for tests that need direct construction and event draining ---
fn make_chatwidget_manual() -> (
    ChatWidget<'static>,
    std::sync::mpsc::Receiver<AppEvent>,
    tokio::sync::mpsc::UnboundedReceiver<Op>,
) {
    let (tx_raw, rx) = channel::<AppEvent>();
    let app_event_tx = AppEventSender::new(tx_raw);
    let (op_tx, op_rx) = unbounded_channel::<Op>();
    let cfg = test_config();
    let bottom = BottomPane::new(BottomPaneParams {
        app_event_tx: app_event_tx.clone(),
        has_input_focus: true,
        enhanced_keys_supported: false,
<<<<<<< HEAD
        using_chatgpt_auth: false,
=======
        placeholder_text: "Ask Codex to do anything".to_string(),
        disable_paste_burst: false,
>>>>>>> bbcfd63a
    });
    let widget = ChatWidget {
        app_event_tx,
        codex_op_tx: op_tx,
        bottom_pane: bottom,
        active_exec_cell: None,
        config: cfg.clone(),
        initial_user_message: None,
        total_token_usage: TokenUsage::default(),
        last_token_usage: TokenUsage::default(),
        stream: StreamController::new(cfg),
        last_stream_kind: None,
        running_commands: HashMap::new(),
        pending_exec_completions: Vec::new(),
        task_complete_pending: false,
        interrupts: InterruptManager::new(),
        needs_redraw: false,
    };
    (widget, rx, op_rx)
}

fn drain_insert_history(
    rx: &std::sync::mpsc::Receiver<AppEvent>,
) -> Vec<Vec<ratatui::text::Line<'static>>> {
    let mut out = Vec::new();
    while let Ok(ev) = rx.try_recv() {
        if let AppEvent::InsertHistory(lines) = ev {
            out.push(lines);
        }
    }
    out
}

fn lines_to_single_string(lines: &[ratatui::text::Line<'static>]) -> String {
    let mut s = String::new();
    for line in lines {
        for span in &line.spans {
            s.push_str(&span.content);
        }
        s.push('\n');
    }
    s
}

fn open_fixture(name: &str) -> std::fs::File {
    // 1) Prefer fixtures within this crate
    {
        let mut p = PathBuf::from(env!("CARGO_MANIFEST_DIR"));
        p.push("tests");
        p.push("fixtures");
        p.push(name);
        if let Ok(f) = File::open(&p) {
            return f;
        }
    }
    // 2) Fallback to parent (workspace root)
    {
        let mut p = PathBuf::from(env!("CARGO_MANIFEST_DIR"));
        p.push("..");
        p.push(name);
        if let Ok(f) = File::open(&p) {
            return f;
        }
    }
    // 3) Last resort: CWD
    File::open(name).expect("open fixture file")
}

#[test]
fn alt_up_edits_most_recent_queued_message() {
    let (mut chat, _rx, _op_rx) = make_chatwidget_manual();

    // Simulate a running task so messages would normally be queued.
    chat.bottom_pane.set_task_running(true);

    // Seed two queued messages.
    chat.queued_user_messages
        .push_back(UserMessage::from("first queued".to_string()));
    chat.queued_user_messages
        .push_back(UserMessage::from("second queued".to_string()));
    chat.refresh_queued_user_messages();

    // Press Alt+Up to edit the most recent (last) queued message.
    chat.handle_key_event(KeyEvent::new(KeyCode::Up, KeyModifiers::ALT));

    // Composer should now contain the last queued message.
    assert_eq!(
        chat.bottom_pane.composer_text(),
        "second queued".to_string()
    );
    // And the queue should now contain only the remaining (older) item.
    assert_eq!(chat.queued_user_messages.len(), 1);
    assert_eq!(
        chat.queued_user_messages.front().unwrap().text,
        "first queued"
    );
}

#[test]
fn exec_history_cell_shows_working_then_completed() {
    let (mut chat, rx, _op_rx) = make_chatwidget_manual();

    // Begin command
    chat.handle_codex_event(Event {
        id: "call-1".into(),
        msg: EventMsg::ExecCommandBegin(ExecCommandBeginEvent {
            call_id: "call-1".into(),
            command: vec!["bash".into(), "-lc".into(), "echo done".into()],
            cwd: std::env::current_dir().unwrap_or_else(|_| PathBuf::from(".")),
            parsed_cmd: vec![codex_core::parse_command::ParsedCommand::Unknown {
                cmd: "echo done".into(),
            }],
        }),
    });

    // End command successfully
    chat.handle_codex_event(Event {
        id: "call-1".into(),
        msg: EventMsg::ExecCommandEnd(ExecCommandEndEvent {
            call_id: "call-1".into(),
            stdout: "done".into(),
            stderr: String::new(),
            aggregated_output: "done".into(),
            exit_code: 0,
            duration: std::time::Duration::from_millis(5),
        }),
    });

    let cells = drain_insert_history(&rx);
    assert_eq!(
        cells.len(),
        1,
        "expected only the completed exec cell to be inserted into history"
    );
    let blob = lines_to_single_string(&cells[0]);
    assert!(
        blob.contains("Completed"),
        "expected completed exec cell to show Completed header: {blob:?}"
    );
}

#[test]
fn exec_history_cell_shows_working_then_failed() {
    let (mut chat, rx, _op_rx) = make_chatwidget_manual();

    // Begin command
    chat.handle_codex_event(Event {
        id: "call-2".into(),
        msg: EventMsg::ExecCommandBegin(ExecCommandBeginEvent {
            call_id: "call-2".into(),
            command: vec!["bash".into(), "-lc".into(), "false".into()],
            cwd: std::env::current_dir().unwrap_or_else(|_| PathBuf::from(".")),
            parsed_cmd: vec![codex_core::parse_command::ParsedCommand::Unknown {
                cmd: "false".into(),
            }],
        }),
    });

    // End command with failure
    chat.handle_codex_event(Event {
        id: "call-2".into(),
        msg: EventMsg::ExecCommandEnd(ExecCommandEndEvent {
            call_id: "call-2".into(),
            stdout: String::new(),
            stderr: "error".into(),
            aggregated_output: "error".into(),
            exit_code: 2,
            duration: std::time::Duration::from_millis(7),
        }),
    });

    let cells = drain_insert_history(&rx);
    assert_eq!(
        cells.len(),
        1,
        "expected only the completed exec cell to be inserted into history"
    );
    let blob = lines_to_single_string(&cells[0]);
    assert!(
        blob.contains("Failed (exit 2)"),
        "expected completed exec cell to show Failed header with exit code: {blob:?}"
    );
}

#[tokio::test(flavor = "current_thread")]
async fn binary_size_transcript_matches_ideal_fixture() {
    let (mut chat, rx, _op_rx) = make_chatwidget_manual();

    // Set up a VT100 test terminal to capture ANSI visual output
    let width: u16 = 80;
    let height: u16 = 2000;
    let viewport = ratatui::layout::Rect::new(0, height - 1, width, 1);
    let backend = ratatui::backend::TestBackend::new(width, height);
    let mut terminal = crate::custom_terminal::Terminal::with_options(backend)
        .expect("failed to construct terminal");
    terminal.set_viewport_area(viewport);

    // Replay the recorded session into the widget and collect transcript
    let file = open_fixture("binary-size-log.jsonl");
    let reader = BufReader::new(file);
    let mut transcript = String::new();
    let mut ansi: Vec<u8> = Vec::new();

    for line in reader.lines() {
        let line = line.expect("read line");
        if line.trim().is_empty() || line.starts_with('#') {
            continue;
        }
        let Ok(v): Result<serde_json::Value, _> = serde_json::from_str(&line) else {
            continue;
        };
        let Some(dir) = v.get("dir").and_then(|d| d.as_str()) else {
            continue;
        };
        if dir != "to_tui" {
            continue;
        }
        let Some(kind) = v.get("kind").and_then(|k| k.as_str()) else {
            continue;
        };

        match kind {
            "codex_event" => {
                if let Some(payload) = v.get("payload") {
                    let ev: Event = serde_json::from_value(payload.clone()).expect("parse");
                    chat.handle_codex_event(ev);
                    while let Ok(app_ev) = rx.try_recv() {
                        if let AppEvent::InsertHistory(lines) = app_ev {
                            transcript.push_str(&lines_to_single_string(&lines));
                            crate::insert_history::insert_history_lines_to_writer(
                                &mut terminal,
                                &mut ansi,
                                lines,
                            );
                        }
                    }
                }
            }
            "app_event" => {
                if let Some(variant) = v.get("variant").and_then(|s| s.as_str())
                    && variant == "CommitTick"
                {
                    chat.on_commit_tick();
                    while let Ok(app_ev) = rx.try_recv() {
                        if let AppEvent::InsertHistory(lines) = app_ev {
                            transcript.push_str(&lines_to_single_string(&lines));
                            crate::insert_history::insert_history_lines_to_writer(
                                &mut terminal,
                                &mut ansi,
                                lines,
                            );
                        }
                    }
                }
            }
            _ => {}
        }
    }

    // Read the ideal fixture as-is
    let mut f = open_fixture("ideal-binary-response.txt");
    let mut ideal = String::new();
    f.read_to_string(&mut ideal)
        .expect("read ideal-binary-response.txt");
    // Normalize line endings for Windows vs. Unix checkouts
    let ideal = ideal.replace("\r\n", "\n");

    // Build the final VT100 visual by parsing the ANSI stream. Trim trailing spaces per line
    // and drop trailing empty lines so the shape matches the ideal fixture exactly.
    let mut parser = vt100::Parser::new(height, width, 0);
    parser.process(&ansi);
    let mut lines: Vec<String> = Vec::with_capacity(height as usize);
    for row in 0..height {
        let mut s = String::with_capacity(width as usize);
        for col in 0..width {
            if let Some(cell) = parser.screen().cell(row, col) {
                if let Some(ch) = cell.contents().chars().next() {
                    s.push(ch);
                } else {
                    s.push(' ');
                }
            } else {
                s.push(' ');
            }
        }
        // Trim trailing spaces to match plain text fixture
        lines.push(s.trim_end().to_string());
    }
    while lines.last().is_some_and(|l| l.is_empty()) {
        lines.pop();
    }
    // Compare only after the last session banner marker, and start at the next 'thinking' line.
    const MARKER_PREFIX: &str = ">_ You are using OpenAI Codex in ";
    let last_marker_line_idx = lines
        .iter()
        .rposition(|l| l.starts_with(MARKER_PREFIX))
        .expect("marker not found in visible output");
    let thinking_line_idx = (last_marker_line_idx + 1..lines.len())
        .find(|&idx| lines[idx].trim_start() == "thinking")
        .expect("no 'thinking' line found after marker");

    let mut compare_lines: Vec<String> = Vec::new();
    // Ensure the first line is exactly 'thinking' without leading spaces to match the fixture
    compare_lines.push(lines[thinking_line_idx].trim_start().to_string());
    compare_lines.extend(lines[(thinking_line_idx + 1)..].iter().cloned());
    let visible_after = compare_lines.join("\n");

    // Optionally update the fixture when env var is set
    if std::env::var("UPDATE_IDEAL").as_deref() == Ok("1") {
        let mut p = PathBuf::from(env!("CARGO_MANIFEST_DIR"));
        p.push("tests");
        p.push("fixtures");
        p.push("ideal-binary-response.txt");
        std::fs::write(&p, &visible_after).expect("write updated ideal fixture");
        return;
    }

    // Exact equality with pretty diff on failure
    assert_eq!(visible_after, ideal);
}

//
// Snapshot test: command approval modal
//
// Synthesizes a Codex ExecApprovalRequest event to trigger the approval modal
// and snapshots the visual output using the ratatui TestBackend.
#[test]
fn approval_modal_exec_snapshot() {
    // Build a chat widget with manual channels to avoid spawning the agent.
    let (mut chat, _rx, _op_rx) = make_chatwidget_manual();
    // Ensure policy allows surfacing approvals explicitly (not strictly required for direct event).
    chat.config.approval_policy = codex_core::protocol::AskForApproval::OnRequest;
    // Inject an exec approval request to display the approval modal.
    let ev = ExecApprovalRequestEvent {
        call_id: "call-approve-cmd".into(),
        command: vec!["bash".into(), "-lc".into(), "echo hello world".into()],
        cwd: std::env::current_dir().unwrap_or_else(|_| PathBuf::from(".")),
        reason: Some("Model wants to run a command".into()),
    };
    chat.handle_codex_event(Event {
        id: "sub-approve".into(),
        msg: EventMsg::ExecApprovalRequest(ev),
    });
    // Render to a fixed-size test terminal and snapshot.
    // Call desired_height first and use that exact height for rendering.
    let height = chat.desired_height(80);
    let mut terminal = ratatui::Terminal::new(ratatui::backend::TestBackend::new(80, height))
        .expect("create terminal");
    terminal
        .draw(|f| f.render_widget_ref(&chat, f.area()))
        .expect("draw approval modal");
    assert_snapshot!("approval_modal_exec", terminal.backend());
}

// Snapshot test: patch approval modal
#[test]
fn approval_modal_patch_snapshot() {
    let (mut chat, _rx, _op_rx) = make_chatwidget_manual();
    chat.config.approval_policy = codex_core::protocol::AskForApproval::OnRequest;

    // Build a small changeset and a reason/grant_root to exercise the prompt text.
    let mut changes = std::collections::HashMap::new();
    changes.insert(
        PathBuf::from("README.md"),
        FileChange::Add {
            content: "hello\nworld\n".into(),
        },
    );
    let ev = ApplyPatchApprovalRequestEvent {
        call_id: "call-approve-patch".into(),
        changes,
        reason: Some("The model wants to apply changes".into()),
        grant_root: Some(PathBuf::from("/tmp")),
    };
    chat.handle_codex_event(Event {
        id: "sub-approve-patch".into(),
        msg: EventMsg::ApplyPatchApprovalRequest(ev),
    });

    // Render at the widget's desired height and snapshot.
    let height = chat.desired_height(80);
    let mut terminal = ratatui::Terminal::new(ratatui::backend::TestBackend::new(80, height))
        .expect("create terminal");
    terminal
        .draw(|f| f.render_widget_ref(&chat, f.area()))
        .expect("draw patch approval modal");
    assert_snapshot!("approval_modal_patch", terminal.backend());
}

#[test]
fn interrupt_restores_queued_messages_into_composer() {
    let (mut chat, mut rx, mut op_rx) = make_chatwidget_manual();

    // Simulate a running task to enable queuing of user inputs.
    chat.bottom_pane.set_task_running(true);

    // Queue two user messages while the task is running.
    chat.queued_user_messages
        .push_back(UserMessage::from("first queued".to_string()));
    chat.queued_user_messages
        .push_back(UserMessage::from("second queued".to_string()));
    chat.refresh_queued_user_messages();

    // Deliver a TurnAborted event with Interrupted reason (as if Esc was pressed).
    chat.handle_codex_event(Event {
        id: "turn-1".into(),
        msg: EventMsg::TurnAborted(codex_core::protocol::TurnAbortedEvent {
            reason: codex_core::protocol::TurnAbortReason::Interrupted,
        }),
    });

    // Composer should now contain the queued messages joined by newlines, in order.
    assert_eq!(
        chat.bottom_pane.composer_text(),
        "first queued\nsecond queued"
    );

    // Queue should be cleared and no new user input should have been auto-submitted.
    assert!(chat.queued_user_messages.is_empty());
    assert!(
        op_rx.try_recv().is_err(),
        "unexpected outbound op after interrupt"
    );

    // Drain rx to avoid unused warnings.
    let _ = drain_insert_history(&mut rx);
}

// Snapshot test: ChatWidget at very small heights (idle)
// Ensures overall layout behaves when terminal height is extremely constrained.
#[test]
fn ui_snapshots_small_heights_idle() {
    use ratatui::Terminal;
    use ratatui::backend::TestBackend;
    let (chat, _rx, _op_rx) = make_chatwidget_manual();
    for h in [1u16, 2, 3] {
        let name = format!("chat_small_idle_h{h}");
        let mut terminal = Terminal::new(TestBackend::new(40, h)).expect("create terminal");
        terminal
            .draw(|f| f.render_widget_ref(&chat, f.area()))
            .expect("draw chat idle");
        assert_snapshot!(name, terminal.backend());
    }
}

// Snapshot test: ChatWidget at very small heights (task running)
// Validates how status + composer are presented within tight space.
#[test]
fn ui_snapshots_small_heights_task_running() {
    use ratatui::Terminal;
    use ratatui::backend::TestBackend;
    let (mut chat, _rx, _op_rx) = make_chatwidget_manual();
    // Activate status line
    chat.handle_codex_event(Event {
        id: "task-1".into(),
        msg: EventMsg::TaskStarted(TaskStartedEvent {
            model_context_window: None,
        }),
    });
    chat.handle_codex_event(Event {
        id: "task-1".into(),
        msg: EventMsg::AgentReasoningDelta(AgentReasoningDeltaEvent {
            delta: "**Thinking**".into(),
        }),
    });
    for h in [1u16, 2, 3] {
        let name = format!("chat_small_running_h{h}");
        let mut terminal = Terminal::new(TestBackend::new(40, h)).expect("create terminal");
        terminal
            .draw(|f| f.render_widget_ref(&chat, f.area()))
            .expect("draw chat running");
        assert_snapshot!(name, terminal.backend());
    }
}

// Snapshot test: status widget + approval modal active together
// The modal takes precedence visually; this captures the layout with a running
// task (status indicator active) while an approval request is shown.
#[test]
fn status_widget_and_approval_modal_snapshot() {
    use codex_core::protocol::ExecApprovalRequestEvent;

    let (mut chat, _rx, _op_rx) = make_chatwidget_manual();
    // Begin a running task so the status indicator would be active.
    chat.handle_codex_event(Event {
        id: "task-1".into(),
        msg: EventMsg::TaskStarted(TaskStartedEvent {
            model_context_window: None,
        }),
    });
    // Provide a deterministic header for the status line.
    chat.handle_codex_event(Event {
        id: "task-1".into(),
        msg: EventMsg::AgentReasoningDelta(AgentReasoningDeltaEvent {
            delta: "**Analyzing**".into(),
        }),
    });

    // Now show an approval modal (e.g. exec approval).
    let ev = ExecApprovalRequestEvent {
        call_id: "call-approve-exec".into(),
        command: vec!["echo".into(), "hello world".into()],
        cwd: std::path::PathBuf::from("/tmp"),
        reason: Some("Codex wants to run a command".into()),
    };
    chat.handle_codex_event(Event {
        id: "sub-approve-exec".into(),
        msg: EventMsg::ExecApprovalRequest(ev),
    });

    // Render at the widget's desired height and snapshot.
    let height = chat.desired_height(80);
    let mut terminal = ratatui::Terminal::new(ratatui::backend::TestBackend::new(80, height))
        .expect("create terminal");
    terminal
        .draw(|f| f.render_widget_ref(&chat, f.area()))
        .expect("draw status + approval modal");
    assert_snapshot!("status_widget_and_approval_modal", terminal.backend());
}

// Snapshot test: status widget active (StatusIndicatorView)
// Ensures the VT100 rendering of the status indicator is stable when active.
#[test]
fn status_widget_active_snapshot() {
    let (mut chat, _rx, _op_rx) = make_chatwidget_manual();
    // Activate the status indicator by simulating a task start.
    chat.handle_codex_event(Event {
        id: "task-1".into(),
        msg: EventMsg::TaskStarted(TaskStartedEvent {
            model_context_window: None,
        }),
    });
    // Provide a deterministic header via a bold reasoning chunk.
    chat.handle_codex_event(Event {
        id: "task-1".into(),
        msg: EventMsg::AgentReasoningDelta(AgentReasoningDeltaEvent {
            delta: "**Analyzing**".into(),
        }),
    });
    // Render and snapshot.
    let height = chat.desired_height(80);
    let mut terminal = ratatui::Terminal::new(ratatui::backend::TestBackend::new(80, height))
        .expect("create terminal");
    terminal
        .draw(|f| f.render_widget_ref(&chat, f.area()))
        .expect("draw status widget");
    assert_snapshot!("status_widget_active", terminal.backend());
}

#[test]
fn apply_patch_events_emit_history_cells() {
    let (mut chat, rx, _op_rx) = make_chatwidget_manual();

    // 1) Approval request -> proposed patch summary cell
    let mut changes = HashMap::new();
    changes.insert(
        PathBuf::from("foo.txt"),
        FileChange::Add {
            content: "hello\n".to_string(),
        },
    );
    let ev = ApplyPatchApprovalRequestEvent {
        call_id: "c1".into(),
        changes,
        reason: None,
        grant_root: None,
    };
    chat.handle_codex_event(Event {
        id: "s1".into(),
        msg: EventMsg::ApplyPatchApprovalRequest(ev),
    });
    let cells = drain_insert_history(&rx);
    assert!(!cells.is_empty(), "expected pending patch cell to be sent");
    let blob = lines_to_single_string(cells.last().unwrap());
    assert!(
        blob.contains("proposed patch"),
        "missing proposed patch header: {blob:?}"
    );

    // 2) Begin apply -> applying patch cell
    let mut changes2 = HashMap::new();
    changes2.insert(
        PathBuf::from("foo.txt"),
        FileChange::Add {
            content: "hello\n".to_string(),
        },
    );
    let begin = PatchApplyBeginEvent {
        call_id: "c1".into(),
        auto_approved: true,
        changes: changes2,
    };
    chat.handle_codex_event(Event {
        id: "s1".into(),
        msg: EventMsg::PatchApplyBegin(begin),
    });
    let cells = drain_insert_history(&rx);
    assert!(!cells.is_empty(), "expected applying patch cell to be sent");
    let blob = lines_to_single_string(cells.last().unwrap());
    assert!(
        blob.contains("Applying patch"),
        "missing applying patch header: {blob:?}"
    );

    // 3) End apply success -> success cell
    let end = PatchApplyEndEvent {
        call_id: "c1".into(),
        stdout: "ok\n".into(),
        stderr: String::new(),
        success: true,
    };
    chat.handle_codex_event(Event {
        id: "s1".into(),
        msg: EventMsg::PatchApplyEnd(end),
    });
    let cells = drain_insert_history(&rx);
    assert!(!cells.is_empty(), "expected applied patch cell to be sent");
    let blob = lines_to_single_string(cells.last().unwrap());
    assert!(
        blob.contains("Applied patch"),
        "missing applied patch header: {blob:?}"
    );
}

#[test]
fn apply_patch_approval_sends_op_with_submission_id() {
    let (mut chat, rx, _op_rx) = make_chatwidget_manual();
    // Simulate receiving an approval request with a distinct submission id and call id
    let mut changes = HashMap::new();
    changes.insert(
        PathBuf::from("file.rs"),
        FileChange::Add {
            content: "fn main(){}\n".into(),
        },
    );
    let ev = ApplyPatchApprovalRequestEvent {
        call_id: "call-999".into(),
        changes,
        reason: None,
        grant_root: None,
    };
    chat.handle_codex_event(Event {
        id: "sub-123".into(),
        msg: EventMsg::ApplyPatchApprovalRequest(ev),
    });

    // Approve via key press 'y'
    chat.handle_key_event(KeyEvent::new(KeyCode::Char('y'), KeyModifiers::NONE));

    // Expect a CodexOp with PatchApproval carrying the submission id, not call id
    let mut found = false;
    while let Ok(app_ev) = rx.try_recv() {
        if let AppEvent::CodexOp(Op::PatchApproval { id, decision }) = app_ev {
            assert_eq!(id, "sub-123");
            assert!(matches!(
                decision,
                codex_core::protocol::ReviewDecision::Approved
            ));
            found = true;
            break;
        }
    }
    assert!(found, "expected PatchApproval op to be sent");
}

#[test]
fn apply_patch_full_flow_integration_like() {
    let (mut chat, rx, mut op_rx) = make_chatwidget_manual();

    // 1) Backend requests approval
    let mut changes = HashMap::new();
    changes.insert(
        PathBuf::from("pkg.rs"),
        FileChange::Add { content: "".into() },
    );
    chat.handle_codex_event(Event {
        id: "sub-xyz".into(),
        msg: EventMsg::ApplyPatchApprovalRequest(ApplyPatchApprovalRequestEvent {
            call_id: "call-1".into(),
            changes,
            reason: None,
            grant_root: None,
        }),
    });

    // 2) User approves via 'y' and App receives a CodexOp
    chat.handle_key_event(KeyEvent::new(KeyCode::Char('y'), KeyModifiers::NONE));
    let mut maybe_op: Option<Op> = None;
    while let Ok(app_ev) = rx.try_recv() {
        if let AppEvent::CodexOp(op) = app_ev {
            maybe_op = Some(op);
            break;
        }
    }
    let op = maybe_op.expect("expected CodexOp after key press");

    // 3) App forwards to widget.submit_op, which pushes onto codex_op_tx
    chat.submit_op(op);
    let forwarded = op_rx
        .try_recv()
        .expect("expected op forwarded to codex channel");
    match forwarded {
        Op::PatchApproval { id, decision } => {
            assert_eq!(id, "sub-xyz");
            assert!(matches!(
                decision,
                codex_core::protocol::ReviewDecision::Approved
            ));
        }
        other => panic!("unexpected op forwarded: {other:?}"),
    }

    // 4) Simulate patch begin/end events from backend; ensure history cells are emitted
    let mut changes2 = HashMap::new();
    changes2.insert(
        PathBuf::from("pkg.rs"),
        FileChange::Add { content: "".into() },
    );
    chat.handle_codex_event(Event {
        id: "sub-xyz".into(),
        msg: EventMsg::PatchApplyBegin(PatchApplyBeginEvent {
            call_id: "call-1".into(),
            auto_approved: false,
            changes: changes2,
        }),
    });
    chat.handle_codex_event(Event {
        id: "sub-xyz".into(),
        msg: EventMsg::PatchApplyEnd(PatchApplyEndEvent {
            call_id: "call-1".into(),
            stdout: String::from("ok"),
            stderr: String::new(),
            success: true,
        }),
    });
}

#[test]
fn apply_patch_untrusted_shows_approval_modal() {
    let (mut chat, _rx, _op_rx) = make_chatwidget_manual();
    // Ensure approval policy is untrusted (OnRequest)
    chat.config.approval_policy = codex_core::protocol::AskForApproval::OnRequest;

    // Simulate a patch approval request from backend
    let mut changes = HashMap::new();
    changes.insert(
        PathBuf::from("a.rs"),
        FileChange::Add { content: "".into() },
    );
    chat.handle_codex_event(Event {
        id: "sub-1".into(),
        msg: EventMsg::ApplyPatchApprovalRequest(ApplyPatchApprovalRequestEvent {
            call_id: "call-1".into(),
            changes,
            reason: None,
            grant_root: None,
        }),
    });

    // Render and ensure the approval modal title is present
    let area = ratatui::layout::Rect::new(0, 0, 80, 12);
    let mut buf = ratatui::buffer::Buffer::empty(area);
    (&chat).render_ref(area, &mut buf);

    let mut contains_title = false;
    for y in 0..area.height {
        let mut row = String::new();
        for x in 0..area.width {
            row.push(buf[(x, y)].symbol().chars().next().unwrap_or(' '));
        }
        if row.contains("Apply changes?") {
            contains_title = true;
            break;
        }
    }
    assert!(
        contains_title,
        "expected approval modal to be visible with title 'Apply changes?'"
    );
}

#[test]
fn apply_patch_request_shows_diff_summary() {
    let (mut chat, rx, _op_rx) = make_chatwidget_manual();

    // Ensure we are in OnRequest so an approval is surfaced
    chat.config.approval_policy = codex_core::protocol::AskForApproval::OnRequest;

    // Simulate backend asking to apply a patch adding two lines to README.md
    let mut changes = HashMap::new();
    changes.insert(
        PathBuf::from("README.md"),
        FileChange::Add {
            // Two lines (no trailing empty line counted)
            content: "line one\nline two\n".into(),
        },
    );
    chat.handle_codex_event(Event {
        id: "sub-apply".into(),
        msg: EventMsg::ApplyPatchApprovalRequest(ApplyPatchApprovalRequestEvent {
            call_id: "call-apply".into(),
            changes,
            reason: None,
            grant_root: None,
        }),
    });

    // Drain history insertions and verify the diff summary is present
    let cells = drain_insert_history(&rx);
    assert!(
        !cells.is_empty(),
        "expected a history cell with the proposed patch summary"
    );
    let blob = lines_to_single_string(cells.last().unwrap());

    // Header should summarize totals
    assert!(
        blob.contains("proposed patch to 1 file (+2 -0)"),
        "missing or incorrect diff header: {blob:?}"
    );

    // Per-file summary line should include the file path and counts
    assert!(
        blob.contains("README.md"),
        "missing per-file diff summary: {blob:?}"
    );
}

#[test]
fn plan_update_renders_history_cell() {
    let (mut chat, rx, _op_rx) = make_chatwidget_manual();
    let update = UpdatePlanArgs {
        explanation: Some("Adapting plan".to_string()),
        plan: vec![
            PlanItemArg {
                step: "Explore codebase".into(),
                status: StepStatus::Completed,
            },
            PlanItemArg {
                step: "Implement feature".into(),
                status: StepStatus::InProgress,
            },
            PlanItemArg {
                step: "Write tests".into(),
                status: StepStatus::Pending,
            },
        ],
    };
    chat.handle_codex_event(Event {
        id: "sub-1".into(),
        msg: EventMsg::PlanUpdate(update),
    });
    let cells = drain_insert_history(&rx);
    assert!(!cells.is_empty(), "expected plan update cell to be sent");
    let blob = lines_to_single_string(cells.last().unwrap());
    assert!(
        blob.contains("Update plan"),
        "missing plan header: {blob:?}"
    );
    assert!(blob.contains("Explore codebase"));
    assert!(blob.contains("Implement feature"));
    assert!(blob.contains("Write tests"));
}

#[test]
<<<<<<< HEAD
fn headers_emitted_on_stream_begin_for_answer_and_reasoning() {
    let (mut chat, rx, _op_rx) = make_chatwidget_manual();
=======
fn stream_error_is_rendered_to_history() {
    let (mut chat, mut rx, _op_rx) = make_chatwidget_manual();
    let msg = "stream error: stream disconnected before completion: idle timeout waiting for SSE; retrying 1/5 in 211ms…";
    chat.handle_codex_event(Event {
        id: "sub-1".into(),
        msg: EventMsg::StreamError(StreamErrorEvent {
            message: msg.to_string(),
        }),
    });

    let cells = drain_insert_history(&mut rx);
    assert!(!cells.is_empty(), "expected a history cell for StreamError");
    let blob = lines_to_single_string(cells.last().unwrap());
    assert!(blob.contains("⚠\u{200A} "));
    assert!(blob.contains("stream error:"));
    assert!(blob.contains("idle timeout waiting for SSE"));
}

#[test]
fn headers_emitted_on_stream_begin_for_answer_and_not_for_reasoning() {
    let (mut chat, mut rx, _op_rx) = make_chatwidget_manual();
>>>>>>> bbcfd63a

    // Answer: no header until a newline commit
    chat.handle_codex_event(Event {
        id: "sub-a".into(),
        msg: EventMsg::AgentMessageDelta(AgentMessageDeltaEvent {
            delta: "Hello".into(),
        }),
    });
    let mut saw_codex_pre = false;
    while let Ok(ev) = rx.try_recv() {
        if let AppEvent::InsertHistory(lines) = ev {
            let s = lines
                .iter()
                .flat_map(|l| l.spans.iter())
                .map(|sp| sp.content.clone())
                .collect::<Vec<_>>()
                .join("");
            if s.contains("codex") {
                saw_codex_pre = true;
                break;
            }
        }
    }
    assert!(
        !saw_codex_pre,
        "answer header should not be emitted before first newline commit"
    );

    // Newline arrives, then header is emitted
    chat.handle_codex_event(Event {
        id: "sub-a".into(),
        msg: EventMsg::AgentMessageDelta(AgentMessageDeltaEvent {
            delta: "!\n".into(),
        }),
    });
    chat.on_commit_tick();
    let mut saw_codex_post = false;
    while let Ok(ev) = rx.try_recv() {
        if let AppEvent::InsertHistory(lines) = ev {
            let s = lines
                .iter()
                .flat_map(|l| l.spans.iter())
                .map(|sp| sp.content.clone())
                .collect::<Vec<_>>()
                .join("");
            if s.contains("codex") {
                saw_codex_post = true;
                break;
            }
        }
    }
    assert!(
        saw_codex_post,
        "expected 'codex' header to be emitted after first newline commit"
    );

    // Reasoning: header immediately
    let (mut chat2, rx2, _op_rx2) = make_chatwidget_manual();
    chat2.handle_codex_event(Event {
        id: "sub-b".into(),
        msg: EventMsg::AgentReasoningDelta(AgentReasoningDeltaEvent {
            delta: "Thinking".into(),
        }),
    });
    let mut saw_thinking = false;
    while let Ok(ev) = rx2.try_recv() {
        if let AppEvent::InsertHistory(lines) = ev {
            let s = lines
                .iter()
                .flat_map(|l| l.spans.iter())
                .map(|sp| sp.content.clone())
                .collect::<Vec<_>>()
                .join("");
            if s.contains("thinking") {
                saw_thinking = true;
                break;
            }
        }
    }
    assert!(
        saw_thinking,
        "expected 'thinking' header to be emitted at stream start"
    );
}

#[test]
fn multiple_agent_messages_in_single_turn_emit_multiple_headers() {
    let (mut chat, rx, _op_rx) = make_chatwidget_manual();

    // Begin turn
    chat.handle_codex_event(Event {
        id: "s1".into(),
        msg: EventMsg::TaskStarted(TaskStartedEvent {
            model_context_window: None,
        }),
    });

    // First finalized assistant message
    chat.handle_codex_event(Event {
        id: "s1".into(),
        msg: EventMsg::AgentMessage(AgentMessageEvent {
            message: "First message".into(),
        }),
    });

    // Second finalized assistant message in the same turn
    chat.handle_codex_event(Event {
        id: "s1".into(),
        msg: EventMsg::AgentMessage(AgentMessageEvent {
            message: "Second message".into(),
        }),
    });

    // End turn
    chat.handle_codex_event(Event {
        id: "s1".into(),
        msg: EventMsg::TaskComplete(TaskCompleteEvent {
            last_agent_message: None,
        }),
    });

    let cells = drain_insert_history(&rx);
    let mut header_count = 0usize;
    let mut combined = String::new();
    for lines in &cells {
        for l in lines {
            for sp in &l.spans {
                let s = &sp.content;
                if s == "codex" {
                    header_count += 1;
                }
                combined.push_str(s);
            }
            combined.push('\n');
        }
    }
    assert_eq!(
        header_count,
        2,
        "expected two 'codex' headers for two AgentMessage events in one turn; cells={:?}",
        cells.len()
    );
    assert!(
        combined.contains("First message"),
        "missing first message: {combined}"
    );
    assert!(
        combined.contains("Second message"),
        "missing second message: {combined}"
    );
    let first_idx = combined.find("First message").unwrap();
    let second_idx = combined.find("Second message").unwrap();
    assert!(first_idx < second_idx, "messages out of order: {combined}");
}

#[test]
fn two_final_answers_append_not_overwrite_when_no_deltas() {
    // Directly exercise ChatWidget::insert_final_answer to validate we do not
    // overwrite a prior finalized assistant message when a new final arrives
    // without any streaming deltas (regression guard for overwrite bug).
    let (mut chat, rx, _op_rx) = make_chatwidget_manual();

    // First finalized assistant message (no streaming cell exists yet)
    chat.insert_final_answer_with_id(None, Vec::new(), "First message".to_string());
    // Second finalized assistant message (also without streaming)
    chat.insert_final_answer_with_id(None, Vec::new(), "Second message".to_string());

    // Drain any history insert side-effects (not strictly required here)
    let _ = drain_insert_history(&rx);

    // Verify via exported ResponseItems so we don't reach into private fields
    let items = chat.export_response_items();
    let assistants: Vec<String> = items
        .into_iter()
        .filter_map(|it| match it {
            codex_protocol::models::ResponseItem::Message { role, content, .. } if role == "assistant" => {
                let text = content.into_iter().filter_map(|c| match c {
                    codex_protocol::models::ContentItem::OutputText { text } => Some(text),
                    codex_protocol::models::ContentItem::InputText { text } => Some(text),
                    _ => None,
                }).collect::<Vec<_>>().join("\n");
                Some(text)
            }
            _ => None,
        })
        .collect();

    assert_eq!(assistants.len(), 2, "expected two assistant messages, got {}", assistants.len());
    assert!(assistants.iter().any(|s| s.contains("First message")), "missing first message");
    assert!(assistants.iter().any(|s| s.contains("Second message")), "missing second message");
}

#[test]
fn second_final_that_is_superset_replaces_first() {
    let (mut chat, rx, _op_rx) = make_chatwidget_manual();

    let base = "• Behavior\n  ◦ One\n\nNotes\n  ◦ Alpha\n".to_string();
    let extended = format!("{}  ◦ Beta\n", base);

    chat.insert_final_answer_with_id(None, Vec::new(), base);
    chat.insert_final_answer_with_id(None, Vec::new(), extended.clone());

    // Drain history events
    let _ = drain_insert_history(&rx);

    // Expect exactly one assistant message containing the extended text
    let items = chat.export_response_items();
    let assistants: Vec<String> = items
        .into_iter()
        .filter_map(|it| match it {
            codex_protocol::models::ResponseItem::Message { role, content, .. } if role == "assistant" => {
                let text = content.into_iter().filter_map(|c| match c {
                    codex_protocol::models::ContentItem::OutputText { text } => Some(text),
                    codex_protocol::models::ContentItem::InputText { text } => Some(text),
                    _ => None,
                }).collect::<Vec<_>>().join("\n");
                Some(text)
            }
            _ => None,
        })
        .collect();

    assert_eq!(assistants.len(), 1, "expected single assistant after superset replace");
    assert!(assistants[0].contains("Beta"), "expected extended content present");
}

#[test]
fn identical_content_with_unicode_bullets_dedupes() {
    let (mut chat, rx, _op_rx) = make_chatwidget_manual();

    let a = "• Behavior\n  ◦ One\n\nNotes\n  ◦ Alpha".to_string();
    let b = "- Behavior\n  - One\n\nNotes\n  - Alpha".to_string();

    // Two finals that only differ in bullet glyphs should dedupe into one cell
    chat.insert_final_answer_with_id(None, Vec::new(), a);
    chat.insert_final_answer_with_id(None, Vec::new(), b);

    // Drain history events
    let _ = drain_insert_history(&rx);

    let items = chat.export_response_items();
    let assistants: Vec<String> = items
        .into_iter()
        .filter_map(|it| match it {
            codex_protocol::models::ResponseItem::Message { role, content, .. } if role == "assistant" => {
                let text = content.into_iter().filter_map(|c| match c {
                    codex_protocol::models::ContentItem::OutputText { text } => Some(text),
                    codex_protocol::models::ContentItem::InputText { text } => Some(text),
                    _ => None,
                }).collect::<Vec<_>>().join("\n");
                Some(text)
            }
            _ => None,
        })
        .collect();

    assert_eq!(assistants.len(), 1, "expected deduped single assistant cell");
}

#[test]
fn final_reasoning_then_message_without_deltas_are_rendered() {
    let (mut chat, rx, _op_rx) = make_chatwidget_manual();

    // No deltas; only final reasoning followed by final message.
    chat.handle_codex_event(Event {
        id: "s1".into(),
        msg: EventMsg::AgentReasoning(AgentReasoningEvent {
            text: "I will first analyze the request.".into(),
        }),
    });
    chat.handle_codex_event(Event {
        id: "s1".into(),
        msg: EventMsg::AgentMessage(AgentMessageEvent {
            message: "Here is the result.".into(),
        }),
    });

    // Drain history and snapshot the combined visible content.
    let cells = drain_insert_history(&rx);
    let combined = cells
        .iter()
        .map(|lines| lines_to_single_string(lines))
        .collect::<String>();
    assert_snapshot!(combined);
}

#[test]
fn deltas_then_same_final_message_are_rendered_snapshot() {
    let (mut chat, rx, _op_rx) = make_chatwidget_manual();

    // Stream some reasoning deltas first.
    chat.handle_codex_event(Event {
        id: "s1".into(),
        msg: EventMsg::AgentReasoningDelta(AgentReasoningDeltaEvent {
            delta: "I will ".into(),
        }),
    });
    chat.handle_codex_event(Event {
        id: "s1".into(),
        msg: EventMsg::AgentReasoningDelta(AgentReasoningDeltaEvent {
            delta: "first analyze the ".into(),
        }),
    });
    chat.handle_codex_event(Event {
        id: "s1".into(),
        msg: EventMsg::AgentReasoningDelta(AgentReasoningDeltaEvent {
            delta: "request.".into(),
        }),
    });
    chat.handle_codex_event(Event {
        id: "s1".into(),
        msg: EventMsg::AgentReasoning(AgentReasoningEvent {
            text: "request.".into(),
        }),
    });

    // Then stream answer deltas, followed by the exact same final message.
    chat.handle_codex_event(Event {
        id: "s1".into(),
        msg: EventMsg::AgentMessageDelta(AgentMessageDeltaEvent {
            delta: "Here is the ".into(),
        }),
    });
    chat.handle_codex_event(Event {
        id: "s1".into(),
        msg: EventMsg::AgentMessageDelta(AgentMessageDeltaEvent {
            delta: "result.".into(),
        }),
    });

    chat.handle_codex_event(Event {
        id: "s1".into(),
        msg: EventMsg::AgentMessage(AgentMessageEvent {
            message: "Here is the result.".into(),
        }),
    });

    // Snapshot the combined visible content to ensure we render as expected
    // when deltas are followed by the identical final message.
    let cells = drain_insert_history(&rx);
    let combined = cells
        .iter()
        .map(|lines| lines_to_single_string(lines))
        .collect::<String>();
    assert_snapshot!(combined);
}

#[test]
fn late_final_does_not_duplicate_when_stream_finalized_early() {
    use codex_core::protocol::*;

    let (mut chat, rx, _op_rx) = make_chatwidget_manual();

    // Stream some answer deltas for id "s1"
    chat.handle_codex_event(Event {
        id: "s1".into(),
        msg: EventMsg::AgentMessageDelta(AgentMessageDeltaEvent {
            delta: "What I Can Do\n".into(),
        }),
    });
    chat.handle_codex_event(Event {
        id: "s1".into(),
        msg: EventMsg::AgentMessageDelta(AgentMessageDeltaEvent {
            delta: "- Explore/Modify Code\n".into(),
        }),
    });

    // Simulate a side event that forces finalization (e.g., tool start)
    chat.finalize_active_stream();

    // Now a late final AgentMessage arrives with the full text
    let final_text = "What I Can Do\n- Explore/Modify Code\n".to_string();
    chat.handle_codex_event(Event {
        id: "s1".into(),
        msg: EventMsg::AgentMessage(AgentMessageEvent {
            message: final_text.clone(),
        }),
    });

    // Drain any history insert side-effects (not strictly required here)
    let _ = drain_insert_history(&rx);

    // Export and assert that only a single assistant message exists
    let items = chat.export_response_items();
    let assistants: Vec<String> = items
        .into_iter()
        .filter_map(|it| match it {
            codex_protocol::models::ResponseItem::Message { role, content, .. } if role == "assistant" => {
                let text = content.into_iter().filter_map(|c| match c {
                    codex_protocol::models::ContentItem::OutputText { text } => Some(text),
                    codex_protocol::models::ContentItem::InputText { text } => Some(text),
                    _ => None,
                }).collect::<Vec<_>>().join("\n");
                Some(text)
            }
            _ => None,
        })
        .collect();

    assert_eq!(assistants.len(), 1, "late final should replace, not duplicate");
    assert!(assistants[0].contains("Explore/Modify Code"));
}

#[test]
fn streaming_answer_then_finalize_does_not_truncate() {
    let (mut chat, rx, _op_rx) = make_chatwidget_manual();

    // Stream an assistant message in chunks, without sending a final AgentMessage.
    chat.handle_codex_event(Event {
        id: "s1".into(),
        msg: EventMsg::AgentMessageDelta(AgentMessageDeltaEvent {
            delta: "Files changed\n".into(),
        }),
    });
    chat.handle_codex_event(Event {
        id: "s1".into(),
        msg: EventMsg::AgentMessageDelta(AgentMessageDeltaEvent {
            delta: "- codex-rs/tui/src/markdown.rs: Guard against list markers...\n".into(),
        }),
    });
    chat.handle_codex_event(Event {
        id: "s1".into(),
        msg: EventMsg::AgentMessageDelta(AgentMessageDeltaEvent {
            delta: "\nWhat to expect\n".into(),
        }),
    });
    chat.handle_codex_event(Event {
        id: "s1".into(),
        msg: EventMsg::AgentMessageDelta(AgentMessageDeltaEvent {
            delta: "- Third-level bullets render correctly now.\n".into(),
        }),
    });

    // Simulate lifecycle location that finalizes active stream (e.g., new event)
    chat.finalize_active_stream();

    // Drain and combine visible content
    let cells = drain_insert_history(&rx);
    let combined = cells
        .iter()
        .map(|lines| lines_to_single_string(lines))
        .collect::<String>();

    assert!(combined.contains("Files changed"), "missing header: {combined}");
    assert!(combined.contains("What to expect"), "missing section header: {combined}");
    assert!(combined.contains("Third-level bullets render correctly now"),
        "missing tail content after finalize: {combined}");
}<|MERGE_RESOLUTION|>--- conflicted
+++ resolved
@@ -24,11 +24,6 @@
 use codex_core::protocol::PatchApplyEndEvent;
 use codex_core::protocol::StreamErrorEvent;
 use codex_core::protocol::TaskCompleteEvent;
-<<<<<<< HEAD
-=======
-use codex_core::protocol::TaskStartedEvent;
-use codex_login::CodexAuth;
->>>>>>> bbcfd63a
 use crossterm::event::KeyCode;
 use crossterm::event::KeyEvent;
 use crossterm::event::KeyModifiers;
@@ -133,12 +128,7 @@
         app_event_tx: app_event_tx.clone(),
         has_input_focus: true,
         enhanced_keys_supported: false,
-<<<<<<< HEAD
         using_chatgpt_auth: false,
-=======
-        placeholder_text: "Ask Codex to do anything".to_string(),
-        disable_paste_burst: false,
->>>>>>> bbcfd63a
     });
     let widget = ChatWidget {
         app_event_tx,
@@ -1004,32 +994,8 @@
 }
 
 #[test]
-<<<<<<< HEAD
 fn headers_emitted_on_stream_begin_for_answer_and_reasoning() {
     let (mut chat, rx, _op_rx) = make_chatwidget_manual();
-=======
-fn stream_error_is_rendered_to_history() {
-    let (mut chat, mut rx, _op_rx) = make_chatwidget_manual();
-    let msg = "stream error: stream disconnected before completion: idle timeout waiting for SSE; retrying 1/5 in 211ms…";
-    chat.handle_codex_event(Event {
-        id: "sub-1".into(),
-        msg: EventMsg::StreamError(StreamErrorEvent {
-            message: msg.to_string(),
-        }),
-    });
-
-    let cells = drain_insert_history(&mut rx);
-    assert!(!cells.is_empty(), "expected a history cell for StreamError");
-    let blob = lines_to_single_string(cells.last().unwrap());
-    assert!(blob.contains("⚠\u{200A} "));
-    assert!(blob.contains("stream error:"));
-    assert!(blob.contains("idle timeout waiting for SSE"));
-}
-
-#[test]
-fn headers_emitted_on_stream_begin_for_answer_and_not_for_reasoning() {
-    let (mut chat, mut rx, _op_rx) = make_chatwidget_manual();
->>>>>>> bbcfd63a
 
     // Answer: no header until a newline commit
     chat.handle_codex_event(Event {
