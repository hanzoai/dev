--- conflicted
+++ resolved
@@ -271,12 +271,7 @@
 impl HistoryCell {
     /// Return a cloned, plain representation of the cell's lines suitable for
     /// one‑shot insertion into the terminal scrollback. Image cells are
-<<<<<<< HEAD
     /// represented with a simple placeholder for now.
-=======
-    /// represented with a simple placeholder.
-    /// These lines are also rendered directly by ratatui wrapped in a Paragraph.
->>>>>>> 37fc4185
     pub(crate) fn plain_lines(&self) -> Vec<Line<'static>> {
         match self {
             HistoryCell::AnimatedWelcome { .. } => {
@@ -479,26 +474,11 @@
         parsed_commands: &[ParsedCommand],
         output: Option<&CommandOutput>,
     ) -> Vec<Line<'static>> {
-<<<<<<< HEAD
-        let mut lines: Vec<Line> = Vec::new();
-        if output.is_some() {
-            // Completed: show the command that ran
-            let cmd_text = shlex_join_safe(command);
-            lines.push(Line::from(vec![
-                "⚡ Ran command ".magenta(),
-                cmd_text.into(),
-            ]));
-        } else {
-            // In progress
-            lines.push(Line::from("⚙︎ Working"));
-        }
-=======
         let mut lines: Vec<Line> = vec![match output {
             None => Line::from("⚙︎ Working".magenta().bold()),
             Some(o) if o.exit_code == 0 => Line::from("✓ Completed".green().bold()),
             Some(o) => Line::from(format!("✗ Failed (exit {})", o.exit_code).red().bold()),
         }];
->>>>>>> 37fc4185
 
         for (i, parsed) in parsed_commands.iter().enumerate() {
             let text = match parsed {
@@ -728,7 +708,6 @@
             view: TextBlock::new(lines),
         }
     }
-<<<<<<< HEAD
     // allow dead code for now. maybe we'll use it again.
     #[allow(dead_code)]
     pub(crate) fn new_completed_custom_tool_call(
@@ -789,18 +768,6 @@
             view: TextBlock::new(lines),
         }
     }
-
-    pub(crate) fn new_background_event(message: String) -> Self {
-        let mut lines: Vec<Line<'static>> = Vec::new();
-        lines.push(Line::from("event".dim()));
-        lines.extend(message.lines().map(|line| ansi_escape_line(line).dim()));
-        lines.push(Line::from(""));
-        HistoryCell::BackgroundEvent {
-            view: TextBlock::new(lines),
-        }
-    }
-=======
->>>>>>> 37fc4185
 
     pub(crate) fn new_diff_output(message: String) -> Self {
         let mut lines: Vec<Line<'static>> = Vec::new();
@@ -1160,8 +1127,6 @@
             view: TextBlock::new(lines),
         }
     }
-<<<<<<< HEAD
-=======
 
     pub(crate) fn new_patch_apply_success(stdout: String) -> Self {
         let mut lines: Vec<Line<'static>> = Vec::new();
@@ -1189,8 +1154,6 @@
             view: TextBlock::new(lines),
         }
     }
-}
->>>>>>> 37fc4185
 
     /// Create a simple text line cell for streaming messages
     pub(crate) fn new_text_line(line: Line<'static>) -> Self {
