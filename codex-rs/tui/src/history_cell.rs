use crate::diff_render::create_diff_summary_with_width;
use crate::exec_command::strip_bash_lc_and_escape;
use crate::slash_command::SlashCommand;
use crate::text_formatting::format_json_compact;
use base64::Engine;
use codex_ansi_escape::ansi_escape_line;
use codex_common::create_config_summary_entries;
use codex_common::elapsed::format_duration;
use codex_core::auth::get_auth_file;
use codex_core::auth::try_read_auth_json;
use codex_core::config::Config;
use codex_core::config_types::ReasoningEffort;
use codex_core::parse_command::ParsedCommand;
use codex_core::plan_tool::PlanItemArg;
use codex_core::plan_tool::StepStatus;
use codex_core::plan_tool::UpdatePlanArgs;
use codex_core::protocol::FileChange;
use codex_core::protocol::McpInvocation;
use codex_core::protocol::SessionConfiguredEvent;
use codex_core::protocol::TokenUsage;
<<<<<<< HEAD
=======
use codex_protocol::parse_command::ParsedCommand;
>>>>>>> a56eb481
use image::DynamicImage;
use image::ImageReader;
use itertools::Itertools;
use mcp_types::EmbeddedResourceResource;
use mcp_types::ResourceLink;
use ratatui::prelude::*;
use ratatui::style::Modifier;
use ratatui::style::Style;
<<<<<<< HEAD
use ratatui::widgets::Block;
use ratatui::widgets::Borders;
use ratatui::widgets::Padding;
=======
use ratatui::style::Styled;
use ratatui::style::Stylize;
>>>>>>> a56eb481
use ratatui::widgets::Paragraph;
use ratatui::widgets::WidgetRef;
use ratatui::widgets::Wrap;
use std::collections::HashMap;
use std::io::Cursor;
use std::path::Path;
use std::path::PathBuf;
use std::time::Duration;
use std::time::Instant;
use tracing::error;
<<<<<<< HEAD
use unicode_width::UnicodeWidthChar;
=======
use unicode_width::UnicodeWidthStr;
use uuid::Uuid;
>>>>>>> a56eb481

// ==================== Core Types ====================

#[derive(Clone)]
pub(crate) struct CommandOutput {
    pub(crate) exit_code: i32,
    pub(crate) stdout: String,
    pub(crate) stderr: String,
}

<<<<<<< HEAD
#[derive(Clone, Copy)]
=======
#[derive(Clone, Debug)]
>>>>>>> a56eb481
pub(crate) enum PatchEventType {
    ApprovalRequest,
    ApplyBegin { auto_approved: bool },
}

<<<<<<< HEAD
// ==================== HistoryCellType ====================

#[derive(Clone, Copy, Debug, PartialEq, Eq)]
pub(crate) enum HistoryCellType {
    Plain,
    User,
    Assistant,
    Reasoning,
    Error,
    Exec { kind: ExecKind, status: ExecStatus },
    Tool { status: ToolStatus },
    Patch { kind: PatchKind },
    PlanUpdate,
    BackgroundEvent,
    Notice,
    Diff,
    Image,
    AnimatedWelcome,
    Loading,
}

#[derive(Clone, Copy, Debug, PartialEq, Eq)]
pub(crate) enum ExecKind {
    Read,
    Search,
    List,
    Run,
}

// Unified action classification for exec commands
#[derive(Clone, Copy, Debug, PartialEq, Eq)]
pub(crate) enum ExecAction {
    Read,
    Search,
    List,
    Run,
}

pub(crate) fn action_enum_from_parsed(parsed: &Vec<codex_core::parse_command::ParsedCommand>) -> ExecAction {
    use codex_core::parse_command::ParsedCommand;
    for p in parsed {
        match p {
            ParsedCommand::Read { .. } => return ExecAction::Read,
            ParsedCommand::Search { .. } => return ExecAction::Search,
            ParsedCommand::ListFiles { .. } => return ExecAction::List,
            _ => {}
        }
    }
    ExecAction::Run
}

#[derive(Clone, Copy, Debug, PartialEq, Eq)]
pub(crate) enum ExecStatus {
    Running,
    Success,
    Error,
}

#[derive(Clone, Copy, Debug, PartialEq, Eq)]
pub(crate) enum ToolStatus {
    Running,
    Success,
    Failed,
}

#[derive(Clone, Copy, Debug, PartialEq, Eq)]
pub(crate) enum PatchKind {
    Proposed,
    ApplyBegin,
    ApplySuccess,
    ApplyFailure,
}

// ==================== HistoryCell Trait ====================

/// Represents an event to display in the conversation history.
/// Returns its `Vec<Line<'static>>` representation to make it easier
/// to display in a scrollable list.
pub(crate) trait HistoryCell {
    fn display_lines(&self) -> Vec<Line<'static>>;
    /// A required, explicit type descriptor for the history cell.
    fn kind(&self) -> HistoryCellType;

    /// Allow downcasting to concrete types
    fn as_any(&self) -> &dyn std::any::Any {
        // Default implementation that doesn't support downcasting
        // Concrete types that need downcasting should override this
        &() as &dyn std::any::Any
    }
    /// Allow mutable downcasting to concrete types
    fn as_any_mut(&mut self) -> &mut dyn std::any::Any;

    /// Get display lines with empty lines trimmed from beginning and end.
    /// This ensures consistent spacing when cells are rendered together.
    fn display_lines_trimmed(&self) -> Vec<Line<'static>> {
        trim_empty_lines(self.display_lines())
    }

    fn desired_height(&self, width: u16) -> u16 {
        Paragraph::new(Text::from(self.display_lines_trimmed()))
=======
/// Represents an event to display in the conversation history. Returns its
/// `Vec<Line<'static>>` representation to make it easier to display in a
/// scrollable list.
pub(crate) trait HistoryCell: std::fmt::Debug + Send + Sync {
    fn display_lines(&self, width: u16) -> Vec<Line<'static>>;

    fn transcript_lines(&self) -> Vec<Line<'static>> {
        self.display_lines(u16::MAX)
    }

    fn desired_height(&self, width: u16) -> u16 {
        Paragraph::new(Text::from(self.display_lines(width)))
>>>>>>> a56eb481
            .wrap(Wrap { trim: false })
            .line_count(width)
            .try_into()
            .unwrap_or(0)
    }

<<<<<<< HEAD
    fn render_with_skip(&self, area: Rect, buf: &mut Buffer, skip_rows: u16) {
        // Check if this cell has custom rendering
        if self.has_custom_render() {
            // Allow custom renders to handle top skipping explicitly
            self.custom_render_with_skip(area, buf, skip_rows);
            return;
        }

        // Default path: render the full text and use Paragraph.scroll to skip
        // vertical rows AFTER wrapping. Slicing lines before wrapping causes
        // incorrect blank space when lines wrap across multiple rows.
        // IMPORTANT: Explicitly clear the entire area first. While some containers
        // clear broader regions, custom widgets that shrink or scroll can otherwise
        // leave residual glyphs to the right of shorter lines or from prior frames.
        // We paint spaces with the current theme background to guarantee a clean slate.
        // Assistant messages use a subtly tinted background: theme background
        // moved 5% toward the theme info color for a gentle distinction.
        let cell_bg = match self.kind() {
            HistoryCellType::Assistant => crate::colors::assistant_bg(),
            _ => crate::colors::background(),
        };
        let bg_style = Style::default().bg(cell_bg).fg(crate::colors::text());
        for y in area.y..area.y.saturating_add(area.height) {
            for x in area.x..area.x.saturating_add(area.width) {
                buf[(x, y)].set_char(' ').set_style(bg_style);
            }
        }

        // Ensure the entire allocated area is painted with the theme background
        // by attaching a background-styled Block to the Paragraph as well.
        let lines = self.display_lines_trimmed();
        let text = Text::from(lines);

        let bg_block = Block::default().style(Style::default().bg(cell_bg));
        Paragraph::new(text)
            .block(bg_block)
            .wrap(Wrap { trim: false })
            .scroll((skip_rows, 0))
            .style(Style::default().bg(cell_bg))
            .render(area, buf);
    }

    /// Returns true if this cell has custom rendering (e.g., animations)
    fn has_custom_render(&self) -> bool {
        false // Default: most cells use display_lines
    }

    /// Custom render implementation for cells that need it
    fn custom_render(&self, _area: Rect, _buf: &mut Buffer) {
        // Default: do nothing (cells with custom rendering will override)
    }
    /// Custom render with support for skipping top rows
    fn custom_render_with_skip(&self, area: Rect, buf: &mut Buffer, _skip_rows: u16) {
        // Default: fall back to non-skipping custom render
        self.custom_render(area, buf);
    }

    /// Returns true if this cell is currently animating and needs redraws
    fn is_animating(&self) -> bool {
        false // Default: most cells don't animate
    }

    /// Returns true if this is a loading cell that should be removed when streaming starts
    #[allow(dead_code)]
    fn is_loading_cell(&self) -> bool {
        false // Default: most cells are not loading cells
    }

    /// Trigger fade-out animation (for AnimatedWelcomeCell)
    fn trigger_fade(&self) {
        // Default: do nothing (only AnimatedWelcomeCell implements this)
    }

    /// Check if this cell should be removed (e.g., fully faded out)
    fn should_remove(&self) -> bool {
        false // Default: most cells should not be removed
    }

    /// Check if this cell is ONLY a title line (no content after it)
    /// Used to avoid spacing between standalone titles and their content
    fn is_title_only(&self) -> bool {
        let lines = self.display_lines_trimmed();
        // Cell is title-only if it has exactly 1 line and that line is a title
        lines.len() == 1 && lines.first().map_or(false, is_title_line)
    }

    /// Returns the gutter symbol for this cell type
    /// Returns None if no symbol should be displayed
    fn gutter_symbol(&self) -> Option<&'static str> {
        match self.kind() {
            HistoryCellType::Plain => None,
            HistoryCellType::User => Some("›"),
            // Restore assistant gutter icon
            HistoryCellType::Assistant => Some("•"),
            HistoryCellType::Reasoning => None,
            HistoryCellType::Error => Some("✖"),
            HistoryCellType::Tool { status } => Some(match status {
                ToolStatus::Running => "⚙",
                ToolStatus::Success => "✔",
                ToolStatus::Failed => "✖",
            }),
            HistoryCellType::Exec { kind, status } => {
                // Show ❯ only for Run executions; hide for read/search/list summaries
                match (kind, status) {
                    (ExecKind::Run, ExecStatus::Error) => Some("✖"),
                    (ExecKind::Run, _) => Some("❯"),
                    _ => None,
                }
            }
            HistoryCellType::Patch { .. } => Some("↯"),
            HistoryCellType::PlanUpdate => Some("◔"), // final glyph will be chosen in header line
            HistoryCellType::BackgroundEvent => Some("»"),
            HistoryCellType::Notice => Some("★"),
            HistoryCellType::Diff => Some("↯"),
            HistoryCellType::Image => None,
            HistoryCellType::AnimatedWelcome => None,
            HistoryCellType::Loading => None,
        }
=======
    fn is_stream_continuation(&self) -> bool {
        false
    }
}

#[derive(Debug)]
pub(crate) struct UserHistoryCell {
    message: String,
}

impl HistoryCell for UserHistoryCell {
    fn display_lines(&self, width: u16) -> Vec<Line<'static>> {
        let mut lines: Vec<Line<'static>> = Vec::new();

        // Wrap the content first, then prefix each wrapped line with the marker.
        let wrap_width = width.saturating_sub(1); // account for the ▌ prefix
        let wrapped = textwrap::wrap(
            &self.message,
            textwrap::Options::new(wrap_width as usize)
                .wrap_algorithm(textwrap::WrapAlgorithm::FirstFit) // Match textarea wrap
                .word_splitter(textwrap::WordSplitter::NoHyphenation),
        );

        for line in wrapped {
            lines.push(vec!["▌".cyan().dim(), line.to_string().dim()].into());
        }
        lines
    }

    fn transcript_lines(&self) -> Vec<Line<'static>> {
        let mut lines: Vec<Line<'static>> = Vec::new();
        lines.push("user".cyan().bold().into());
        lines.extend(self.message.lines().map(|l| l.to_string().into()));
        lines
    }
}

#[derive(Debug)]
pub(crate) struct AgentMessageCell {
    lines: Vec<Line<'static>>,
    is_first_line: bool,
}

impl AgentMessageCell {
    pub(crate) fn new(lines: Vec<Line<'static>>, is_first_line: bool) -> Self {
        Self {
            lines,
            is_first_line,
        }
    }
}

impl HistoryCell for AgentMessageCell {
    fn display_lines(&self, width: u16) -> Vec<Line<'static>> {
        let mut out: Vec<Line<'static>> = Vec::new();
        // We want:
        // - First visual line: "> " prefix (collapse with header logic)
        // - All subsequent visual lines: two-space prefix
        let mut is_first_visual = true;
        let wrap_width = width.saturating_sub(2); // account for prefix
        for line in &self.lines {
            let wrapped =
                crate::insert_history::word_wrap_lines(std::slice::from_ref(line), wrap_width);
            for (i, piece) in wrapped.into_iter().enumerate() {
                let mut spans = Vec::with_capacity(piece.spans.len() + 1);
                spans.push(if is_first_visual && i == 0 && self.is_first_line {
                    "> ".into()
                } else {
                    "  ".into()
                });
                spans.extend(piece.spans.into_iter());
                out.push(spans.into());
            }
            is_first_visual = false;
        }
        out
    }

    fn transcript_lines(&self) -> Vec<Line<'static>> {
        let mut out: Vec<Line<'static>> = Vec::new();
        if self.is_first_line {
            out.push("codex".magenta().bold().into());
        }
        out.extend(self.lines.clone());
        out
    }

    fn is_stream_continuation(&self) -> bool {
        !self.is_first_line
>>>>>>> a56eb481
    }
}

// Allow Box<dyn HistoryCell> to implement HistoryCell
impl HistoryCell for Box<dyn HistoryCell> {
    fn as_any(&self) -> &dyn std::any::Any {
        self.as_ref().as_any()
    }
    fn as_any_mut(&mut self) -> &mut dyn std::any::Any {
        self.as_mut().as_any_mut()
    }
    fn kind(&self) -> HistoryCellType {
        self.as_ref().kind()
    }

    fn display_lines(&self) -> Vec<Line<'static>> {
        self.as_ref().display_lines()
    }

    fn display_lines_trimmed(&self) -> Vec<Line<'static>> {
        self.as_ref().display_lines_trimmed()
    }

    fn desired_height(&self, width: u16) -> u16 {
        self.as_ref().desired_height(width)
    }

    fn render_with_skip(&self, area: Rect, buf: &mut Buffer, skip_rows: u16) {
        self.as_ref().render_with_skip(area, buf, skip_rows)
    }

    fn has_custom_render(&self) -> bool {
        self.as_ref().has_custom_render()
    }

    fn custom_render(&self, area: Rect, buf: &mut Buffer) {
        self.as_ref().custom_render(area, buf)
    }

    fn is_animating(&self) -> bool {
        self.as_ref().is_animating()
    }

    fn is_loading_cell(&self) -> bool {
        self.as_ref().is_loading_cell()
    }

    fn trigger_fade(&self) {
        self.as_ref().trigger_fade()
    }

    fn should_remove(&self) -> bool {
        self.as_ref().should_remove()
    }

    fn is_title_only(&self) -> bool {
        self.as_ref().is_title_only()
    }

    fn gutter_symbol(&self) -> Option<&'static str> {
        self.as_ref().gutter_symbol()
    }
}

// ==================== ReadAggregationCell ====================
// Aggregates multiple Read preamble entries into a single history cell while
// commands are still running, then flips to a finalized state without changing
// position in the history. This prevents flicker where multiple transient
// "Read" sections appear and later merge.

pub(crate) struct ReadAggregationCell {
    // Aggregated preamble lines (each line typically starts with "└ " or two spaces)
    lines: Vec<Line<'static>>,
    // When true, render as a finalized "Read" section (ExecStatus::Success);
    // otherwise render with a running header style (ExecStatus::Running).
    finalized: bool,
}

<<<<<<< HEAD
impl ReadAggregationCell {
    pub(crate) fn new() -> Self {
        Self { lines: Vec::new(), finalized: false }
    }

    pub(crate) fn push_lines(&mut self, mut more: Vec<Line<'static>>) {
        // Trim completely empty prefix/suffix lines from the chunk to keep the block compact
        more = trim_empty_lines(more);
        if more.is_empty() { return; }
        self.lines.extend(more);
    }

    pub(crate) fn finalize(&mut self) { self.finalized = true; }

    // Build a normalized copy of aggregated lines where only the very first
    // visible line uses the corner connector "└ "; subsequent lines use two
    // spaces. Also coalesce adjacent read ranges for the same file.
    fn normalized_lines(&self) -> Vec<Line<'static>> {
        let mut v = self.lines.clone();
        // Ensure only the first content line shows the corner
        let mut seen_first = false;
        for line in v.iter_mut() {
            if let Some(sp0) = line.spans.get_mut(0) {
                let s = sp0.content.as_ref();
                if s == "└ " || s == "  └ " {
                    if seen_first {
                        sp0.content = "  ".into();
                        sp0.style = sp0.style.add_modifier(Modifier::DIM);
                    } else {
                        // First occurrence keeps the corner but dim it consistently
                        sp0.style = sp0.style.add_modifier(Modifier::DIM);
                        seen_first = true;
                    }
                }
            }
        }
        // Merge overlapping/touching ranges per file to keep the list succinct
        coalesce_read_ranges_in_lines_local(&mut v);
        v
    }
}

impl HistoryCell for ReadAggregationCell {
    fn as_any(&self) -> &dyn std::any::Any { self }
    fn as_any_mut(&mut self) -> &mut dyn std::any::Any { self }
    fn kind(&self) -> HistoryCellType { HistoryCellType::Exec { kind: ExecKind::Read, status: if self.finalized { ExecStatus::Success } else { ExecStatus::Running } } }
    fn display_lines(&self) -> Vec<Line<'static>> {
        let mut out: Vec<Line<'static>> = Vec::new();
        // Always render a stable, completed-style header to avoid flicker
        let header = Line::styled("Read", Style::default().fg(crate::colors::text()));
        out.push(header);
        out.extend(self.normalized_lines());
        out
    }
    fn desired_height(&self, width: u16) -> u16 {
        Paragraph::new(Text::from(self.display_lines_trimmed()))
            .wrap(Wrap { trim: false })
            .line_count(width)
            .try_into()
            .unwrap_or(0)
=======
impl HistoryCell for PlainHistoryCell {
    fn display_lines(&self, _width: u16) -> Vec<Line<'static>> {
        self.lines.clone()
>>>>>>> a56eb481
    }
}

// ==================== PlainHistoryCell ====================
// For simple cells that just store lines

pub(crate) struct PlainHistoryCell {
    pub(crate) lines: Vec<Line<'static>>,
    pub(crate) kind: HistoryCellType,
}

<<<<<<< HEAD
impl HistoryCell for PlainHistoryCell {
    fn as_any_mut(&mut self) -> &mut dyn std::any::Any {
        self
    }
    fn kind(&self) -> HistoryCellType {
        self.kind
    }
    fn display_lines(&self) -> Vec<Line<'static>> {
        // If a gutter symbol implies a standard header line (user, assistant, tool, etc.),
        // hide that first title line and show only the content.
        let hide_header = matches!(
            self.kind,
            HistoryCellType::User
                | HistoryCellType::Assistant
                | HistoryCellType::Tool { .. }
                | HistoryCellType::Error
                | HistoryCellType::BackgroundEvent
                | HistoryCellType::Notice
        );
        if hide_header && self.lines.len() > 1 {
            self.lines[1..].to_vec()
        } else if hide_header {
            Vec::new()
        } else {
            self.lines.clone()
        }
=======
impl HistoryCell for TranscriptOnlyHistoryCell {
    fn display_lines(&self, _width: u16) -> Vec<Line<'static>> {
        Vec::new()
>>>>>>> a56eb481
    }

    fn has_custom_render(&self) -> bool {
        matches!(self.kind, HistoryCellType::User)
    }

    fn desired_height(&self, width: u16) -> u16 {
        if matches!(self.kind, HistoryCellType::User) {
            // Match input composer wrapping by reserving 2 columns of right padding.
            // Composer content width is pane−6; history content is pane−4 (after gutter).
            // Subtract 2 more so wrapping positions are identical when the message moves
            // from the composer into history.
            let inner_w = width.saturating_sub(2);
            let text = Text::from(self.display_lines_trimmed());
            Paragraph::new(text)
                .wrap(Wrap { trim: false })
                .line_count(inner_w)
                .try_into()
                .unwrap_or(0)
        } else {
            Paragraph::new(Text::from(self.display_lines_trimmed()))
                .wrap(Wrap { trim: false })
                .line_count(width)
                .try_into()
                .unwrap_or(0)
        }
    }

    fn custom_render_with_skip(&self, area: Rect, buf: &mut Buffer, skip_rows: u16) {
        if !matches!(self.kind, HistoryCellType::User) {
            // Fallback to default behavior for non-user cells
            return HistoryCell::custom_render_with_skip(self, area, buf, skip_rows);
        }

        // Render User cells with extra right padding to mirror the composer input padding.
        let cell_bg = crate::colors::background();
        let bg_style = Style::default().bg(cell_bg).fg(crate::colors::text());

        // Clear area
        for y in area.y..area.y.saturating_add(area.height) {
            for x in area.x..area.x.saturating_add(area.width) {
                buf[(x, y)].set_char(' ').set_style(bg_style);
            }
        }

        let lines = self.display_lines_trimmed();
        let text = Text::from(lines);

        // Add Block with padding: reserve 2 columns on the right.
        let block = Block::default().style(bg_style).padding(Padding {
            left: 0,
            right: 2,
            top: 0,
            bottom: 0,
        });

        Paragraph::new(text)
            .block(block)
            .wrap(Wrap { trim: false })
            .scroll((skip_rows, 0))
            .style(bg_style)
            .render(area, buf);
    }
}

<<<<<<< HEAD
// ==================== ExecCell ====================

pub(crate) struct ExecCell {
    pub(crate) command: Vec<String>,
    pub(crate) parsed: Vec<ParsedCommand>,
    pub(crate) output: Option<CommandOutput>,
    pub(crate) start_time: Option<Instant>,
    // Caches to avoid recomputing expensive line construction for completed execs
    cached_display_lines: std::cell::RefCell<Option<Vec<Line<'static>>>>,
    cached_pre_lines: std::cell::RefCell<Option<Vec<Line<'static>>>>,
    cached_out_lines: std::cell::RefCell<Option<Vec<Line<'static>>>>,
}

// ==================== AssistantMarkdownCell ====================
// Stores raw assistant markdown and rebuilds on demand (e.g., theme/syntax changes)

pub(crate) struct AssistantMarkdownCell {
    // Raw markdown used to rebuild when theme/syntax changes
    pub(crate) raw: String,
    // Optional stream/item id that produced this finalized cell
    pub(crate) id: Option<String>,
    // Pre-rendered lines (first line is a hidden "codex" header)
    pub(crate) lines: Vec<Line<'static>>, // includes hidden header "codex"
}

impl AssistantMarkdownCell {
    #[allow(dead_code)]
    pub(crate) fn new(raw: String, cfg: &codex_core::config::Config) -> Self {
        Self::new_with_id(raw, None, cfg)
    }

    pub(crate) fn new_with_id(
        raw: String,
        id: Option<String>,
        cfg: &codex_core::config::Config,
    ) -> Self {
        let mut me = Self {
            raw,
            id,
            lines: Vec::new(),
        };
        me.rebuild(cfg);
        me
    }
    pub(crate) fn rebuild(&mut self, cfg: &codex_core::config::Config) {
        let mut out: Vec<Line<'static>> = Vec::new();
        out.push(Line::from("codex"));
        crate::markdown::append_markdown_with_bold_first(&self.raw, &mut out, cfg);
        // Apply bright text to body like streaming finalize
        let bright = crate::colors::text_bright();
        for line in out.iter_mut().skip(1) {
            line.style = line.style.patch(Style::default().fg(bright));
        }
        self.lines = out;
    }
}

impl HistoryCell for AssistantMarkdownCell {
    fn as_any(&self) -> &dyn std::any::Any {
        self
    }
    fn as_any_mut(&mut self) -> &mut dyn std::any::Any {
        self
    }
    fn kind(&self) -> HistoryCellType {
        HistoryCellType::Assistant
    }
    fn display_lines(&self) -> Vec<Line<'static>> {
        // Hide the header line, mirroring PlainHistoryCell behavior for Assistant
        if self.lines.len() > 1 {
            self.lines[1..].to_vec()
        } else {
            Vec::new()
        }
    }
    fn has_custom_render(&self) -> bool {
        true
    }
    fn desired_height(&self, width: u16) -> u16 {
        // Match custom rendering exactly:
        // - Bullet lines are prewrapped with hanging indent and treated as fixed rows
        // - Code blocks render inside a bordered card (add 2 rows for borders)
        // - Other text wraps via Paragraph at the available width
        // - Add top and bottom padding rows
        let text_wrap_width = width;
        let src_lines = self.display_lines_trimmed();

        #[derive(Debug)]
        enum Seg {
            Text(Vec<Line<'static>>),
            Bullet(Vec<Line<'static>>),
            Code(Vec<Line<'static>>),
        }

        let mut segs: Vec<Seg> = Vec::new();
        let mut text_buf: Vec<Line<'static>> = Vec::new();
        let mut _is_first_output_line = true;
        let mut iter = src_lines.into_iter().peekable();
        while let Some(line) = iter.next() {
            if crate::render::line_utils::is_code_block_painted(&line) {
                if !text_buf.is_empty() { segs.push(Seg::Text(std::mem::take(&mut text_buf))); }
                let mut chunk = vec![line];
                while let Some(n) = iter.peek() {
                    if crate::render::line_utils::is_code_block_painted(n) { chunk.push(iter.next().unwrap()); } else { break; }
                }
                segs.push(Seg::Code(chunk));
                continue;
            }

            if text_wrap_width > 4 && is_horizontal_rule_line(&line) {
                if !text_buf.is_empty() { segs.push(Seg::Text(std::mem::take(&mut text_buf))); }
                let hr = Line::from(Span::styled(
                    std::iter::repeat('─').take(text_wrap_width as usize).collect::<String>(),
                    Style::default().fg(crate::colors::assistant_hr()),
                ));
                segs.push(Seg::Bullet(vec![hr]));
                _is_first_output_line = false;
                continue;
            }

            if text_wrap_width > 4 {
                if let Some((indent_spaces, bullet_char)) = detect_bullet_prefix(&line) {
                    if !text_buf.is_empty() { segs.push(Seg::Text(std::mem::take(&mut text_buf))); }
                    // Always use explicit bullet wrapping with hanging indent so
                    // continuation lines align under the start of the content.
                    segs.push(Seg::Bullet(wrap_bullet_line(
                        line,
                        indent_spaces,
                        &bullet_char,
                        text_wrap_width,
                    )));
                    _is_first_output_line = false;
                    continue;
                }
            }

            text_buf.push(line);
            _is_first_output_line = false;
        }
        if !text_buf.is_empty() { segs.push(Seg::Text(std::mem::take(&mut text_buf))); }

        let mut total: u16 = 0;
        for seg in segs {
            match seg {
                Seg::Bullet(lines) => {
                    total = total.saturating_add(lines.len() as u16);
                }
                Seg::Text(lines) => {
                    if lines.is_empty() { continue; }
                    let text = Text::from(lines);
                    let rows: u16 = Paragraph::new(text)
                        .wrap(Wrap { trim: false })
                        .line_count(text_wrap_width)
                        .try_into()
                        .unwrap_or(0);
                    total = total.saturating_add(rows);
                }
                Seg::Code(mut chunk) => {
                    // Remove language sentinel and trim blank padding rows
                    if let Some(first) = chunk.first() {
                        let flat: String = first.spans.iter().map(|s| s.content.as_ref()).collect();
                        if flat.contains("⟦LANG:") { chunk.remove(0); }
                    }
                    while chunk.first().is_some_and(|l| crate::render::line_utils::is_blank_line_spaces_only(l)) { chunk.remove(0); }
                    while chunk.last().is_some_and(|l| crate::render::line_utils::is_blank_line_spaces_only(l)) { chunk.pop(); }
                    total = total.saturating_add(chunk.len() as u16 + 2);
                }
            }
        }

        total.saturating_add(2)
    }
    fn custom_render_with_skip(&self, area: Rect, buf: &mut Buffer, skip_rows: u16) {
        // Mirror StreamingContentCell rendering so finalized assistant cells look
        // identical to streaming ones (gutter alignment, padding, bg tint).
        let cell_bg = crate::colors::assistant_bg();
        let bg_style = Style::default().bg(cell_bg);

        // Clear full area with assistant background
        for y in area.y..area.y.saturating_add(area.height) {
            for x in area.x..area.x.saturating_add(area.width) {
                buf[(x, y)].set_char(' ').set_style(bg_style);
            }
        }

        // Build segments: prewrapped bullets, code (no rewrap), and normal text.
        let text_wrap_width = area.width;
        #[derive(Debug)]
        enum Seg {
            Text(Vec<Line<'static>>),
            Bullet(Vec<Line<'static>>),
            Code(Vec<Line<'static>>),
        }
        let mut segs: Vec<Seg> = Vec::new();
        let mut text_buf: Vec<Line<'static>> = Vec::new();
        let mut _is_first_output_line = true;
        let mut iter = self.display_lines_trimmed().into_iter().peekable();
        while let Some(line) = iter.next() {
            if crate::render::line_utils::is_code_block_painted(&line) {
                if !text_buf.is_empty() { segs.push(Seg::Text(std::mem::take(&mut text_buf))); }
                let mut chunk = vec![line];
                while let Some(n) = iter.peek() {
                    if crate::render::line_utils::is_code_block_painted(n) { chunk.push(iter.next().unwrap()); } else { break; }
                }
                // Trim padding rows rendered inside the code card background
                while chunk.first().is_some_and(|l| crate::render::line_utils::is_blank_line_spaces_only(l)) { chunk.remove(0); }
                while chunk.last().is_some_and(|l| crate::render::line_utils::is_blank_line_spaces_only(l)) { chunk.pop(); }
                segs.push(Seg::Code(chunk));
                continue;
            }
            if text_wrap_width > 4 && is_horizontal_rule_line(&line) {
                if !text_buf.is_empty() { segs.push(Seg::Text(std::mem::take(&mut text_buf))); }
                let hr = Line::from(Span::styled(
                    std::iter::repeat('─').take(text_wrap_width as usize).collect::<String>(),
                    Style::default().fg(crate::colors::assistant_hr()),
                ));
                segs.push(Seg::Bullet(vec![hr]));
                _is_first_output_line = false;
                continue;
            }
            if text_wrap_width > 4 {
                if let Some((indent_spaces, bullet_char)) = detect_bullet_prefix(&line) {
                    if !text_buf.is_empty() { segs.push(Seg::Text(std::mem::take(&mut text_buf))); }
                    segs.push(Seg::Bullet(wrap_bullet_line(
                        line,
                        indent_spaces,
                        &bullet_char,
                        text_wrap_width,
                    )));
                    _is_first_output_line = false;
                    continue;
                }
            }
            text_buf.push(line);
            _is_first_output_line = false;
        }
        if !text_buf.is_empty() { segs.push(Seg::Text(std::mem::take(&mut text_buf))); }

        // Streaming-style top padding row for the entire assistant cell
        let mut remaining_skip = skip_rows;
        let mut cur_y = area.y;
        let end_y = area.y.saturating_add(area.height);
        if remaining_skip == 0 && cur_y < end_y {
            cur_y = cur_y.saturating_add(1);
        }
        remaining_skip = remaining_skip.saturating_sub(1);

        // Helpers
        use unicode_width::UnicodeWidthStr as UW;
        let measure_line =
            |l: &Line<'_>| -> usize { l.spans.iter().map(|s| UW::width(s.content.as_ref())).sum() };
        let mut draw_segment = |seg: &Seg, y: &mut u16, skip: &mut u16| {
            if *y >= end_y {
                return;
            }
            match seg {
                Seg::Text(lines) => {
                    // Measure height with wrap
                    let txt = Text::from(lines.clone());
                    let total: u16 = Paragraph::new(txt.clone())
                        .wrap(Wrap { trim: false })
                        .line_count(text_wrap_width)
                        .try_into()
                        .unwrap_or(0);
                    if *skip >= total {
                        *skip -= total;
                        return;
                    }
                    // Visible height in remaining space
                    let avail = end_y.saturating_sub(*y);
                    let draw_h = (total.saturating_sub(*skip)).min(avail);
                    if draw_h == 0 {
                        return;
                    }
                    let rect = Rect {
                        x: area.x,
                        y: *y,
                        width: area.width,
                        height: draw_h,
                    };
                    Paragraph::new(txt)
                        .block(Block::default().style(bg_style))
                        .wrap(Wrap { trim: false })
                        .scroll((*skip, 0))
                        .style(bg_style)
                        .render(rect, buf);
                    *y = y.saturating_add(draw_h);
                    *skip = 0;
                }
                Seg::Bullet(lines) => {
                    let total = lines.len() as u16;
                    if *skip >= total { *skip -= total; return; }
                    let avail = end_y.saturating_sub(*y);
                    let draw_h = (total.saturating_sub(*skip)).min(avail);
                    if draw_h == 0 { return; }
                    let rect = Rect { x: area.x, y: *y, width: area.width, height: draw_h };
                    let txt = Text::from(lines.clone());
                    Paragraph::new(txt)
                        .block(Block::default().style(bg_style))
                        .scroll((*skip, 0))
                        .style(bg_style)
                        .render(rect, buf);
                    *y = y.saturating_add(draw_h);
                    *skip = 0;
                }
                Seg::Code(lines_in) => {
                    if lines_in.is_empty() {
                        return;
                    }
                    // Extract language sentinel and drop it from visible lines
                    let mut lang_label: Option<String> = None;
                    let mut lines = lines_in.clone();
                    if let Some(first) = lines.first() {
                        let flat: String = first.spans.iter().map(|s| s.content.as_ref()).collect();
                        if let Some(s) = flat.strip_prefix("⟦LANG:") {
                            if let Some(end) = s.find('⟧') {
                                lang_label = Some(s[..end].to_string());
                                lines.remove(0);
                            }
                        }
                    }
                    if lines.is_empty() {
                        return;
                    }
                    // Determine target width for the code card (content width) and add borders (2) + inner pads (left/right = 2 each)
                    let max_w = lines.iter().map(|l| measure_line(l)).max().unwrap_or(0) as u16;
                    let inner_w = max_w.max(1);
                    // Borders (2) + inner horizontal padding (2 left, 2 right) => +6
                    let card_w = inner_w.saturating_add(6).min(area.width.max(6));
                    let total = lines.len() as u16 + 2; // top/bottom border only
                    if *skip >= total {
                        *skip -= total;
                        return;
                    }
                    let avail = end_y.saturating_sub(*y);
                    if avail == 0 {
                        return;
                    }
                    // Compute visible slice (accounting for top/bottom border + inner padding rows)
                    let mut local_skip = *skip;
                    let mut top_border = 1u16;
                    if local_skip > 0 {
                        let drop = local_skip.min(top_border);
                        top_border -= drop;
                        local_skip -= drop;
                    }
                    let code_skip = local_skip.min(lines.len() as u16);
                    local_skip -= code_skip;
                    let mut bottom_border = 1u16;
                    if local_skip > 0 {
                        let drop = local_skip.min(bottom_border);
                        bottom_border -= drop;
                    }
                    // Compute drawable height in this pass
                    let visible = top_border
                        + (lines.len() as u16 - code_skip)
                        + bottom_border;
                    let draw_h = visible.min(avail);
                    if draw_h == 0 {
                        return;
                    }
                    // No outer horizontal padding; align card to content area.
                    let content_x = area.x;
                    let _content_w = area.width;
                    let rect_x = content_x;
                    // Draw bordered block for visible rows
                    let rect = Rect {
                        x: rect_x,
                        y: *y,
                        width: card_w,
                        height: draw_h,
                    };
                    let code_bg = crate::colors::code_block_bg();
                    let mut blk = Block::default()
                        .borders(Borders::ALL)
                        .border_style(Style::default().fg(crate::colors::border()))
                        .style(Style::default().bg(code_bg))
                        .padding(Padding { left: 2, right: 2, top: 0, bottom: 0 });
                    if let Some(lang) = &lang_label {
                        blk = blk.title(Span::styled(
                            format!(" {} ", lang),
                            Style::default().fg(crate::colors::text_dim()),
                        ));
                    }
                    // Clone before render so we can compute inner rect after drawing borders
                    let blk_for_inner = blk.clone();
                    blk.render(rect, buf);
                    // Inner paragraph area (exclude borders)
                    let inner_rect = blk_for_inner.inner(rect);
                    let inner_h = inner_rect.height.min(rect.height);
                    if inner_h > 0 {
                        let slice_start = code_skip as usize;
                        let slice_end = lines.len();
                        let txt = Text::from(lines[slice_start..slice_end].to_vec());
                        Paragraph::new(txt)
                            .style(Style::default().bg(code_bg))
                            .block(Block::default().style(Style::default().bg(code_bg)))
                            .render(inner_rect, buf);
                    }
                    // No outside padding stripes.
                    *y = y.saturating_add(draw_h);
                    *skip = 0;
                }
            }
        };

        for seg in &segs {
            if cur_y >= end_y {
                break;
            }
            draw_segment(seg, &mut cur_y, &mut remaining_skip);
        }
        // Bottom padding row (blank): area is already cleared to bg
        if remaining_skip == 0 && cur_y < end_y {
            cur_y = cur_y.saturating_add(1);
        } else {
            remaining_skip = remaining_skip.saturating_sub(1);
        }
        // Mark as used to satisfy unused_assignments lint
        let _ = (cur_y, remaining_skip);
    }
=======
#[derive(Debug)]
pub(crate) struct PatchHistoryCell {
    event_type: PatchEventType,
    changes: HashMap<PathBuf, FileChange>,
    cwd: PathBuf,
}

impl HistoryCell for PatchHistoryCell {
    fn display_lines(&self, width: u16) -> Vec<Line<'static>> {
        create_diff_summary(
            &self.changes,
            self.event_type.clone(),
            &self.cwd,
            width as usize,
        )
    }
}

#[derive(Debug, Clone)]
pub(crate) struct ExecCall {
    pub(crate) call_id: String,
    pub(crate) command: Vec<String>,
    pub(crate) parsed: Vec<ParsedCommand>,
    pub(crate) output: Option<CommandOutput>,
    start_time: Option<Instant>,
    duration: Option<Duration>,
}

#[derive(Debug)]
pub(crate) struct ExecCell {
    calls: Vec<ExecCall>,
>>>>>>> a56eb481
}

impl HistoryCell for ExecCell {
<<<<<<< HEAD
    fn as_any(&self) -> &dyn std::any::Any {
        self
    }
    fn as_any_mut(&mut self) -> &mut dyn std::any::Any {
        self
    }
    fn kind(&self) -> HistoryCellType {
        let kind = match action_enum_from_parsed(&self.parsed) {
            ExecAction::Read => ExecKind::Read,
            ExecAction::Search => ExecKind::Search,
            ExecAction::List => ExecKind::List,
            ExecAction::Run => ExecKind::Run,
        };
        let status = match &self.output {
            None => ExecStatus::Running,
            Some(o) if o.exit_code == 0 => ExecStatus::Success,
            Some(_) => ExecStatus::Error,
        };
        HistoryCellType::Exec { kind, status }
    }
    fn display_lines(&self) -> Vec<Line<'static>> {
        // Fallback textual representation (used for height measurement only when custom rendering).
        // For completed executions, cache the computed lines since they are immutable.
        if let Some(cached) = self.cached_display_lines.borrow().as_ref() {
            return cached.clone();
        }
        let lines = exec_command_lines(
            &self.command,
            &self.parsed,
            self.output.as_ref(),
            self.start_time,
        );
        if self.output.is_some() {
            *self.cached_display_lines.borrow_mut() = Some(lines.clone());
        }
        lines
    }
    fn has_custom_render(&self) -> bool {
        true
    }
    fn desired_height(&self, width: u16) -> u16 {
        // Measure exactly like custom_render_with_skip: preamble at full width,
        // output inside a left-bordered block with left padding (width - 2).
        let (pre_lines, out_lines) = self.exec_render_parts();
        let pre_text = Text::from(trim_empty_lines(pre_lines));
        let out_text = Text::from(trim_empty_lines(out_lines));
        let pre_wrap_width = width;
        let out_wrap_width = width.saturating_sub(2);
        let pre_total: u16 = Paragraph::new(pre_text)
            .wrap(Wrap { trim: false })
            .line_count(pre_wrap_width)
            .try_into()
            .unwrap_or(0);
        let out_total: u16 = Paragraph::new(out_text)
            .wrap(Wrap { trim: false })
            .line_count(out_wrap_width)
            .try_into()
            .unwrap_or(0);
        pre_total.saturating_add(out_total)
=======
    fn display_lines(&self, width: u16) -> Vec<Line<'static>> {
        if self.is_exploring_cell() {
            self.exploring_display_lines(width)
        } else {
            self.command_display_lines(width)
        }
>>>>>>> a56eb481
    }
    fn custom_render_with_skip(&self, area: Rect, buf: &mut Buffer, skip_rows: u16) {
        // Render command header/content above and stdout/stderr preview inside a left-bordered block.
        let (pre_lines, out_lines) = self.exec_render_parts();

<<<<<<< HEAD
        // Prepare texts and total heights (after wrapping). Keep the visual prefix
        // (e.g., "└ ") in the preamble to show the connector on the first line.
        let pre_text = Text::from(trim_empty_lines(pre_lines));
        let out_text = Text::from(trim_empty_lines(out_lines));
        // Measure with the same widths we will render with.
        let pre_wrap_width = area.width;
        // Output renders inside a Block with a LEFT border (1 col) and left padding of 1,
        // so the inner text width is reduced accordingly.
        let out_wrap_width = area.width.saturating_sub(2);
        let pre_total: u16 = Paragraph::new(pre_text.clone())
            .wrap(Wrap { trim: false })
            .line_count(pre_wrap_width)
            .try_into()
            .unwrap_or(0);
        let out_total: u16 = Paragraph::new(out_text.clone())
            .wrap(Wrap { trim: false })
            .line_count(out_wrap_width)
            .try_into()
            .unwrap_or(0);

        // Compute how many rows to skip from the preamble, then from the output
        let pre_skip = skip_rows.min(pre_total);
        let out_skip = skip_rows.saturating_sub(pre_total).min(out_total);

        // Compute how much height is available for pre and out segments in this area
        let pre_remaining = pre_total.saturating_sub(pre_skip);
        let pre_height = pre_remaining.min(area.height);
        let out_available = area.height.saturating_sub(pre_height);
        let out_remaining = out_total.saturating_sub(out_skip);
        let out_height = out_available.min(out_remaining);

        // Render preamble (scrolled) if any space. Do not strip or offset the
        // leading "└ ": render at the left edge so the angle is visible.
        if pre_height > 0 {
            let pre_area = Rect {
                x: area.x,
                y: area.y,
                width: area.width,
                height: pre_height,
            };
            // Hard clear: fill pre_area with spaces using theme background. This prevents
            // artifacts when the preamble shrinks or when scrolling reveals previously
            // longer content.
            let bg_style = Style::default()
                .bg(crate::colors::background())
                .fg(crate::colors::text());
            for y in pre_area.y..pre_area.y.saturating_add(pre_area.height) {
                for x in pre_area.x..pre_area.x.saturating_add(pre_area.width) {
                    buf[(x, y)].set_char(' ').set_style(bg_style);
                }
            }
            let pre_block =
                Block::default().style(Style::default().bg(crate::colors::background()));
            Paragraph::new(pre_text)
                .block(pre_block)
                .wrap(Wrap { trim: false })
                .scroll((pre_skip, 0))
                .style(Style::default().bg(crate::colors::background()))
                .render(pre_area, buf);
        }

        // Render output (scrolled) with a left border block if any space
        if out_height > 0 {
            let out_area = Rect {
                x: area.x,
                y: area.y.saturating_add(pre_height),
                width: area.width,
                height: out_height,
            };
            // Hard clear: fill out_area with spaces before drawing the bordered paragraph.
            let bg_style = Style::default()
                .bg(crate::colors::background())
                .fg(crate::colors::text_dim());
            for y in out_area.y..out_area.y.saturating_add(out_area.height) {
                for x in out_area.x..out_area.x.saturating_add(out_area.width) {
                    buf[(x, y)].set_char(' ').set_style(bg_style);
                }
            }
            let block = Block::default()
                .borders(Borders::LEFT)
                .border_style(
                    Style::default()
                        .fg(crate::colors::border_dim())
                        .bg(crate::colors::background()),
                )
                .style(Style::default().bg(crate::colors::background()))
                .padding(Padding {
                    left: 1,
                    right: 0,
                    top: 0,
                    bottom: 0,
                });
            Paragraph::new(out_text)
                .block(block)
                .wrap(Wrap { trim: false })
                // Scroll count is based on the wrapped text rows at out_wrap_width
                .scroll((out_skip, 0))
                .style(
                    Style::default()
                        .bg(crate::colors::background())
                        .fg(crate::colors::text_dim()),
                )
                .render(out_area, buf);
        }
    }
}

impl ExecCell {
    // Build separate segments: (preamble lines, output lines)
    fn exec_render_parts(&self) -> (Vec<Line<'static>>, Vec<Line<'static>>) {
        // For completed executions, cache pre/output segments since they are immutable.
        if let (true, Some(pre), Some(out)) = (
            self.output.is_some(),
            self.cached_pre_lines.borrow().as_ref(),
            self.cached_out_lines.borrow().as_ref(),
        ) {
            return (pre.clone(), out.clone());
        }

        let parts = if self.parsed.is_empty() {
            exec_render_parts_generic(&self.command, self.output.as_ref(), self.start_time)
        } else {
            exec_render_parts_parsed(&self.parsed, self.output.as_ref(), self.start_time)
        };

        if self.output.is_some() {
            let (pre, out) = parts.clone();
            *self.cached_pre_lines.borrow_mut() = Some(pre);
            *self.cached_out_lines.borrow_mut() = Some(out);
        }
        parts
    }
}

// ==================== DiffCell ====================

pub(crate) struct DiffCell {
    pub(crate) lines: Vec<Line<'static>>,
}

impl HistoryCell for DiffCell {
    fn as_any(&self) -> &dyn std::any::Any {
        self
    }
    fn as_any_mut(&mut self) -> &mut dyn std::any::Any {
        self
    }
    fn kind(&self) -> HistoryCellType {
        HistoryCellType::Diff
    }
    fn display_lines(&self) -> Vec<Line<'static>> {
        self.lines.clone()
    }
    fn has_custom_render(&self) -> bool {
        true
    }
    fn custom_render_with_skip(&self, area: Rect, buf: &mut Buffer, mut skip_rows: u16) {
        // Render a two-column diff with a 1-col marker gutter and 1-col padding
        // so wrapped lines hang under their first content column.
        // Hard clear the entire area: write spaces + background so any
        // previously longer content does not bleed into shorter frames.
        let bg = Style::default().bg(crate::colors::background());
        for y in area.y..area.y.saturating_add(area.height) {
            for x in area.x..area.x.saturating_add(area.width) {
                buf[(x, y)].set_char(' ').set_style(bg);
            }
        }

        // Center the sign in the two-column gutter by leaving one leading
        // space and drawing the sign in the second column.
        let marker_col_x = area.x.saturating_add(2); // two spaces then '+'/'-'
        let content_x = area.x.saturating_add(4); // two spaces before sign + one after sign
        let content_w = area.width.saturating_sub(4);
        let mut cur_y = area.y;

        // Helper to classify a line and extract marker and content
        let classify = |l: &Line<'_>| -> (Option<char>, Line<'static>, Style) {
            let text: String = l
                .spans
                .iter()
                .map(|s| s.content.as_ref())
                .collect::<String>();
            let default_style = Style::default().fg(crate::colors::text());
            if text.starts_with("+") && !text.starts_with("+++") {
                let content = text.chars().skip(1).collect::<String>();
                (
                    Some('+'),
                    Line::from(content).style(Style::default().fg(crate::colors::success())),
                    default_style,
                )
            } else if text.starts_with("-") && !text.starts_with("---") {
                let content = text.chars().skip(1).collect::<String>();
                (
                    Some('-'),
                    Line::from(content).style(Style::default().fg(crate::colors::error())),
                    default_style,
                )
            } else if text.starts_with("@@") {
                (
                    None,
                    Line::from(text).style(Style::default().fg(crate::colors::primary())),
                    default_style,
                )
            } else {
                (None, Line::from(text), default_style)
            }
        };

        'outer: for line in &self.lines {
            // Measure this line at wrapped width
            let (_marker, content_line, _sty) = classify(line);
            let content_text = Text::from(vec![content_line.clone()]);
            let rows: u16 = Paragraph::new(content_text.clone())
                .wrap(Wrap { trim: false })
                .line_count(content_w)
                .try_into()
                .unwrap_or(0);

            let mut local_skip = 0u16;
            if skip_rows > 0 {
                if skip_rows >= rows {
                    skip_rows -= rows;
                    continue 'outer;
                } else {
                    local_skip = skip_rows;
                    skip_rows = 0;
                }
            }

            // Remaining height available
            if cur_y >= area.y.saturating_add(area.height) {
                break;
            }
            let avail = area.y.saturating_add(area.height) - cur_y;
            let draw_h = rows.saturating_sub(local_skip).min(avail);
            if draw_h == 0 {
                continue;
            }

            // Draw content with hanging indent (left margin = 2)
            let content_area = Rect {
                x: content_x,
                y: cur_y,
                width: content_w,
                height: draw_h,
            };
            let block = Block::default().style(bg);
            Paragraph::new(content_text)
                .block(block)
                .wrap(Wrap { trim: false })
                .scroll((local_skip, 0))
                .style(bg)
                .render(content_area, buf);

            // Draw marker on the first visible visual row of this logical line
            let (marker, _content_line2, _) = classify(line);
            if let Some(m) = marker {
                if local_skip == 0 && area.width >= 1 {
                    let color = if m == '+' {
                        crate::colors::success()
                    } else {
                        crate::colors::error()
                    };
                    let style = Style::default().fg(color).bg(crate::colors::background());
                    buf.set_string(marker_col_x, cur_y, m.to_string(), style);
                }
            }

            cur_y = cur_y.saturating_add(draw_h);
            if cur_y >= area.y.saturating_add(area.height) {
                break;
            }
        }
    }
}

// ==================== MergedExecCell ====================
// Represents multiple completed exec results merged into one cell while preserving
// the bordered, dimmed output styling for each command's stdout/stderr preview.

pub(crate) struct MergedExecCell {
    // Sequence of (preamble lines, output lines) for each completed exec
    segments: Vec<(Vec<Line<'static>>, Vec<Line<'static>>)>,
    // Choose icon/behavior based on predominant action kind for gutter
    kind: ExecKind,
}

impl MergedExecCell {
    pub(crate) fn exec_kind(&self) -> ExecKind {
        self.kind
    }
    pub(crate) fn from_exec(exec: &ExecCell) -> Self {
        let (pre, out) = exec.exec_render_parts();
        let kind = match action_enum_from_parsed(&exec.parsed) {
            ExecAction::Read => ExecKind::Read,
            ExecAction::Search => ExecKind::Search,
            ExecAction::List => ExecKind::List,
            ExecAction::Run => ExecKind::Run,
        };
        Self {
            segments: vec![(pre, out)],
            kind,
        }
    }
    pub(crate) fn push_exec(&mut self, exec: &ExecCell) {
        let (pre, out) = exec.exec_render_parts();
        self.segments.push((pre, out));
    }

    // Build an aggregated preamble for Read segments by concatenating
    // all per-exec preambles and coalescing contiguous ranges for the
    // same file. Returns None for non-Read kinds.
    fn aggregated_read_preamble_lines(&self) -> Option<Vec<Line<'static>>> {
        if self.kind != ExecKind::Read {
            return None;
        }
        use ratatui::text::Span;
        // Concatenate per-segment preambles (without their headers), but KEEP ONLY
        // read-like entries. Then normalize the connector so only the very first
        // visible line uses a corner marker and subsequent lines use two spaces.
        // Finally, coalesce contiguous ranges for the same file.

        // Local helper: parse a read range line of the form
        // "└ <file> (lines A to B)" or "  <file> (lines A to B)".
        fn parse_read_line(line: &Line<'_>) -> Option<(String, u32, u32)> {
            if line.spans.is_empty() {
                return None;
            }
            let first = line.spans[0].content.as_ref();
            if !(first == "└ " || first == "  ") {
                return None;
            }
            let rest: String = line
                .spans
                .iter()
                .skip(1)
                .map(|s| s.content.as_ref())
                .collect();
            if let Some(idx) = rest.rfind(" (lines ") {
                let fname = rest[..idx].to_string();
                let tail = &rest[idx + 1..];
                if tail.starts_with("(lines ") && tail.ends_with(")") {
                    let inner = &tail[7..tail.len().saturating_sub(1)];
                    if let Some((a, b)) = inner.split_once(" to ") {
                        if let (Ok(s), Ok(e)) = (a.trim().parse::<u32>(), b.trim().parse::<u32>()) {
                            return Some((fname, s, e));
                        }
                    }
                }
            }
            None
        }

        // Heuristic: identify search-like lines (e.g., "… in dir/" or " (in dir)") so
        // they can be dropped from a Read aggregation if they slipped in.
        fn is_search_like(line: &Line<'_>) -> bool {
            let text: String = line.spans.iter().map(|s| s.content.as_ref()).collect();
            let t = text.trim();
            t.contains(" (in ")
                || t.rsplit_once(" in ")
                    .map(|(_, rhs)| rhs.trim_end().ends_with('/'))
                    .unwrap_or(false)
        }

        let mut kept: Vec<Line<'static>> = Vec::new();
        for (seg_idx, (pre_raw, _)) in self.segments.iter().enumerate() {
            let mut pre = trim_empty_lines(pre_raw.clone());
            if !pre.is_empty() {
                pre.remove(0);
            } // drop per-exec header
            // Filter: keep definite read-range lines; drop obvious search-like lines.
            for l in pre.into_iter() {
                if is_search_like(&l) {
                    continue;
                }
                // Prefer lines that parse as read ranges; otherwise allow if they are not search-like.
                let keep = parse_read_line(&l).is_some() || seg_idx == 0; // be permissive for first segment
                if !keep {
                    continue;
                }
                kept.push(l);
            }
        }

        if kept.is_empty() {
            return Some(kept);
        }

        // Normalize connector: first visible line uses "└ ", later lines use "  ".
        if let Some(first) = kept.first_mut() {
            let flat: String = first.spans.iter().map(|s| s.content.as_ref()).collect();
            let has_connector = flat.trim_start().starts_with("└ ");
            if !has_connector {
                first.spans.insert(
                    0,
                    Span::styled("└ ", Style::default().fg(crate::colors::text_dim())),
                );
            }
        }
        for l in kept.iter_mut().skip(1) {
            if let Some(sp0) = l.spans.get_mut(0) {
                if sp0.content.as_ref() == "└ " {
                    sp0.content = "  ".into();
                    // Keep dim styling for alignment consistency
                    sp0.style = sp0.style.add_modifier(Modifier::DIM);
                }
            }
        }

        // Merge adjacent/overlapping ranges in-place
        coalesce_read_ranges_in_lines_local(&mut kept);
        Some(kept)
    }
}

#[cfg(test)]
mod tests {
    use super::*;
    use codex_core::parse_command::ParsedCommand;

    #[test]
    fn action_enum_from_parsed_variants() {
        // Read
        let parsed = vec![ParsedCommand::Read { name: "foo.txt".into(), cmd: "sed -n '1,10p' foo.txt".into() }];
        assert!(matches!(action_enum_from_parsed(&parsed), ExecAction::Read));
        // Search
        let parsed = vec![ParsedCommand::Search { query: Some("term".into()), path: Some("src".into()), cmd: "rg term src".into() }];
        assert!(matches!(action_enum_from_parsed(&parsed), ExecAction::Search));
        // List files
        let parsed = vec![ParsedCommand::ListFiles { cmd: "ls -la".into(), path: Some(".".into()) }];
        assert!(matches!(action_enum_from_parsed(&parsed), ExecAction::List));
        // Default → Run
        let parsed = vec![ParsedCommand::Unknown { cmd: "echo hi".into() }];
        assert!(matches!(action_enum_from_parsed(&parsed), ExecAction::Run));
        // Empty → Run
        let parsed: Vec<ParsedCommand> = vec![];
        assert!(matches!(action_enum_from_parsed(&parsed), ExecAction::Run));
    }

    #[test]
    fn merged_exec_cell_push_and_kind() {
        // Build two completed ExecCell instances for Read
        let parsed = vec![ParsedCommand::Read { name: "foo.txt".into(), cmd: "sed -n '1,10p' foo.txt".into() }];
        let e1 = new_completed_exec_command(
            vec!["sed".into(), "-n".into(), "1,10p".into(), "foo.txt".into()],
            parsed.clone(),
            CommandOutput { exit_code: 0, stdout: "ok".into(), stderr: String::new() },
        );
        let e2 = new_completed_exec_command(
            vec!["sed".into(), "-n".into(), "11,20p".into(), "foo.txt".into()],
            parsed,
            CommandOutput { exit_code: 0, stdout: "ok2".into(), stderr: String::new() },
        );
        let mut merged = MergedExecCell::from_exec(&e1);
        assert!(matches!(merged.exec_kind(), ExecKind::Read));
        // Push the second and ensure it keeps kind and adds a segment
        let before = merged.segments.len();
        merged.push_exec(&e2);
        assert_eq!(merged.segments.len(), before + 1);
        assert!(matches!(merged.exec_kind(), ExecKind::Read));
    }

    #[test]
    fn parse_read_line_annotation_handles_common_tools() {
        // sed -n 'A,Bp'
        assert_eq!(
            parse_read_line_annotation("sed -n '5,42p' foo.txt"),
            Some("(lines 5 to 42)".into())
        );
        // head -n N
        assert_eq!(
            parse_read_line_annotation("head -n 100 foo.txt"),
            Some("(lines 1 to 100)".into())
        );
        // tail -n +K
        assert_eq!(
            parse_read_line_annotation("tail -n +20 foo.txt"),
            Some("(from 20 to end)".into())
        );
        // tail -n N
        assert_eq!(
            parse_read_line_annotation("tail -n 50 foo.txt"),
            Some("(last 50 lines)".into())
        );
        // Unrelated command
        assert_eq!(parse_read_line_annotation("cat foo.txt"), None);
    }
}

impl HistoryCell for MergedExecCell {
    fn as_any(&self) -> &dyn std::any::Any {
        self
    }
    fn as_any_mut(&mut self) -> &mut dyn std::any::Any {
        self
    }
    fn kind(&self) -> HistoryCellType {
        HistoryCellType::Exec {
            kind: self.kind,
            status: ExecStatus::Success,
        }
    }
    fn desired_height(&self, width: u16) -> u16 {
        // Match custom_render_with_skip exactly:
        // - Single shared header row (1)
        // - For each segment:
        //   - Measure preamble after dropping the per-segment header
        //     and normalizing the leading "└ " prefix at full `width`.
        //   - Measure output inside a left-bordered block with left padding,
        //     which reduces the effective wrapping width by 2 columns.
        let mut total: u16 = 1; // shared header (e.g., "Ran", "Read")
        let pre_wrap_width = width;
        let out_wrap_width = width.saturating_sub(2);

        if let Some(agg_pre) = self.aggregated_read_preamble_lines() {
            let pre_rows: u16 = Paragraph::new(Text::from(agg_pre))
                .wrap(Wrap { trim: false })
                .line_count(pre_wrap_width)
                .try_into()
                .unwrap_or(0);
            total = total.saturating_add(pre_rows);
            for (_pre_raw, out_raw) in &self.segments {
                let out = trim_empty_lines(out_raw.clone());
                let out_rows: u16 = Paragraph::new(Text::from(out))
                    .wrap(Wrap { trim: false })
                    .line_count(out_wrap_width)
                    .try_into()
                    .unwrap_or(0);
                total = total.saturating_add(out_rows);
            }
            return total;
        }

        let mut added_corner = false;
        for (pre_raw, out_raw) in &self.segments {
            // Build preamble like the renderer: trim, drop first header line, ensure prefix
            let mut pre = trim_empty_lines(pre_raw.clone());
            if !pre.is_empty() {
                pre.remove(0);
            }
            if let Some(first) = pre.first_mut() {
                let flat: String = first.spans.iter().map(|s| s.content.as_ref()).collect();
                let has_corner = flat.trim_start().starts_with("└ ");
                let has_spaced_corner = flat.trim_start().starts_with("  └ ");
                if !added_corner {
                    if !(has_corner || has_spaced_corner) {
                        first.spans.insert(
                            0,
                            Span::styled("└ ", Style::default().fg(crate::colors::text_dim())),
                        );
                    }
                    added_corner = true;
                } else {
                    // For subsequent segments, ensure no leading corner; use two spaces instead.
                    if let Some(sp0) = first.spans.get_mut(0) {
                        if sp0.content.as_ref() == "└ " {
                            sp0.content = "  ".into();
                            sp0.style = sp0.style.add_modifier(Modifier::DIM);
                        }
                    }
                }
            }
            let out = trim_empty_lines(out_raw.clone());
            let pre_rows: u16 = Paragraph::new(Text::from(pre))
                .wrap(Wrap { trim: false })
                .line_count(pre_wrap_width)
                .try_into()
                .unwrap_or(0);
            let out_rows: u16 = Paragraph::new(Text::from(out))
                .wrap(Wrap { trim: false })
                .line_count(out_wrap_width)
                .try_into()
                .unwrap_or(0);
            total = total.saturating_add(pre_rows).saturating_add(out_rows);
        }

        total
    }
    fn display_lines(&self) -> Vec<Line<'static>> {
        // Fallback textual form: concatenate all preambles + outputs with blank separators.
        let mut out: Vec<Line<'static>> = Vec::new();
        for (i, (pre, body)) in self.segments.iter().enumerate() {
            if i > 0 {
                out.push(Line::from(""));
            }
            out.extend(trim_empty_lines(pre.clone()));
            out.extend(trim_empty_lines(body.clone()));
        }
        out
    }
    fn has_custom_render(&self) -> bool {
        true
    }
    fn custom_render_with_skip(&self, area: Rect, buf: &mut Buffer, mut skip_rows: u16) {
        // Single shared header (e.g., "Ran") then each segment's command + output.
        let bg = Style::default()
            .bg(crate::colors::background())
            .fg(crate::colors::text());
        // Hard clear area first
        for y in area.y..area.y.saturating_add(area.height) {
            for x in area.x..area.x.saturating_add(area.width) {
                buf[(x, y)].set_char(' ').set_style(bg);
            }
        }

        // Build one header line based on exec kind
        let header_line = match self.kind {
            ExecKind::Read => Line::styled("Read", Style::default().fg(crate::colors::text())),
            ExecKind::Search => {
                Line::styled("Searched", Style::default().fg(crate::colors::text()))
            }
            ExecKind::List => {
                Line::styled("List Files", Style::default().fg(crate::colors::text()))
            }
            ExecKind::Run => Line::styled(
                "Ran",
                Style::default()
                    .fg(crate::colors::text_bright())
                    .add_modifier(Modifier::BOLD),
            ),
        };

        let mut cur_y = area.y;
        let end_y = area.y.saturating_add(area.height);

        // Render or skip header line
        if skip_rows == 0 {
            if cur_y < end_y {
                let txt = Text::from(vec![header_line.clone()]);
                Paragraph::new(txt)
                    .block(Block::default().style(bg))
                    .wrap(Wrap { trim: false })
                    .render(
                        Rect {
                            x: area.x,
                            y: cur_y,
                            width: area.width,
                            height: 1,
                        },
                        buf,
                    );
                cur_y = cur_y.saturating_add(1);
            }
        } else {
            skip_rows = skip_rows.saturating_sub(1);
        }

        // Helper: ensure only the very first preamble line across all segments gets the corner
        let mut added_corner: bool = false;
        let mut ensure_prefix = |lines: &mut Vec<Line<'static>>| {
            if let Some(first) = lines.first_mut() {
                let flat: String = first.spans.iter().map(|s| s.content.as_ref()).collect();
                let has_corner = flat.trim_start().starts_with("└ ");
                let has_spaced_corner = flat.trim_start().starts_with("  └ ");
                if !added_corner {
                    if !(has_corner || has_spaced_corner) {
                        first.spans.insert(
                            0,
                            Span::styled("└ ", Style::default().fg(crate::colors::text_dim())),
                        );
                    }
                    added_corner = true;
                } else {
                    // For subsequent segments, replace any leading corner with two spaces
                    if let Some(sp0) = first.spans.get_mut(0) {
                        if sp0.content.as_ref() == "└ " {
                            sp0.content = "  ".into();
                            sp0.style = sp0.style.add_modifier(Modifier::DIM);
                        }
                    }
                }
            }
        };

        // Special aggregated rendering for Read: collapse file ranges
        if self.kind == ExecKind::Read {
            // Build aggregated preamble once
            let agg_pre = self.aggregated_read_preamble_lines().unwrap_or_else(|| {
                // Fallback: concatenate per-segment preambles
                let mut all: Vec<Line<'static>> = Vec::new();
                for (i, (pre_raw, _)) in self.segments.iter().enumerate() {
                    let mut pre = trim_empty_lines(pre_raw.clone());
                    if !pre.is_empty() {
                        pre.remove(0);
                    }
                    if i == 0 {
                        // ensure leading corner (legacy for Read aggregation)
                        if let Some(first) = pre.first_mut() {
                            let flat: String =
                                first.spans.iter().map(|s| s.content.as_ref()).collect();
                            let already = flat.trim_start().starts_with("└ ")
                                || flat.trim_start().starts_with("  └ ");
                            if !already {
                                first.spans.insert(
                                    0,
                                    Span::styled(
                                        "└ ",
                                        Style::default().fg(crate::colors::text_dim()),
                                    ),
                                );
                            }
                        }
                    }
                    all.extend(pre);
                }
                all
            });

            // Header was already handled above (including skip accounting).
            // Render aggregated preamble next using the current skip_rows.
            let pre_text = Text::from(agg_pre);
            let pre_wrap_width = area.width;
            let pre_total: u16 = Paragraph::new(pre_text.clone())
                .wrap(Wrap { trim: false })
                .line_count(pre_wrap_width)
                .try_into()
                .unwrap_or(0);
            if cur_y < end_y {
                let pre_skip = skip_rows.min(pre_total);
                let pre_remaining = pre_total.saturating_sub(pre_skip);
                let pre_height = pre_remaining.min(end_y.saturating_sub(cur_y));
                if pre_height > 0 {
                    Paragraph::new(pre_text)
                        .block(Block::default().style(bg))
                        .wrap(Wrap { trim: false })
                        .scroll((pre_skip, 0))
                        .style(bg)
                        .render(
                            Rect {
                                x: area.x,
                                y: cur_y,
                                width: area.width,
                                height: pre_height,
                            },
                            buf,
                        );
                    cur_y = cur_y.saturating_add(pre_height);
                }
                skip_rows = skip_rows.saturating_sub(pre_skip);
            }

            // Render each segment's output only
            let out_wrap_width = area.width.saturating_sub(2);
            for (_pre_raw, out_raw) in self.segments.iter() {
                if cur_y >= end_y {
                    break;
                }
                let out = trim_empty_lines(out_raw.clone());
                let out_text = Text::from(out.clone());
                let out_total: u16 = Paragraph::new(out_text.clone())
                    .wrap(Wrap { trim: false })
                    .line_count(out_wrap_width)
                    .try_into()
                    .unwrap_or(0);
                let out_skip = skip_rows.min(out_total);
                let out_remaining = out_total.saturating_sub(out_skip);
                let out_height = out_remaining.min(end_y.saturating_sub(cur_y));
                if out_height > 0 {
                    let out_area = Rect {
                        x: area.x,
                        y: cur_y,
                        width: area.width,
                        height: out_height,
                    };
                    let block = Block::default()
                        .borders(Borders::LEFT)
                        .border_style(
                            Style::default()
                                .fg(crate::colors::border_dim())
                                .bg(crate::colors::background()),
                        )
                        .style(Style::default().bg(crate::colors::background()))
                        .padding(Padding {
                            left: 1,
                            right: 0,
                            top: 0,
                            bottom: 0,
                        });
                    Paragraph::new(out_text)
                        .block(block)
                        .wrap(Wrap { trim: false })
                        .scroll((out_skip, 0))
                        .style(
                            Style::default()
                                .bg(crate::colors::background())
                                .fg(crate::colors::text_dim()),
                        )
                        .render(out_area, buf);
                    cur_y = cur_y.saturating_add(out_height);
                }
                skip_rows = skip_rows.saturating_sub(out_skip);
            }
            return;
        }

        for (pre_raw, out_raw) in self.segments.iter() {
            if cur_y >= end_y {
                break;
            }
            // Drop the per-segment header line (first element)
            let mut pre = trim_empty_lines(pre_raw.clone());
            if !pre.is_empty() {
                pre.remove(0);
            }
            // Normalize command prefix for generic execs (only on the first segment)
            ensure_prefix(&mut pre);

            let out = trim_empty_lines(out_raw.clone());

            // Measure with same widths as ExecCell
            let pre_text = Text::from(pre.clone());
            let out_text = Text::from(out.clone());
            let pre_wrap_width = area.width;
            let out_wrap_width = area.width.saturating_sub(2);
            let pre_total: u16 = Paragraph::new(pre_text.clone())
                .wrap(Wrap { trim: false })
                .line_count(pre_wrap_width)
                .try_into()
                .unwrap_or(0);
            let out_total: u16 = Paragraph::new(out_text.clone())
                .wrap(Wrap { trim: false })
                .line_count(out_wrap_width)
                .try_into()
                .unwrap_or(0);

            // Apply skip to pre, then out
            let pre_skip = skip_rows.min(pre_total);
            let out_skip = skip_rows.saturating_sub(pre_total).min(out_total);

            // Render pre
            let pre_remaining = pre_total.saturating_sub(pre_skip);
            let pre_height = pre_remaining.min(end_y.saturating_sub(cur_y));
            if pre_height > 0 {
                Paragraph::new(pre_text)
                    .block(Block::default().style(bg))
                    .wrap(Wrap { trim: false })
                    .scroll((pre_skip, 0))
                    .style(bg)
                    .render(
                        Rect {
                            x: area.x,
                            y: cur_y,
                            width: area.width,
                            height: pre_height,
                        },
                        buf,
                    );
                cur_y = cur_y.saturating_add(pre_height);
            }

            if cur_y >= end_y {
                break;
            }
            // Render out as bordered, dim block
            let out_remaining = out_total.saturating_sub(out_skip);
            let out_height = out_remaining.min(end_y.saturating_sub(cur_y));
            if out_height > 0 {
                let out_area = Rect {
                    x: area.x,
                    y: cur_y,
                    width: area.width,
                    height: out_height,
                };
                let block = Block::default()
                    .borders(Borders::LEFT)
                    .border_style(
                        Style::default()
                            .fg(crate::colors::border_dim())
                            .bg(crate::colors::background()),
                    )
                    .style(Style::default().bg(crate::colors::background()))
                    .padding(Padding {
                        left: 1,
                        right: 0,
                        top: 0,
                        bottom: 0,
                    });
                Paragraph::new(out_text)
                    .block(block)
                    .wrap(Wrap { trim: false })
                    .scroll((out_skip, 0))
                    .style(
                        Style::default()
                            .bg(crate::colors::background())
                            .fg(crate::colors::text_dim()),
                    )
                    .render(out_area, buf);
                cur_y = cur_y.saturating_add(out_height);
            }

            // Consume skip rows used in this segment
            let consumed = pre_total + out_total;
            skip_rows = skip_rows.saturating_sub(consumed);
        }
    }
}

fn exec_render_parts_generic(
    command: &[String],
    output: Option<&CommandOutput>,
    start_time: Option<Instant>,
) -> (Vec<Line<'static>>, Vec<Line<'static>>) {
    let mut pre: Vec<Line<'static>> = Vec::new();
    let command_escaped = strip_bash_lc_and_escape(command);
    // Highlight the full command as a bash snippet; we will append
    // the running duration (when applicable) to the first visual line.
    let mut highlighted_cmd: Vec<Line<'static>> =
        crate::syntax_highlight::highlight_code_block(&command_escaped, Some("bash"));

    let header_line = match output {
        None => {
            let duration_str = if let Some(start) = start_time {
                let elapsed = start.elapsed();
                format!(" ({})", format_duration(elapsed))
            } else {
                String::new()
            };
            Line::styled(
                "Running...".to_string() + &duration_str,
                Style::default()
                    .fg(crate::colors::info())
                    .add_modifier(Modifier::BOLD),
            )
        }
        Some(o) if o.exit_code == 0 => Line::styled(
            "Ran",
            Style::default()
                .fg(crate::colors::text_bright())
                .add_modifier(Modifier::BOLD),
        ),
        Some(_) => Line::styled(
            "Ran",
            Style::default()
                .fg(crate::colors::text_bright())
                .add_modifier(Modifier::BOLD),
        ),
    };

    // Compute output first so we know whether to draw a downward corner on the command.
    let out = output_lines(output, false, false);
    let has_output = !trim_empty_lines(out.clone()).is_empty();

    pre.push(header_line.clone());
    if let Some(first) = highlighted_cmd.first_mut() {
        // Append duration (dim) to the first highlighted line when running
        if output.is_none() && start_time.is_some() {
            let elapsed = start_time.unwrap().elapsed();
            let duration_str = format!(" ({})", format_duration(elapsed));
            first.spans.push(Span::styled(
                duration_str,
                Style::default().fg(crate::colors::text_dim()),
            ));
        }
        // Corner is added on the last command line, not the first
    }
    if has_output {
        if let Some(last) = highlighted_cmd.last_mut() {
            last.spans.insert(
                0,
                Span::styled("┌ ", Style::default().fg(crate::colors::text_dim())),
            );
        }
    }
    pre.extend(highlighted_cmd);
    // Output: already computed above
    (pre, out)
}

fn exec_render_parts_parsed(
    parsed_commands: &[ParsedCommand],
    output: Option<&CommandOutput>,
    start_time: Option<Instant>,
) -> (Vec<Line<'static>>, Vec<Line<'static>>) {
    let action = action_enum_from_parsed(&parsed_commands.to_vec());
    let ctx_path = first_context_path(parsed_commands);
    let mut pre: Vec<Line<'static>> = vec![match output {
        None => {
            match action {
                // For these informational actions, remove the transient “running” style
                // and render exactly like the finalized state (no duration, normal text color).
                ExecAction::Read => Line::styled("Read", Style::default().fg(crate::colors::text())),
                ExecAction::Search => Line::styled("Searched", Style::default().fg(crate::colors::text())),
                ExecAction::List => Line::styled("List Files", Style::default().fg(crate::colors::text())),
                // Keep rich running header for real Run commands
                ExecAction::Run => {
                    let duration_str = if let Some(start) = start_time {
                        let elapsed = start.elapsed();
                        format!(" ({})", format_duration(elapsed))
                    } else { String::new() };
                    let header = match &ctx_path {
                        Some(p) => format!("Running... in {}", p),
                        None => "Running...".to_string(),
                    };
                    Line::styled(
                        header + &duration_str,
                        Style::default().fg(crate::colors::info()).add_modifier(Modifier::BOLD),
                    )
                }
            }
        }
        Some(o) if o.exit_code == 0 => {
            let done = match action {
                ExecAction::Read => "Read".to_string(),
                ExecAction::Search => "Searched".to_string(),
                ExecAction::List => "List Files".to_string(),
                ExecAction::Run => match &ctx_path {
                    Some(p) => format!("Ran in {}", p),
                    None => "Ran".to_string(),
                },
            };
            if matches!(action, ExecAction::Read | ExecAction::Search | ExecAction::List) {
                Line::styled(done, Style::default().fg(crate::colors::text()))
            } else {
                Line::styled(
                    done,
                    Style::default()
                        .fg(crate::colors::text_bright())
                        .add_modifier(Modifier::BOLD),
                )
            }
        }
        Some(_) => {
            let done = match action {
                ExecAction::Read => "Read".to_string(),
                ExecAction::Search => "Searched".to_string(),
                ExecAction::List => "List Files".to_string(),
                ExecAction::Run => match &ctx_path {
                    Some(p) => format!("Ran in {}", p),
                    None => "Ran".to_string(),
                },
            };
            if matches!(action, ExecAction::Read | ExecAction::Search | ExecAction::List) {
                Line::styled(done, Style::default().fg(crate::colors::text()))
            } else {
                Line::styled(
                    done,
                    Style::default()
                        .fg(crate::colors::text_bright())
                        .add_modifier(Modifier::BOLD),
                )
            }
        }
    }];

    // Reuse the same parsed-content rendering as new_parsed_command
    let mut search_paths: std::collections::HashSet<String> = std::collections::HashSet::new();
    for pc in parsed_commands.iter() {
        if let ParsedCommand::Search { path: Some(p), .. } = pc {
            search_paths.insert(p.to_string());
        }
    }
    // Compute output preview first to know whether to draw the downward corner.
    let show_stdout = matches!(action, ExecAction::Run);
    let out = output_lines(output, !show_stdout, false);
    let mut any_content_emitted = false;
    // Determine allowed label(s) for this cell's primary action
    let expected_label: Option<&'static str> = match action {
        ExecAction::Read => Some("Read"),
        ExecAction::Search => Some("Search"),
        ExecAction::List => Some("List Files"),
        ExecAction::Run => None, // run: allow a set of labels
    };
    for parsed in parsed_commands.iter() {
        let (label, content) = match parsed {
            ParsedCommand::Read { name, cmd, .. } => {
                let mut c = name.clone();
                if let Some(ann) = parse_read_line_annotation(cmd) {
                    c = format!("{} {}", c, ann);
                }
                ("Read".to_string(), c)
            }
            ParsedCommand::ListFiles { cmd: _, path } => match path {
                Some(p) => {
                    if search_paths.contains(p) {
                        (String::new(), String::new())
                    } else {
                        let display_p = if p.ends_with('/') {
                            p.to_string()
                        } else {
                            format!("{}/", p)
                        };
                        ("List Files".to_string(), format!("in {}", display_p))
                    }
                }
                None => ("List Files".to_string(), "in ./".to_string()),
            },
            ParsedCommand::Search { query, path, cmd } => {
                // Make search terms human-readable:
                // - Unescape any backslash-escaped character (e.g., "\?" -> "?")
                // - Close unbalanced pairs for '(' and '{' to avoid dangling text in UI
                let prettify_term = |s: &str| -> String {
                    // General unescape: remove backslashes that escape the next char
                    let mut out = String::with_capacity(s.len());
                    let mut iter = s.chars();
                    while let Some(ch) = iter.next() {
                        if ch == '\\' {
                            if let Some(next) = iter.next() {
                                out.push(next);
                            } else {
                                out.push('\\');
                            }
                        } else {
                            out.push(ch);
                        }
                    }

                    // Balance parentheses
                    let opens_paren = out.matches("(").count();
                    let closes_paren = out.matches(")").count();
                    for _ in 0..opens_paren.saturating_sub(closes_paren) {
                        out.push(')');
                    }

                    // Balance curly braces
                    let opens_curly = out.matches("{").count();
                    let closes_curly = out.matches("}").count();
                    for _ in 0..opens_curly.saturating_sub(closes_curly) {
                        out.push('}');
                    }

                    out
                };
                let fmt_query = |q: &str| -> String {
                    let mut parts: Vec<String> = q
                        .split('|')
                        .map(|s| s.trim())
                        .filter(|s| !s.is_empty())
                        .map(prettify_term)
                        .collect();
                    match parts.len() {
                        0 => String::new(),
                        1 => parts.remove(0),
                        2 => format!("{} and {}", parts[0], parts[1]),
                        _ => {
                            let last = parts.last().cloned().unwrap_or_default();
                            let head = &parts[..parts.len() - 1];
                            format!("{} and {}", head.join(", "), last)
                        }
                    }
                };
                match (query, path) {
                    (Some(q), Some(p)) => {
                        let display_p = if p.ends_with('/') {
                            p.to_string()
                        } else {
                            format!("{}/", p)
                        };
                        (
                            "Search".to_string(),
                            format!("{} in {}", fmt_query(q), display_p),
                        )
                    }
                    (Some(q), None) => ("Search".to_string(), format!("{}", fmt_query(q))),
                    (None, Some(p)) => {
                        let display_p = if p.ends_with('/') {
                            p.to_string()
                        } else {
                            format!("{}/", p)
                        };
                        ("Search".to_string(), format!("in {}", display_p))
                    }
                    (None, None) => ("Search".to_string(), cmd.clone()),
                }
            }
            ParsedCommand::Format { .. } => ("Format".to_string(), String::new()),
            ParsedCommand::Test { cmd } => ("Test".to_string(), cmd.clone()),
            ParsedCommand::Lint { cmd, .. } => ("Lint".to_string(), cmd.clone()),
            ParsedCommand::Unknown { cmd } => {
                // Suppress separator helpers like `echo ---` which are used
                // internally to delimit chunks when reading files.
                let t = cmd.trim();
                let lower = t.to_lowercase();
                if lower.starts_with("echo") && lower.contains("---") {
                    (String::new(), String::new()) // drop from preamble
                } else {
                    ("Run".to_string(), cmd.clone())
                }
            }
            ParsedCommand::Noop { .. } => continue,
        };
        // Enforce per-action grouping: only keep entries matching this cell's action.
        if let Some(exp) = expected_label {
            if label != exp {
                continue;
            }
        } else if !(label == "Run" || label == "Test" || label == "Lint" || label == "Format") {
            // For generic "run" header, keep common run-like labels only.
            continue;
        }
        if label.is_empty() && content.is_empty() {
            continue;
        }
        for line_text in content.lines() {
            if line_text.is_empty() {
                continue;
            }
            let prefix = if !any_content_emitted { "└ " } else { "  " };
            let mut spans: Vec<Span<'static>> = vec![Span::styled(
                prefix,
                Style::default().add_modifier(Modifier::DIM),
            )];
            match label.as_str() {
                "Search" => {
                    let remaining = line_text.to_string();
                    let (terms_part, path_part) = if let Some(idx) = remaining.rfind(" (in ") {
                        (
                            remaining[..idx].to_string(),
                            Some(remaining[idx..].to_string()),
                        )
                    } else if let Some(idx) = remaining.rfind(" in ") {
                        let suffix = &remaining[idx + 1..];
                        if suffix.trim_end().ends_with('/') {
                            (
                                remaining[..idx].to_string(),
                                Some(remaining[idx..].to_string()),
                            )
                        } else {
                            (remaining.clone(), None)
                        }
                    } else {
                        (remaining.clone(), None)
                    };
                    let tmp = terms_part.clone();
                    let chunks: Vec<String> = if tmp.contains(", ") {
                        tmp.split(", ").map(|s| s.to_string()).collect()
                    } else {
                        vec![tmp.clone()]
                    };
                    for (i, chunk) in chunks.iter().enumerate() {
                        if i > 0 {
                            spans.push(Span::styled(
                                ", ",
                                Style::default().fg(crate::colors::text_dim()),
                            ));
                        }
                        if let Some((left, right)) = chunk.rsplit_once(" and ") {
                            if !left.is_empty() {
                                spans.push(Span::styled(
                                    left.to_string(),
                                    Style::default().fg(crate::colors::text()),
                                ));
                                spans.push(Span::styled(
                                    " and ",
                                    Style::default().fg(crate::colors::text_dim()),
                                ));
                                spans.push(Span::styled(
                                    right.to_string(),
                                    Style::default().fg(crate::colors::text()),
                                ));
                            } else {
                                spans.push(Span::styled(
                                    chunk.to_string(),
                                    Style::default().fg(crate::colors::text()),
                                ));
                            }
                        } else {
                            spans.push(Span::styled(
                                chunk.to_string(),
                                Style::default().fg(crate::colors::text()),
                            ));
                        }
                    }
                    if let Some(p) = path_part {
                        spans.push(Span::styled(
                            p,
                            Style::default().fg(crate::colors::text_dim()),
                        ));
                    }
                }
                "Read" => {
                    if let Some(idx) = line_text.find(" (") {
                        let (fname, rest) = line_text.split_at(idx);
                        spans.push(Span::styled(
                            fname.to_string(),
                            Style::default().fg(crate::colors::text()),
                        ));
                        spans.push(Span::styled(
                            rest.to_string(),
                            Style::default().fg(crate::colors::text_dim()),
                        ));
                    } else {
                        spans.push(Span::styled(
                            line_text.to_string(),
                            Style::default().fg(crate::colors::text()),
                        ));
                    }
                }
                "List" => {
                    spans.push(Span::styled(
                        line_text.to_string(),
                        Style::default().fg(crate::colors::text()),
                    ));
                }
                _ => {
                    // Apply shell syntax highlighting to executed command lines.
                    // We highlight the single logical line as bash and append its spans inline.
                    let mut hl =
                        crate::syntax_highlight::highlight_code_block(line_text, Some("bash"));
                    if let Some(mut first) = hl.pop() {
                        // `highlight_code_block` returns exactly one line for single-line input.
                        // Append the highlighted spans inline after the prefix.
                        spans.extend(first.spans.drain(..));
                    } else {
                        // Fallback: plain text if highlighting yields nothing.
                        spans.push(Span::styled(
                            line_text.to_string(),
                            Style::default().fg(crate::colors::text()),
                        ));
                    }
                }
            }
            pre.push(Line::from(spans));
            any_content_emitted = true;
        }
    }

    // Collapse adjacent Read ranges for the same file inside a single exec's preamble
    coalesce_read_ranges_in_lines_local(&mut pre);

    // Output: show stdout only for real run commands; errors always included
    (pre, out)
}

// Local helper: coalesce "<file> (lines A to B)" entries when contiguous.
fn coalesce_read_ranges_in_lines_local(lines: &mut Vec<Line<'static>>) {
    use ratatui::text::Span;
    if lines.len() <= 1 {
        return;
    }
    fn parse_read_line(line: &Line<'_>) -> Option<(String, u32, u32, String)> {
        if line.spans.is_empty() {
            return None;
        }
        let prefix = line.spans[0].content.to_string();
        if !(prefix == "└ " || prefix == "  ") {
            return None;
        }
        let rest: String = line
            .spans
            .iter()
            .skip(1)
            .map(|s| s.content.as_ref())
            .collect();
        if let Some(idx) = rest.rfind(" (lines ") {
            let fname = rest[..idx].to_string();
            let tail = &rest[idx + 1..];
            if tail.starts_with("(lines ") && tail.ends_with(")") {
                let inner = &tail[7..tail.len() - 1];
                if let Some((s1, s2)) = inner.split_once(" to ") {
                    if let (Ok(a), Ok(b)) = (s1.trim().parse::<u32>(), s2.trim().parse::<u32>()) {
                        return Some((fname, a, b, prefix));
                    }
                }
            }
        }
        None
    }
    // Merge overlapping or touching ranges for the same file, regardless of adjacency.
    let mut i: usize = 0;
    while i < lines.len() {
        let Some((fname_a, mut a1, mut a2, prefix_a)) = parse_read_line(&lines[i]) else {
            i += 1;
            continue;
        };
        let mut k = i + 1;
        while k < lines.len() {
            if let Some((fname_b, b1, b2, _prefix_b)) = parse_read_line(&lines[k]) {
                if fname_b == fname_a {
                    // Merge if overlapping or contiguous
                    let touch_or_overlap = b1 <= a2.saturating_add(1) && b2.saturating_add(1) >= a1;
                    if touch_or_overlap {
                        a1 = a1.min(b1);
                        a2 = a2.max(b2);
                        let new_spans: Vec<Span<'static>> = vec![
                            Span::styled(
                                prefix_a.clone(),
                                Style::default().add_modifier(Modifier::DIM),
                            ),
                            Span::styled(
                                fname_a.clone(),
                                Style::default().fg(crate::colors::text()),
                            ),
                            Span::styled(
                                format!(" (lines {} to {})", a1, a2),
                                Style::default().fg(crate::colors::text_dim()),
                            ),
                        ];
                        lines[i] = Line::from(new_spans);
                        lines.remove(k);
                        continue; // keep checking more occurrences of the same file
                    }
                }
            }
            k += 1;
        }
        i += 1;
    }
}

impl WidgetRef for &ExecCell {
    fn render_ref(&self, area: Rect, buf: &mut Buffer) {
        Paragraph::new(Text::from(self.display_lines_trimmed()))
            .wrap(Wrap { trim: false })
            .style(Style::default().bg(crate::colors::background()))
            .render(area, buf);
    }
}

// ==================== AnimatedWelcomeCell ====================

pub(crate) struct AnimatedWelcomeCell {
    pub(crate) start_time: Instant,
    pub(crate) completed: std::cell::Cell<bool>,
    pub(crate) fade_start: std::cell::Cell<Option<Instant>>,
    pub(crate) faded_out: std::cell::Cell<bool>,
    // Lock the measured height on first layout so it doesn't resize later
    pub(crate) locked_height: std::cell::Cell<Option<u16>>,
    // When true, render nothing but keep reserved height (for stable layout)
    pub(crate) hidden: std::cell::Cell<bool>,
}

impl HistoryCell for AnimatedWelcomeCell {
    fn as_any(&self) -> &dyn std::any::Any {
        self
    }
    fn as_any_mut(&mut self) -> &mut dyn std::any::Any {
        self
    }
    fn kind(&self) -> HistoryCellType {
        HistoryCellType::AnimatedWelcome
    }
    fn display_lines(&self) -> Vec<Line<'static>> {
        // For plain lines, just show a simple welcome message
        vec![
            Line::from(""),
            Line::from("Welcome to Code"),
            Line::from("What can I code for you today?"),
            Line::from(""),
        ]
    }

    fn desired_height(&self, width: u16) -> u16 {
        // On first use, choose a height based on width; then lock it to avoid
        // resizing as the user scrolls or resizes slightly.
        if let Some(h) = self.locked_height.get() {
            return h.saturating_add(3);
        }

        // Word "CODE" uses 4 letters of 5 cols each with 3 gaps: 4*5 + 3 = 23 cols.
        let cols: u16 = 23;
        let base_rows: u16 = 7;
        let max_scale: u16 = 3;
        let scale = if width >= cols {
            (width / cols).min(max_scale).max(1)
        } else {
            1
        };
        let h = base_rows.saturating_mul(scale);
        self.locked_height.set(Some(h));
        // Add a little padding below to give extra spacing
        h.saturating_add(3)
    }

    fn has_custom_render(&self) -> bool {
        true // AnimatedWelcomeCell uses custom rendering for the glitch animation
    }

    fn custom_render(&self, area: Rect, buf: &mut Buffer) {
        // If hidden, draw nothing (area will retain background) to preserve layout height.
        if self.hidden.get() {
            return;
        }
        let _elapsed = self.start_time.elapsed();
        // Top-align within the provided area so scrolling simply crops the top.
        // Limit to our locked height if present to avoid growth/shrink.
        let locked_h = self.locked_height.get().unwrap_or(21);
        let height = locked_h.min(area.height);
        let positioned_area = Rect {
            x: area.x,
            y: area.y,
            width: area.width,
            height,
        };

        let fade_duration = std::time::Duration::from_millis(800);

        // Check if we're in fade-out phase
        if let Some(fade_time) = self.fade_start.get() {
            let fade_elapsed = fade_time.elapsed();
            if fade_elapsed < fade_duration && !self.faded_out.get() {
                // Fade-out animation
                let fade_progress = fade_elapsed.as_secs_f32() / fade_duration.as_secs_f32();
                let alpha = 1.0 - fade_progress; // From 1.0 to 0.0

                crate::glitch_animation::render_intro_animation_with_alpha(
                    positioned_area,
                    buf,
                    1.0, // Full animation progress (static state)
                    alpha,
                );
            } else {
                // Fade-out complete - mark as faded out
                self.faded_out.set(true);
                // Don't render anything (invisible)
                // not rendering
            }
        } else {
            // Normal animation phase
            let elapsed = self.start_time.elapsed();
            let animation_duration = std::time::Duration::from_secs(2);

            if elapsed < animation_duration && !self.completed.get() {
                // Calculate animation progress
                let progress = elapsed.as_secs_f32() / animation_duration.as_secs_f32();

                // Render the animation
                crate::glitch_animation::render_intro_animation(positioned_area, buf, progress);
            } else {
                // Animation complete - mark it and render final static state
                self.completed.set(true);

                // Render the final static state
                crate::glitch_animation::render_intro_animation(positioned_area, buf, 1.0);
            }
        }
    }

    fn is_animating(&self) -> bool {
        // Check for initial animation
        if !self.completed.get() {
            let elapsed = self.start_time.elapsed();
            let animation_duration = std::time::Duration::from_secs(2);
            if elapsed < animation_duration {
                return true;
            }
            // Mark as completed if animation time has passed
            self.completed.set(true);
        }

        // Check for fade-out animation
        if let Some(fade_time) = self.fade_start.get() {
            if !self.faded_out.get() {
                let fade_elapsed = fade_time.elapsed();
                let fade_duration = std::time::Duration::from_millis(800);
                if fade_elapsed < fade_duration {
                    return true;
                }
                // Mark as faded out if fade time has passed
                self.faded_out.set(true);
            }
        }

        false
    }

    fn trigger_fade(&self) {
        // Only trigger fade if not already fading or faded
        if self.fade_start.get().is_none() {
            self.fade_start.set(Some(Instant::now()));
        }
    }

    fn should_remove(&self) -> bool {
        // Remove only after fade-out is complete
        self.faded_out.get()
    }
}

// ==================== LoadingCell ====================

#[allow(dead_code)]
pub(crate) struct LoadingCell {
    #[allow(dead_code)] // May be used for displaying status alongside animation
    pub(crate) message: String,
}

impl HistoryCell for LoadingCell {
    fn as_any_mut(&mut self) -> &mut dyn std::any::Any {
        self
    }
    fn kind(&self) -> HistoryCellType {
        HistoryCellType::Loading
    }
    fn display_lines(&self) -> Vec<Line<'static>> {
        vec![
            Line::from(""),
            Line::from(vec![
                Span::styled("⟳ ", Style::default().fg(crate::colors::info())),
                Span::from("Loading..."),
            ]),
            Line::from(""),
        ]
    }

    fn desired_height(&self, _width: u16) -> u16 {
        3 // Just 3 lines for the loading message
    }

    fn has_custom_render(&self) -> bool {
        false // No custom rendering needed, just use display_lines
    }

    fn is_animating(&self) -> bool {
        false // Not animating - no need for constant redraws
    }

    fn is_loading_cell(&self) -> bool {
        true // This is a loading cell
    }
}
/// Return the emoji followed by a hair space (U+200A) and a normal space.
/// This creates a reasonable gap across different terminals,
/// in particular Terminal.app and iTerm, which render too tightly with just a single normal space.
///
/// Improvements here could be to condition this behavior on terminal,
/// or possibly on emoji.
// Removed unused helpers padded_emoji and padded_emoji_with.

// ==================== ImageOutputCell ====================

pub(crate) struct ImageOutputCell {
    #[allow(dead_code)] // Will be used for terminal image protocol support
    pub(crate) image: DynamicImage,
}

impl HistoryCell for ImageOutputCell {
    fn as_any_mut(&mut self) -> &mut dyn std::any::Any {
        self
    }
    fn kind(&self) -> HistoryCellType {
        HistoryCellType::Image
    }
    fn display_lines(&self) -> Vec<Line<'static>> {
        vec![
            Line::from("tool result (image output omitted)"),
            Line::from(""),
        ]
    }
}

// ==================== ToolCallCell ====================

pub(crate) enum ToolState {
    #[allow(dead_code)]
    Running,
    Success,
    Failed,
}

pub(crate) struct ToolCallCell {
    lines: Vec<Line<'static>>,
    state: ToolState,
}

impl HistoryCell for ToolCallCell {
    fn as_any_mut(&mut self) -> &mut dyn std::any::Any {
        self
    }
    fn as_any(&self) -> &dyn std::any::Any {
        self
    }
    fn kind(&self) -> HistoryCellType {
        HistoryCellType::Tool {
            status: match self.state {
                ToolState::Running => ToolStatus::Running,
                ToolState::Success => ToolStatus::Success,
                ToolState::Failed => ToolStatus::Failed,
            },
        }
    }
    fn display_lines(&self) -> Vec<Line<'static>> {
        // Show all lines; header visibility aligns with exec-style sections
        self.lines.clone()
    }
}

impl ToolCallCell {
    pub(crate) fn retint(&mut self, old: &crate::theme::Theme, new: &crate::theme::Theme) {
        retint_lines_in_place(&mut self.lines, old, new);
    }
}

// ==================== RunningToolCallCell (animated) ====================

pub(crate) struct RunningToolCallCell {
    title: String,
    start_time: Instant,
    arg_lines: Vec<Line<'static>>,
}

impl HistoryCell for RunningToolCallCell {
    fn as_any(&self) -> &dyn std::any::Any {
        self
    }
    fn as_any_mut(&mut self) -> &mut dyn std::any::Any {
        self
    }
    fn kind(&self) -> HistoryCellType {
        HistoryCellType::Tool {
            status: ToolStatus::Running,
        }
    }
    fn is_animating(&self) -> bool {
        true
    }
    fn display_lines(&self) -> Vec<Line<'static>> {
        let elapsed = self.start_time.elapsed();
        let mut lines: Vec<Line<'static>> = Vec::new();
        lines.push(Line::styled(
            format!("{} ({})", self.title, format_duration(elapsed)),
            Style::default()
                .fg(crate::colors::info())
                .add_modifier(Modifier::BOLD),
        ));
        lines.extend(self.arg_lines.clone());
        lines.push(Line::from(""));
        lines
    }
}

impl RunningToolCallCell {
    pub(crate) fn has_title(&self, title: &str) -> bool {
        self.title == title
    }
    /// Finalize a running web search cell into a completed ToolCallCell.
    pub(crate) fn finalize_web_search(&self, success: bool, query: Option<String>) -> ToolCallCell {
        let duration = self.start_time.elapsed();
        let title = if success {
            "Web Search"
        } else {
            "Web Search (failed)"
        };
        let duration = format_duration(duration);

        let title_line = if success {
            Line::from(vec![
                Span::styled(
                    title,
                    Style::default()
                        .fg(crate::colors::success())
                        .add_modifier(Modifier::BOLD),
                ),
                format!(", duration: {duration}").dim(),
            ])
        } else {
            Line::from(vec![
                Span::styled(
                    title,
                    Style::default()
                        .fg(crate::colors::error())
                        .add_modifier(Modifier::BOLD),
                ),
                format!(", duration: {duration}").dim(),
            ])
        };

        let mut lines: Vec<Line<'static>> = Vec::new();
        lines.push(title_line);
        if let Some(q) = query {
            lines.push(Line::from(vec![
                Span::styled("└ query: ", Style::default().fg(crate::colors::text_dim())),
                Span::styled(q, Style::default().fg(crate::colors::text())),
            ]));
        }
        lines.push(Line::from(""));

        ToolCallCell {
            lines,
            state: if success {
                ToolState::Success
            } else {
                ToolState::Failed
            },
        }
    }
}

// ==================== CollapsibleReasoningCell ====================
// For reasoning content that can be collapsed to show only summary

pub(crate) struct CollapsibleReasoningCell {
    pub(crate) lines: Vec<Line<'static>>,
    pub(crate) collapsed: std::cell::Cell<bool>,
    pub(crate) in_progress: std::cell::Cell<bool>,
    // Optional stream id to anchor routing of deltas/finals
    pub(crate) id: Option<String>,
}

impl CollapsibleReasoningCell {
    pub fn new_with_id(lines: Vec<Line<'static>>, id: Option<String>) -> Self {
        Self {
            lines,
            collapsed: std::cell::Cell::new(true), // Default to collapsed
            in_progress: std::cell::Cell::new(false),
            id,
        }
    }

    pub fn toggle_collapsed(&self) {
        self.collapsed.set(!self.collapsed.get());
    }

    pub fn set_collapsed(&self, collapsed: bool) {
        self.collapsed.set(collapsed);
    }

    #[allow(dead_code)]
    pub fn is_collapsed(&self) -> bool {
        self.collapsed.get()
    }

    pub fn set_in_progress(&self, in_progress: bool) {
        self.in_progress.set(in_progress);
    }

    /// Normalize reasoning content lines by splitting any line that begins
    /// with a bold "section title" followed immediately by regular text.
    /// This produces a separate title line and keeps following text on a new line,
    /// improving section detection and spacing.
    fn normalized_lines(&self) -> Vec<Line<'static>> {
        let mut out: Vec<Line<'static>> = Vec::new();
        for line in &self.lines {
            // Skip unchanged if empty or single span
            if line.spans.len() <= 1 {
                out.push(line.clone());
                continue;
            }

            // Determine length of the leading bold run
            let mut idx = 0usize;
            while idx < line.spans.len() {
                let s = &line.spans[idx];
                // Treat heading-style titles (often bold) as bold too
                let is_bold = s.style.add_modifier.contains(Modifier::BOLD);
                if idx == 0 && s.content.trim().is_empty() {
                    // allow leading spaces in the bold run
                    idx += 1;
                    continue;
                }
                if is_bold {
                    idx += 1;
                    continue;
                }
                break;
            }

            // If no leading bold run or the entire line is bold, keep as-is
            if idx == 0 || idx >= line.spans.len() {
                out.push(line.clone());
                continue;
            }

            // Create a separate title line from the leading bold spans
            let mut title_spans = Vec::new();
            let mut rest_spans = Vec::new();
            for (i, s) in line.spans.iter().enumerate() {
                if i < idx {
                    title_spans.push(s.clone());
                } else {
                    rest_spans.push(s.clone());
                }
            }

            // Push title line
            out.push(Line::from(title_spans));
            // Insert a spacer if the rest is non-empty and not already a blank line
            let rest_is_blank = rest_spans.iter().all(|s| s.content.trim().is_empty());
            if !rest_is_blank {
                out.push(Line::from(rest_spans));
            }
        }
        out
    }

    /// Extracts section titles for collapsed display: any line that appears to
    /// be a heading or starts with a leading bold run. Returns at least the
    /// first non-empty non-header line if no titles found.
    fn extract_section_titles(&self) -> Vec<Line<'static>> {
        let lines = self.normalized_lines();
        let mut titles: Vec<Line<'static>> = Vec::new();
        for (_idx, l) in lines.iter().enumerate() {
            // Skip blank lines
            let text: String = l.spans.iter().map(|s| s.content.as_ref()).collect();
            let trimmed = text.trim();
            if trimmed.is_empty() {
                continue;
            }

            // Heading rule (per product): entire line bold only.
            let all_bold = !l.spans.is_empty()
                && l.spans.iter().all(|s| {
                    s.style.add_modifier.contains(Modifier::BOLD) || s.content.trim().is_empty()
                });
            if all_bold {
                titles.push(l.clone());
            }
        }

        if titles.is_empty() {
            // Fallback: first non-empty line as summary
            for l in lines.iter() {
                let text: String = l.spans.iter().map(|s| s.content.as_ref()).collect();
                let trimmed = text.trim();
                if trimmed.is_empty() {
                    continue;
                }
                titles.push(l.clone());
                break;
            }
        }

        // Style collapsed titles consistently dim to match reasoning theme
        let color = crate::colors::text_dim();
        titles
            .into_iter()
            .map(|line| {
                let spans: Vec<Span<'static>> = line
                    .spans
                    .into_iter()
                    .map(|s| s.style(Style::default().fg(color)))
                    .collect();
                Line::from(spans)
            })
            .collect()
    }
}

impl HistoryCell for CollapsibleReasoningCell {
    fn as_any_mut(&mut self) -> &mut dyn std::any::Any {
        self
    }
    fn as_any(&self) -> &dyn std::any::Any {
        self
    }
    fn kind(&self) -> HistoryCellType {
        HistoryCellType::Reasoning
    }

    // Ensure collapsed reasoning always gets standard spacing after it.
    // Treating it as a title-only cell suppresses the inter-cell spacer,
    // which causes the missing blank line effect users observed.
    fn is_title_only(&self) -> bool {
        false
    }

    fn display_lines(&self) -> Vec<Line<'static>> {
        // Touch id for sanity/read to avoid dead-code warning; used for routing in ChatWidget
        let _ = &self.id;
        if self.lines.is_empty() {
            return Vec::new();
        }

        // Normalize to improve section splitting and spacing
        let normalized = self.normalized_lines();

        // There is no explicit 'thinking' header; show all lines
        let start_idx = 0;

        if self.collapsed.get() {
            // When collapsed, show extracted section titles (or at least one summary)
            let mut titles = self.extract_section_titles();
            if self.in_progress.get() {
                if let Some(last) = titles.pop() {
                    let mut spans = last.spans;
                    spans.push(Span::styled(
                        "…",
                        Style::default().fg(crate::colors::text_dim()),
                    ));
                    titles.push(Line::from(spans));
                } else {
                    titles.push(Line::from("…"));
                }
            }
            titles
        } else {
            // When expanded, show all lines; append an ellipsis if in progress
            let mut out = normalized[start_idx..].to_vec();
            if self.in_progress.get() {
                out.push(Line::from("…".dim()));
            }
            out
        }
    }

    fn gutter_symbol(&self) -> Option<&'static str> {
        // No gutter icon for reasoning/thinking
        None
    }
}

// ==================== StreamingContentCell ====================
// For live streaming content that's being actively rendered

pub(crate) struct StreamingContentCell {
    pub(crate) id: Option<String>,
    pub(crate) lines: Vec<Line<'static>>,
}

impl HistoryCell for StreamingContentCell {
    // IMPORTANT: We must support immutable downcasting here. The TUI replaces
    // an in‑progress StreamingContentCell with a finalized AssistantMarkdownCell
    // by searching history via `c.as_any().downcast_ref::<StreamingContentCell>()`
    // and matching on the stream `id`. If this returns a dummy type (default impl)
    // instead of `self`, the lookup fails and the final cannot find the streaming
    // cell — leading to duplicates (final gets appended instead of replaced).
    // See: chatwidget.rs::insert_final_answer_with_id and related logs
    // ("final-answer: append new AssistantMarkdownCell (no prior cell)").
    fn as_any(&self) -> &dyn std::any::Any {
        self
    }
    fn as_any_mut(&mut self) -> &mut dyn std::any::Any {
        self
    }
    fn kind(&self) -> HistoryCellType {
        HistoryCellType::Assistant
    }
    fn has_custom_render(&self) -> bool {
        true
    }
    fn desired_height(&self, width: u16) -> u16 {
        // Match streaming render path with bullet-aware prewrapping and no double wrap.
        let text_wrap_width = width;
        let src_lines = self.display_lines_trimmed();

        #[derive(Debug)]
        enum Seg { Text(Vec<Line<'static>>), Bullet(Vec<Line<'static>>), Code(Vec<Line<'static>>) }

        let mut segs: Vec<Seg> = Vec::new();
        let mut text_buf: Vec<Line<'static>> = Vec::new();
        let mut _is_first_output_line = true;
        let mut iter = src_lines.into_iter().peekable();
        while let Some(line) = iter.next() {
            if crate::render::line_utils::is_code_block_painted(&line) {
                if !text_buf.is_empty() { segs.push(Seg::Text(std::mem::take(&mut text_buf))); }
                let mut chunk = vec![line];
                while let Some(n) = iter.peek() {
                    if crate::render::line_utils::is_code_block_painted(n) { chunk.push(iter.next().unwrap()); } else { break; }
                }
                segs.push(Seg::Code(chunk));
                continue;
            }
            if text_wrap_width > 4 && is_horizontal_rule_line(&line) {
                if !text_buf.is_empty() { segs.push(Seg::Text(std::mem::take(&mut text_buf))); }
                let hr = Line::from(Span::styled(
                    std::iter::repeat('─').take(text_wrap_width as usize).collect::<String>(),
                    Style::default().fg(crate::colors::assistant_hr()),
                ));
                segs.push(Seg::Bullet(vec![hr]));
                _is_first_output_line = false;
                continue;
            }
            if text_wrap_width > 4 {
                if let Some((indent_spaces, bullet_char)) = detect_bullet_prefix(&line) {
                    if !text_buf.is_empty() { segs.push(Seg::Text(std::mem::take(&mut text_buf))); }
                    segs.push(Seg::Bullet(wrap_bullet_line(
                        line,
                        indent_spaces,
                        &bullet_char,
                        text_wrap_width,
                    )));
                    _is_first_output_line = false;
                    continue;
                }
            }
            text_buf.push(line);
            _is_first_output_line = false;
        }
        if !text_buf.is_empty() { segs.push(Seg::Text(std::mem::take(&mut text_buf))); }

        let mut total: u16 = 0;
        for seg in segs {
            match seg {
                Seg::Bullet(lines) => total = total.saturating_add(lines.len() as u16),
                Seg::Text(lines) => {
                    if lines.is_empty() { continue; }
                    let text = Text::from(lines);
                    let rows: u16 = Paragraph::new(text)
                        .wrap(Wrap { trim: false })
                        .line_count(text_wrap_width)
                        .try_into()
                        .unwrap_or(0);
                    total = total.saturating_add(rows);
                }
                Seg::Code(mut chunk) => {
                    if let Some(first) = chunk.first() {
                        let flat: String = first.spans.iter().map(|s| s.content.as_ref()).collect();
                        if flat.contains("⟦LANG:") { chunk.remove(0); }
                    }
                    while chunk.first().is_some_and(|l| crate::render::line_utils::is_blank_line_spaces_only(l)) { chunk.remove(0); }
                    while chunk.last().is_some_and(|l| crate::render::line_utils::is_blank_line_spaces_only(l)) { chunk.pop(); }
                    total = total.saturating_add(chunk.len() as u16 + 2);
                }
            }
        }
        total.saturating_add(2)
    }
    fn custom_render_with_skip(&self, area: Rect, buf: &mut Buffer, skip_rows: u16) {
        // Render with a 1-row top and bottom padding, all using the assistant bg tint.
        let cell_bg = crate::colors::assistant_bg();
        let bg_style = Style::default().bg(cell_bg);

        // Hard clear area with assistant background
        for y in area.y..area.y.saturating_add(area.height) {
            for x in area.x..area.x.saturating_add(area.width) {
                buf[(x, y)].set_char(' ').set_style(bg_style);
            }
        }

        // Build segments: prewrapped bullets, code (no rewrap), and normal text.
        let text_wrap_width = area.width;
        #[derive(Debug)]
        enum Seg { Text(Vec<Line<'static>>), Bullet(Vec<Line<'static>>), Code(Vec<Line<'static>>) }
        let mut segs: Vec<Seg> = Vec::new();
        let mut text_buf: Vec<Line<'static>> = Vec::new();
        let mut _is_first_output_line = true;
        let mut iter = self.display_lines_trimmed().into_iter().peekable();
        while let Some(line) = iter.next() {
            if crate::render::line_utils::is_code_block_painted(&line) {
                if !text_buf.is_empty() { segs.push(Seg::Text(std::mem::take(&mut text_buf))); }
                let mut chunk = vec![line];
                while let Some(n) = iter.peek() { if crate::render::line_utils::is_code_block_painted(n) { chunk.push(iter.next().unwrap()); } else { break; } }
                // Trim padding rows inside code card
                while chunk.first().is_some_and(|l| crate::render::line_utils::is_blank_line_spaces_only(l)) { chunk.remove(0); }
                while chunk.last().is_some_and(|l| crate::render::line_utils::is_blank_line_spaces_only(l)) { chunk.pop(); }
                segs.push(Seg::Code(chunk));
                continue;
            }
            if text_wrap_width > 4 && is_horizontal_rule_line(&line) {
                if !text_buf.is_empty() { segs.push(Seg::Text(std::mem::take(&mut text_buf))); }
                let hr = Line::from(Span::styled(
                    std::iter::repeat('─').take(text_wrap_width as usize).collect::<String>(),
                    Style::default().fg(crate::colors::assistant_hr()),
                ));
                segs.push(Seg::Bullet(vec![hr]));
                _is_first_output_line = false;
                continue;
            }
            if text_wrap_width > 4 {
                if let Some((indent_spaces, bullet_char)) = detect_bullet_prefix(&line) {
                    if !text_buf.is_empty() { segs.push(Seg::Text(std::mem::take(&mut text_buf))); }
                    segs.push(Seg::Bullet(wrap_bullet_line(
                        line,
                        indent_spaces,
                        &bullet_char,
                        text_wrap_width,
                    )));
                    _is_first_output_line = false;
                    continue;
                }
            }
            text_buf.push(line);
            _is_first_output_line = false;
        }
        if !text_buf.is_empty() { segs.push(Seg::Text(std::mem::take(&mut text_buf))); }

        // Streaming-style top padding row
        let mut remaining_skip = skip_rows;
        let mut cur_y = area.y;
        let end_y = area.y.saturating_add(area.height);
        if remaining_skip == 0 && cur_y < end_y {
            cur_y = cur_y.saturating_add(1);
        }
        remaining_skip = remaining_skip.saturating_sub(1);

        // Helpers
        use unicode_width::UnicodeWidthStr as UW;
        let measure_line =
            |l: &Line<'_>| -> usize { l.spans.iter().map(|s| UW::width(s.content.as_ref())).sum() };
        let mut draw_segment = |seg: &Seg, y: &mut u16, skip: &mut u16| {
            if *y >= end_y {
                return;
            }
            match seg {
                Seg::Text(lines) => {
                    let txt = Text::from(lines.clone());
                    let total: u16 = Paragraph::new(txt.clone())
                        .wrap(Wrap { trim: false })
                        .line_count(text_wrap_width)
                        .try_into()
                        .unwrap_or(0);
                    if *skip >= total {
                        *skip -= total;
                        return;
                    }
                    let avail = end_y.saturating_sub(*y);
                    let draw_h = (total.saturating_sub(*skip)).min(avail);
                    if draw_h == 0 {
                        return;
                    }
                    let rect = Rect {
                        x: area.x,
                        y: *y,
                        width: area.width,
                        height: draw_h,
                    };
                    Paragraph::new(txt)
                        .block(Block::default().style(bg_style))
                        .wrap(Wrap { trim: false })
                        .scroll((*skip, 0))
                        .style(bg_style)
                        .render(rect, buf);
                    *y = y.saturating_add(draw_h);
                    *skip = 0;
                }
                Seg::Bullet(lines) => {
                    let total = lines.len() as u16;
                    if *skip >= total { *skip -= total; return; }
                    let avail = end_y.saturating_sub(*y);
                    let draw_h = (total.saturating_sub(*skip)).min(avail);
                    if draw_h == 0 { return; }
                    let rect = Rect { x: area.x, y: *y, width: area.width, height: draw_h };
                    let txt = Text::from(lines.clone());
                    Paragraph::new(txt)
                        .block(Block::default().style(bg_style))
                        .scroll((*skip, 0))
                        .style(bg_style)
                        .render(rect, buf);
                    *y = y.saturating_add(draw_h);
                    *skip = 0;
                }
                Seg::Code(lines_in) => {
                    if lines_in.is_empty() {
                        return;
                    }
                    // Extract optional language sentinel and drop it from the content lines
                    let mut lang_label: Option<String> = None;
                    let mut lines = lines_in.clone();
                    if let Some(first) = lines.first() {
                        let flat: String = first.spans.iter().map(|s| s.content.as_ref()).collect();
                        if let Some(s) = flat.strip_prefix("⟦LANG:") {
                            if let Some(end) = s.find('⟧') {
                                lang_label = Some(s[..end].to_string());
                                lines.remove(0);
                            }
                        }
                    }
                    if lines.is_empty() {
                        return;
                    }
                    // Determine target width of the code card (respect content width)
                    let max_w = lines.iter().map(|l| measure_line(l)).max().unwrap_or(0) as u16;
                    let inner_w = max_w.max(1);
                    // Borders (2) + inner left/right padding (4 total for two spaces each)
                    let card_w = inner_w.saturating_add(6).min(area.width.max(6));
                    // Include top/bottom border only (2); no inner vertical padding
                    let total = lines.len() as u16 + 2;
                    if *skip >= total {
                        *skip -= total;
                        return;
                    }
                    let avail = end_y.saturating_sub(*y);
                    if avail == 0 {
                        return;
                    }
                    // Compute visible slice of the card (accounting for inner padding rows)
                    let mut local_skip = *skip;
                    let mut top_border = 1u16;
                    if local_skip > 0 {
                        let drop = local_skip.min(top_border);
                        top_border -= drop;
                        local_skip -= drop;
                    }
                    let code_skip = local_skip.min(lines.len() as u16);
                    local_skip -= code_skip;
                    let mut bottom_border = 1u16;
                    if local_skip > 0 {
                        let drop = local_skip.min(bottom_border);
                        bottom_border -= drop;
                    }
                    let visible = top_border
                        + (lines.len() as u16 - code_skip)
                        + bottom_border;
                    let draw_h = visible.min(avail);
                    if draw_h == 0 {
                        return;
                    }
                    // Align card to content area (no outer left/right stripes)
                    let content_x = area.x;
                    let rect_x = content_x;
                    // Draw bordered block for the visible rows
                    let rect = Rect {
                        x: rect_x,
                        y: *y,
                        width: card_w,
                        height: draw_h,
                    };
                    let code_bg = crate::colors::code_block_bg();
                    let mut blk = Block::default()
                        .borders(Borders::ALL)
                        .border_style(Style::default().fg(crate::colors::border()))
                        .style(Style::default().bg(code_bg))
                        .padding(Padding { left: 2, right: 2, top: 0, bottom: 0 });
                    if let Some(lang) = &lang_label {
                        blk = blk.title(Span::styled(
                            format!(" {} ", lang),
                            Style::default().fg(crate::colors::text_dim()),
                        ));
                    }
                    let blk_for_inner = blk.clone();
                    blk.render(rect, buf);
                    // Inner paragraph area (exclude borders)
                    let inner_rect = blk_for_inner.inner(rect);
                    let inner_h = inner_rect.height.min(rect.height);
                    if inner_h > 0 {
                        let slice_start = code_skip as usize;
                        let txt = Text::from(lines[slice_start..].to_vec());
                        Paragraph::new(txt)
                            .style(Style::default().bg(code_bg))
                            .block(Block::default().style(Style::default().bg(code_bg)))
                            .render(inner_rect, buf);
                    }
                    // No outside padding stripes.
                    *y = y.saturating_add(draw_h);
                    *skip = 0;
                }
            }
        };

        for seg in &segs {
            if cur_y >= end_y {
                break;
            }
            draw_segment(seg, &mut cur_y, &mut remaining_skip);
        }
        // Bottom padding row (blank): area already cleared
        if remaining_skip == 0 && cur_y < end_y {
            cur_y = cur_y.saturating_add(1);
        } else {
            remaining_skip = remaining_skip.saturating_sub(1);
        }
        // Mark as used to satisfy unused_assignments lint
        let _ = (cur_y, remaining_skip);
    }
    fn display_lines(&self) -> Vec<Line<'static>> {
        // Hide the header line (e.g., "codex") when using a gutter symbol
        if self.gutter_symbol().is_some() {
            if self.lines.len() == 1 {
                // Single-line cell with gutter symbol = just a header, hide it completely
                Vec::new()
            } else {
                // Multi-line cell with gutter symbol = skip the title line
                self.lines[1..].to_vec()
            }
        } else {
            self.lines.clone()
        }
    }
}

// Detect lines that start with a markdown bullet produced by our renderer and return (indent, bullet)
fn detect_bullet_prefix(line: &ratatui::text::Line<'_>) -> Option<(usize, String)> {
    // Treat these as unordered bullets, plus checkbox glyphs for task lists.
    let bullets = ["-", "•", "◦", "·", "∘", "⋅", "☐", "✔"];
    let spans = &line.spans;
    if spans.is_empty() {
        return None;
    }
    // First span may be leading spaces
    let mut idx = 0;
    let mut indent = 0usize;
    if let Some(s) = spans.get(0) {
        let t = s.content.as_ref();
        if !t.is_empty() && t.chars().all(|c| c == ' ') {
            indent = t.chars().count();
            idx = 1;
        }
    }
    // Next must be a bullet-like prefix with an accompanying space. Accept either
    // a separate single-space span after the marker OR a trailing space baked
    // into the bullet span (e.g., checkboxes like "☐ ").
    let bullet_span = spans.get(idx)?;
    let mut bullet_text = bullet_span.content.as_ref().to_string();
    let has_following_space_span = spans
        .get(idx + 1)
        .map(|s| s.content.as_ref() == " ")
        .unwrap_or(false);
    let has_trailing_space_in_bullet = bullet_text.ends_with(' ');
    if !(has_following_space_span || has_trailing_space_in_bullet) {
        return None;
    }
    if has_trailing_space_in_bullet {
        bullet_text.pop();
    }
    if bullets.contains(&bullet_text.as_str()) {
        return Some((indent, bullet_text));
    }
    // Ordered list: e.g., "1.", "12.", etc.
    if bullet_text.len() >= 2
        && bullet_text.ends_with('.')
        && bullet_text[..bullet_text.len() - 1]
            .chars()
            .all(|c| c.is_ascii_digit())
    {
        return Some((indent, bullet_text));
    }
    // Fallback: derive from flattened text if span structure is unexpected.
    // This guards against upstream changes that merge or split the bullet/space spans.
    let flat: String = line
        .spans
        .iter()
        .map(|s| s.content.as_ref())
        .collect();
    let mut chars = flat.chars().peekable();
    let mut indent_count = 0usize;
    while matches!(chars.peek(), Some(' ')) { chars.next(); indent_count += 1; }
    // Capture token up to first whitespace
    let mut token = String::new();
    while let Some(&ch) = chars.peek() {
        if ch.is_whitespace() { break; }
        token.push(ch);
        chars.next();
        // Limit token length to avoid scanning entire lines on odd inputs
        if token.len() > 8 { break; }
    }
    // Require at least one whitespace after the token
    let has_space = matches!(chars.peek(), Some(c) if c.is_whitespace());
    if has_space {
        let bullets = ["-", "•", "◦", "·", "∘", "⋅", "☐", "✔"]; // same set
        if bullets.contains(&token.as_str())
            || (token.len() >= 2
                && token.ends_with('.')
                && token[..token.len()-1].chars().all(|c| c.is_ascii_digit()))
        {
            return Some((indent_count, token));
        }
    }
    None
}


// Wrap a bullet line with a hanging indent so wrapped lines align under the content start.
fn wrap_bullet_line(
    mut line: ratatui::text::Line<'static>,
    indent_spaces: usize,
    bullet: &str,
    width: u16,
) -> Vec<ratatui::text::Line<'static>> {
    use ratatui::style::Style;
    use ratatui::text::Span;
    use unicode_width::UnicodeWidthStr as UWStr;

    // Apply a 1-col safety margin to reduce secondary wraps from Paragraph,
    // which can occur due to terminal-specific width differences (e.g.,
    // ambiguous-width glyphs, grapheme clusters). This keeps our prewrapped
    // bullet lines comfortably within the final render width.
    let width = width.saturating_sub(1) as usize;
    let mut spans = std::mem::take(&mut line.spans);
    // If the line contains OSC 8 hyperlinks (ESC ]8), avoid character-level
    // rewrapping to prevent breaking escape sequences. Fall back to default
    // Paragraph wrapping for this line by returning it unchanged.
    if spans.iter().any(|s| s.content.as_ref().contains('\u{1b}')) {
        line.spans = spans;
        return vec![line];
    }
    let mut i = 0usize;
    // Consume leading spaces span
    if i < spans.len() {
        let t = spans[i].content.as_ref();
        if t.chars().all(|c| c == ' ') {
            i += 1;
        }
    }
    // Consume bullet span and optional following single-space span. Support
    // cases where the bullet span already contains a trailing space (e.g., "☐ ").
    let bullet_style = if i < spans.len() { spans[i].style } else { Style::default() };
    if i < spans.len() {
        let bullet_span_text = spans[i].content.as_ref().to_string();
        i += 1; // consume bullet span
        if !bullet_span_text.ends_with(' ')
            && i < spans.len()
            && spans[i].content.as_ref() == " "
        {
            i += 1; // consume separate following space span
        }
    }

    // Remaining spans comprise the content; build grapheme clusters with style
    use unicode_segmentation::UnicodeSegmentation;
    let rest_spans = spans.drain(i..).collect::<Vec<_>>();
    let mut clusters: Vec<(String, Style)> = Vec::new();
    for sp in &rest_spans {
        let st = sp.style;
        for g in sp.content.as_ref().graphemes(true) {
            clusters.push((g.to_string(), st));
        }
    }

    // Some renderers may leave extra literal spaces between the bullet and the
    // first non-space glyph as part of the content (instead of a distinct
    // single-space span). Detect and incorporate those spaces into the hanging
    // indent, then drop them from the visible content so continuation lines
    // align perfectly under the start of the sentence.
    let mut leading_content_spaces: usize = 0;
    while leading_content_spaces < clusters.len()
        && (clusters[leading_content_spaces].0 == " " || clusters[leading_content_spaces].0 == "\u{3000}")
    {
        leading_content_spaces += 1;
    }

    // Prefix widths (display columns)
    let bullet_cols = UWStr::width(bullet);
    // Use a two-space gap after the bullet for better legibility and to keep
    // continuation lines aligned with the start of the bullet content. This
    // matches typical Markdown list rendering expectations in terminals.
    let gap_after_bullet = 2usize;
    let extra_gap = leading_content_spaces; // absorb any extra content-leading spaces
    let first_prefix = indent_spaces + bullet_cols + gap_after_bullet + extra_gap;
    let cont_prefix = indent_spaces + bullet_cols + gap_after_bullet + extra_gap; // keep continuation aligned

    let mut out: Vec<ratatui::text::Line<'static>> = Vec::new();
    let mut pos = leading_content_spaces;
    let mut first = true;
    while pos < clusters.len() {
        let avail_cols = if first {
            width.saturating_sub(first_prefix)
        } else {
            width.saturating_sub(cont_prefix)
        } as usize;
        let avail_cols = avail_cols.max(1);

        // Greedy take up to avail_cols, preferring to break at a preceding space cluster.
        let mut taken = 0usize; // number of clusters consumed
        let mut cols = 0usize; // display columns consumed
        let mut last_space_idx: Option<usize> = None; // index into clusters
        while pos + taken < clusters.len() {
            let (ref g, _) = clusters[pos + taken];
            let w = UWStr::width(g.as_str());
            if cols.saturating_add(w) > avail_cols {
                break;
            }
            cols += w;
            if g == " " || g == "\u{3000}" { last_space_idx = Some(pos + taken); }
            taken += 1;
            if cols == avail_cols {
                break;
            }
        }

        // Choose cut position:
        // - If the entire remaining content fits into this visual line, do NOT
        //   split at the last space — keep the final word on this line.
        // - Otherwise, prefer breaking at the last space within range; fall back
        //   to a hard break when no space is present (e.g., a long token).
        let (cut_end, next_start) = if pos + taken >= clusters.len() {
            (pos + taken, pos + taken)
        } else if let Some(space_idx) = last_space_idx {
            // Trim any spaces following the break point for next line start
            let mut next = space_idx;
            // cut_end excludes the space
            let mut cut = space_idx;
            // Also trim any trailing spaces before the break in this segment
            while cut > pos && clusters[cut - 1].0 == " " {
                cut -= 1;
            }
            // Advance next past contiguous spaces
            while next < clusters.len() && clusters[next].0 == " " {
                next += 1;
            }
            (cut, next)
        } else {
            // No space seen in range – hard break (very long word or first token longer than width)
            (pos + taken, pos + taken)
        };

        // If cut_end did not advance (e.g., segment starts with spaces), skip spaces and continue
        if cut_end <= pos {
            let mut p = pos;
            while p < clusters.len() && clusters[p].0 == " " {
                p += 1;
            }
            if p == pos {
                // safety: ensure forward progress
                p = pos + 1;
            }
            pos = p;
            continue;
        }

        let slice = &clusters[pos..cut_end];
        let mut seg_spans: Vec<Span<'static>> = Vec::new();
        // Build prefix spans
        if first {
            if indent_spaces > 0 {
                seg_spans.push(Span::raw(" ".repeat(indent_spaces)));
            }
            seg_spans.push(Span::styled(bullet.to_string(), bullet_style));
            // Two-space gap after bullet for readability and hanging indent
            seg_spans.push(Span::raw("  "));
        } else {
            seg_spans.push(Span::raw(" ".repeat(cont_prefix)));
        }
        // Build content spans coalescing same-style runs
        let mut cur_style = None::<Style>;
        let mut buf = String::new();
        for (g, st) in slice.iter() {
            if cur_style.map(|cs| cs == *st).unwrap_or(false) {
                buf.push_str(g);
            } else {
                if !buf.is_empty() { seg_spans.push(Span::styled(std::mem::take(&mut buf), cur_style.unwrap())); }
                cur_style = Some(*st);
                buf.push_str(g);
            }
        }
        if !buf.is_empty() { seg_spans.push(Span::styled(buf, cur_style.unwrap())); }
        out.push(ratatui::text::Line::from(seg_spans));
        pos = next_start;
        first = false;
    }

    if out.is_empty() {
        // Ensure at least prefix-only line (edge case empty content)
        let mut seg_spans: Vec<Span<'static>> = Vec::new();
        if indent_spaces > 0 {
            seg_spans.push(Span::raw(" ".repeat(indent_spaces)));
        }
        seg_spans.push(Span::styled(bullet.to_string(), bullet_style));
        out.push(ratatui::text::Line::from(seg_spans));
    }

    out
}

// Wrap a line with a hanging indent of `indent_spaces + hang_cols` columns, without
// rendering a bullet glyph. This is used for the special case where we suppress the
// initial "-" bullet on the first assistant line, but still want continuation lines
// to align under where the content would begin (i.e., as if there were a bullet +
// two-space gap).

fn is_horizontal_rule_line(line: &ratatui::text::Line<'_>) -> bool {
    let text: String = line.spans.iter().map(|s| s.content.as_ref()).collect();
    let t = text.trim();
    if t.is_empty() {
        return false;
    }
    let chars: Vec<char> = t.chars().collect();
    // Allow optional spaces between characters
    let only = |ch: char| chars.iter().all(|c| *c == ch || c.is_whitespace());
    (only('-') && chars.iter().filter(|c| **c == '-').count() >= 3)
        || (only('*') && chars.iter().filter(|c| **c == '*').count() >= 3)
        || (only('_') && chars.iter().filter(|c| **c == '_').count() >= 3)
}

// Bold the first sentence (up to the first '.', '!' or '?' in the first non-empty line),
// or the entire first non-empty line if no terminator is present. Newlines already split lines.
// removed bold_first_sentence; renderer handles first sentence styling
/*
fn bold_first_sentence(mut lines: Vec<Line<'static>>) -> Vec<Line<'static>> {
    use ratatui::text::Span;
    use ratatui::style::Modifier;

    // Find the first non-empty line index
    let first_idx = match lines.iter().position(|l| {
        let s: String = l.spans.iter().map(|sp| sp.content.as_ref()).collect();
        !s.trim().is_empty()
    }) {
        Some(i) => i,
        None => return lines,
    };

    // Build the plain text of that line
    let line_text: String = lines[first_idx]
        .spans
        .iter()
        .map(|sp| sp.content.as_ref())
        .collect();

    // If the first non-space character is a bullet (•), do not bold.
    if line_text.chars().skip_while(|c| c.is_whitespace()).next() == Some('•') {
        return lines;
    }

    // Heuristic: pick first sentence terminator that is not part of a filename or common
    // abbreviation (e.g., "e.g.", "i.e."). Treat '.', '!' or '?' as terminators when
    // followed by whitespace/end or a closing quote then whitespace/end. Skip when the
    // next character is a letter/number (e.g., within filenames like example.sh).
    let mut boundary: Option<usize> = None; // char index inclusive
    let chars: Vec<char> = line_text.chars().collect();
    let len_chars = chars.len();
    for i in 0..len_chars {
        let ch = chars[i];
        if ch == '.' || ch == '!' || ch == '?' || ch == ':' {
            let next = chars.get(i + 1).copied();
            // Skip if next is alphanumeric (likely filename/identifier like example.sh)
            if matches!(next, Some(c) if c.is_ascii_alphanumeric()) { continue; }
            // Skip common abbreviation endings like "e.g." or "i.e." (match last 4 chars)
            if i >= 3 {
                let tail: String = chars[i - 3..=i].iter().collect::<String>().to_lowercase();
                if tail == "e.g." || tail == "i.e." { continue; }
            }
            // Accept if end of line,
            // or next is whitespace,
            // or next is quote then whitespace/end
            let ok = match next {
                None => true,
                Some(c) if c.is_whitespace() => true,
                Some('"') | Some('\'') => {
                    let n2 = chars.get(i + 2).copied();
                    n2.is_none() || n2.map(|c| c.is_whitespace()).unwrap_or(false)
                }
                _ => false,
            };
            if ok { boundary = Some(i); break; }
        }
    }

    // Bold up to and including the terminator.
    let bold_upto = boundary.map(|i| i + 1);

    // If there's no terminator or there's no additional content after it in the message,
    // do not bold (single-sentence message).
    if let Some(limit) = bold_upto {
        let mut has_more_in_line = false;
        // allow trailing quote right after terminator
        let mut idx = limit;
        if let Some('"') | Some('\'') = chars.get(idx) { idx += 1; }
        if idx < len_chars {
            has_more_in_line = chars[idx..].iter().any(|c| !c.is_whitespace());
        }
        let has_more_below = if !has_more_in_line {
            lines.iter().skip(first_idx + 1).any(|l| {
                let s: String = l.spans.iter().map(|sp| sp.content.as_ref()).collect();
                !s.trim().is_empty()
            })
        } else { true };
        if !has_more_below {
            return lines; // single-sentence message: leave as-is
        }
    } else {
        // No terminator at all → treat as single sentence; leave as-is
        return lines;
    }

    // Rebuild spans for the line with bold applied up to bold_upto (in chars)
    let mut new_spans: Vec<Span<'static>> = Vec::new();
    let mut consumed_chars: usize = 0;
    for sp in lines[first_idx].spans.drain(..) {
        let content = sp.content.into_owned();
        let len = content.chars().count();
        if bold_upto.is_none() {
            // Entire line bold
            let mut st = sp.style;
            st.add_modifier.insert(Modifier::BOLD);
            st.fg = Some(crate::colors::text_bright());
            new_spans.push(Span::styled(content, st));
            consumed_chars += len;
            continue;
        }
        let limit = bold_upto.unwrap();
        if consumed_chars >= limit {
            // After bold range, preserve original styling (do not strip bold)
            new_spans.push(Span::styled(content, sp.style));
            consumed_chars += len;
        } else if consumed_chars + len <= limit {
            // Entire span within bold range
            let mut st = sp.style;
            st.add_modifier.insert(Modifier::BOLD);
            st.fg = Some(crate::colors::text_bright());
            new_spans.push(Span::styled(content, st));
            consumed_chars += len;
        } else {
            // Split this span at the boundary
            let split_at = limit - consumed_chars; // chars into this span
            let mut iter = content.chars();
            let bold_part: String = iter.by_ref().take(split_at).collect();
            let rest_part: String = iter.collect();
            let mut bold_style = sp.style;
            bold_style.add_modifier.insert(Modifier::BOLD);
            bold_style.fg = Some(crate::colors::text_bright());
            if !bold_part.is_empty() { new_spans.push(Span::styled(bold_part, bold_style)); }
            if !rest_part.is_empty() { new_spans.push(Span::styled(rest_part, sp.style)); }
            consumed_chars += len;
        }
    }
    lines[first_idx].spans = new_spans;

    // Recolor markdown bullet glyphs inside assistant content to text_dim.
    // Applies to common unordered bullets produced by our renderer: •, ◦, ·, ∘, ⋅
    let bullet_set: [&str; 5] = ["•", "◦", "·", "∘", "⋅"];
    for line in lines.iter_mut() {
        let mut updated: Vec<Span<'static>> = Vec::with_capacity(line.spans.len());
        for sp in line.spans.drain(..) {
            let content_ref = sp.content.as_ref();
            if bullet_set.contains(&content_ref) {
                let mut st = sp.style;
                st.fg = Some(crate::colors::text_dim());
                updated.push(Span::styled(sp.content, st));
            } else {
                updated.push(sp);
            }
        }
        line.spans = updated;
    }

    lines
}
*/

// ==================== Helper Functions ====================

// Unified preview format: show first 2 and last 5 non-empty lines with an ellipsis between.
const PREVIEW_HEAD_LINES: usize = 2;
const PREVIEW_TAIL_LINES: usize = 5;

/// Normalize common TTY overwrite sequences within a text block so that
/// progress lines using carriage returns, backspaces, or ESC[K erase behave as
/// expected when rendered in a pure-buffered UI (no cursor movement).
fn normalize_overwrite_sequences(input: &str) -> String {
    // Process per line, but keep CR/BS/CSI semantics within logical lines.
    // Treat "\n" as committing a line and resetting the cursor.
    let mut out = String::with_capacity(input.len());
    let mut line: Vec<char> = Vec::new(); // visible chars only
    let mut cursor: usize = 0; // column in visible chars

    // Helper to flush current line to out
    let flush_line = |line: &mut Vec<char>, cursor: &mut usize, out: &mut String| {
        if !line.is_empty() {
            out.push_str(&line.iter().collect::<String>());
        }
        out.push('\n');
        line.clear();
        *cursor = 0;
    };

    let chars: Vec<char> = input.chars().collect();
    let mut i = 0;
    while i < chars.len() {
        let ch = chars[i];
        match ch {
            '\n' => {
                flush_line(&mut line, &mut cursor, &mut out);
                i += 1;
            }
            '\r' => {
                // Carriage return: move cursor to column 0
                cursor = 0;
                i += 1;
            }
            '\u{0008}' => {
                // Backspace: move left one column if possible
                if cursor > 0 {
                    cursor -= 1;
                }
                i += 1;
            }
            '\u{001B}' => {
                // CSI: ESC [ ... <cmd>
                if i + 1 < chars.len() && chars[i + 1] == '[' {
                    // Find final byte (alphabetic)
                    let mut j = i + 2;
                    while j < chars.len() && !chars[j].is_alphabetic() {
                        j += 1;
                    }
                    if j < chars.len() {
                        let cmd = chars[j];
                        // Extract numeric prefix (first parameter only)
                        let num: usize = chars[i + 2..j]
                            .iter()
                            .take_while(|c| c.is_ascii_digit())
                            .collect::<String>()
                            .parse()
                            .unwrap_or(0);

                        match cmd {
                            // Erase in Line: 0/None = cursor..end, 1 = start..cursor, 2 = entire line
                            'K' => {
                                let n = num; // default 0 when absent
                                match n {
                                    0 => {
                                        if cursor < line.len() {
                                            line.truncate(cursor);
                                        }
                                    }
                                    1 => {
                                        // Replace from start to cursor with spaces to keep remaining columns stable
                                        let end = cursor.min(line.len());
                                        for k in 0..end {
                                            line[k] = ' ';
                                        }
                                        // Trim leading spaces if the whole line became spaces
                                        while line.last().map_or(false, |c| *c == ' ') {
                                            line.pop();
                                        }
                                    }
                                    2 => {
                                        line.clear();
                                        cursor = 0;
                                    }
                                    _ => {}
                                }
                                i = j + 1;
                                continue;
                            }
                            // Cursor horizontal absolute (1-based)
                            'G' => {
                                let pos = num.saturating_sub(1);
                                cursor = pos.min(line.len());
                                i = j + 1;
                                continue;
                            }
                            // Cursor forward/backward
                            'C' => {
                                cursor = cursor.saturating_add(num);
                                i = j + 1;
                                continue;
                            }
                            'D' => {
                                cursor = cursor.saturating_sub(num);
                                i = j + 1;
                                continue;
                            }
                            _ => {
                                // Unknown/unsupported CSI (incl. SGR 'm'): keep styling intact by
                                // copying the entire sequence verbatim into the output so ANSI
                                // parsing can apply later, but do not affect cursor position.
                                // First, splice current visible buffer into out to preserve order
                                if !line.is_empty() {
                                    out.push_str(&line.iter().collect::<String>());
                                    line.clear();
                                    cursor = 0;
                                }
                                for k in i..=j {
                                    out.push(chars[k]);
                                }
                                i = j + 1;
                                continue;
                            }
                        }
                    } else {
                        // Malformed CSI: drop it entirely by exiting the loop
                        break;
                    }
                } else {
                    // Other ESC sequences (e.g., OSC): pass through verbatim without affecting cursor
                    // Copy ESC and advance one; do not attempt to parse full OSC payload here.
                    if !line.is_empty() {
                        out.push_str(&line.iter().collect::<String>());
                        line.clear();
                        cursor = 0;
                    }
                    out.push(ch);
                    i += 1;
                }
            }
            _ => {
                // Put visible char at cursor, expanding with spaces if needed
                if cursor < line.len() {
                    line[cursor] = ch;
                } else {
                    while line.len() < cursor {
                        line.push(' ');
                    }
                    line.push(ch);
                }
                cursor += 1;
                i += 1;
            }
        }
    }
    // Flush any remaining visible text
    if !line.is_empty() {
        out.push_str(&line.iter().collect::<String>());
    }
    out
}

fn build_preview_lines(text: &str, _include_left_pipe: bool) -> Vec<Line<'static>> {
    let processed = format_json_compact(text).unwrap_or_else(|| text.to_string());
    let processed = normalize_overwrite_sequences(&processed);
    let processed = expand_tabs_to_spaces(&processed, 4);
    let non_empty: Vec<&str> = processed.lines().filter(|line| !line.is_empty()).collect();

    enum Seg<'a> {
        Line(&'a str),
        Ellipsis,
    }
    let segments: Vec<Seg> = if non_empty.len() <= PREVIEW_HEAD_LINES + PREVIEW_TAIL_LINES {
        non_empty.iter().map(|s| Seg::Line(s)).collect()
    } else {
        let mut v: Vec<Seg> = Vec::with_capacity(PREVIEW_HEAD_LINES + PREVIEW_TAIL_LINES + 1);
        // Head
        for i in 0..PREVIEW_HEAD_LINES {
            v.push(Seg::Line(non_empty[i]));
        }
        v.push(Seg::Ellipsis);
        // Tail
        let start = non_empty.len().saturating_sub(PREVIEW_TAIL_LINES);
        for s in &non_empty[start..] {
            v.push(Seg::Line(s));
        }
        v
    };

    let mut out: Vec<Line<'static>> = Vec::new();
    for seg in segments {
        match seg {
            Seg::Line(line) => {
                // Do not draw manual borders; the caller wraps output in a Block
                // with a left border and padding. Just emit the content line.
                out.push(ansi_escape_line(line));
            }
            Seg::Ellipsis => {
                // Use dots for truncation marker; border comes from Block
                out.push(Line::from("⋮".dim()));
            }
        }
    }
    out
}

fn output_lines(
    output: Option<&CommandOutput>,
    only_err: bool,
    include_angle_pipe: bool,
) -> Vec<Line<'static>> {
    let CommandOutput {
        exit_code,
        stdout,
        stderr,
    } = match output {
        Some(o) => o,
        None => return Vec::new(),
    };

    let mut lines: Vec<Line<'static>> = Vec::new();

    if !only_err && !stdout.is_empty() {
        lines.extend(build_preview_lines(stdout, include_angle_pipe));
    }

    if !stderr.is_empty() && *exit_code != 0 {
        if !lines.is_empty() {
            lines.push(Line::from(""));
        }
        lines.push(Line::styled(
            format!("Error (exit code {})", exit_code),
            Style::default().fg(crate::colors::error()),
        ));
        let stderr_norm = expand_tabs_to_spaces(&normalize_overwrite_sequences(stderr), 4);
        for line in stderr_norm.lines().filter(|line| !line.is_empty()) {
            lines.push(ansi_escape_line(line).style(Style::default().fg(crate::colors::error())));
        }
    }

    if !lines.is_empty() {
        lines.push(Line::from(""));
    }

    lines
}

fn format_mcp_invocation(invocation: McpInvocation) -> Line<'static> {
    let provider_name = pretty_provider_name(&invocation.server);
    let invocation_str = if let Some(args) = invocation.arguments {
        format!("{}.{}({})", provider_name, invocation.tool, args)
    } else {
        format!("{}.{}()", provider_name, invocation.tool)
    };

    Line::styled(
        invocation_str,
        Style::default()
            .fg(crate::colors::text_dim())
            .add_modifier(Modifier::ITALIC),
    )
}

fn pretty_provider_name(id: &str) -> String {
    // Special case common providers with human-friendly names
    match id {
        "brave-search" => "brave",
        "screenshot-website-fast" => "screenshot",
        "read-website-fast" => "readweb",
        "sequential-thinking" => "think",
        "discord-bot" => "discord",
        _ => id,
    }
    .to_string()
}

// ==================== Factory Functions ====================

pub(crate) fn new_background_event(message: String) -> PlainHistoryCell {
    let mut lines: Vec<Line<'static>> = Vec::new();
    lines.push(Line::from("event".dim()));
    let msg_norm = normalize_overwrite_sequences(&message);
    lines.extend(msg_norm.lines().map(|line| ansi_escape_line(line).dim()));
    // No empty line at end - trimming and spacing handled by renderer
    PlainHistoryCell {
        lines,
        kind: HistoryCellType::BackgroundEvent,
    }
}

pub(crate) fn new_session_info(
    config: &Config,
    event: SessionConfiguredEvent,
    is_first_event: bool,
) -> PlainHistoryCell {
    let SessionConfiguredEvent {
        model,
        session_id: _,
        history_log_id: _,
        history_entry_count: _,
    } = event;

    if is_first_event {
        let lines: Vec<Line<'static>> = vec![
            Line::from("notice".dim()),
            Line::styled(
                "Popular commands:",
                Style::default().fg(crate::colors::text_bright()),
            ),
            Line::from(vec![
                Span::styled("/chrome", Style::default().fg(crate::colors::primary())),
                Span::from(" - "),
                Span::from(SlashCommand::Chrome.description())
                    .style(Style::default().add_modifier(Modifier::DIM)),
            ]),
            Line::from(vec![
                Span::styled(
                    "/browser <url>",
                    Style::default().fg(crate::colors::primary()),
                ),
                Span::from(" - "),
                Span::from(SlashCommand::Browser.description())
                    .style(Style::default().add_modifier(Modifier::DIM)),
            ]),
            Line::from(vec![
                Span::styled("/plan", Style::default().fg(crate::colors::primary())),
                Span::from(" - "),
                Span::from(SlashCommand::Plan.description())
                    .style(Style::default().add_modifier(Modifier::DIM)),
            ]),
            Line::from(vec![
                Span::styled("/solve", Style::default().fg(crate::colors::primary())),
                Span::from(" - "),
                Span::from(SlashCommand::Solve.description())
                    .style(Style::default().add_modifier(Modifier::DIM)),
            ]),
            Line::from(vec![
                Span::styled("/code", Style::default().fg(crate::colors::primary())),
                Span::from(" - "),
                Span::from(SlashCommand::Code.description())
                    .style(Style::default().add_modifier(Modifier::DIM)),
            ]),
            Line::from(vec![
                Span::styled("/reasoning", Style::default().fg(crate::colors::primary())),
                Span::from(" - "),
                Span::from(SlashCommand::Reasoning.description())
                    .style(Style::default().add_modifier(Modifier::DIM)),
            ]),
            Line::from(vec![
                Span::styled("/resume", Style::default().fg(crate::colors::primary())),
                Span::from(" - "),
                Span::from(SlashCommand::Resume.description())
                    .style(Style::default().add_modifier(Modifier::DIM)),
            ]),
        ];
        PlainHistoryCell {
            lines,
            kind: HistoryCellType::Notice,
        }
    } else if config.model == model {
        PlainHistoryCell {
            lines: Vec::new(),
            kind: HistoryCellType::Notice,
        }
    } else {
        let lines = vec![
            Line::from("model changed:".magenta().bold()),
            Line::from(format!("requested: {}", config.model)),
            Line::from(format!("used: {model}")),
            // No empty line at end - trimming and spacing handled by renderer
        ];
        PlainHistoryCell {
            lines,
            kind: HistoryCellType::Notice,
        }
    }
}

pub(crate) fn new_user_prompt(message: String) -> PlainHistoryCell {
    let mut lines: Vec<Line<'static>> = Vec::new();
    lines.push(Line::from("user"));
    // Sanitize user-provided text for terminal safety and stable layout:
    // - Normalize common TTY overwrite sequences (\r, \x08, ESC[K)
    // - Expand tabs to spaces with a fixed tab stop so wrapping is deterministic
    // - Parse ANSI sequences into spans so we never emit raw control bytes
    let normalized = normalize_overwrite_sequences(&message);
    let expanded = expand_tabs_to_spaces(&normalized, 4);
    // Build content lines with ANSI converted to styled spans
    let content: Vec<Line<'static>> = expanded.lines().map(|l| ansi_escape_line(l)).collect();
    let content = trim_empty_lines(content);
    lines.extend(content);
    // No empty line at end - trimming and spacing handled by renderer
    PlainHistoryCell {
        lines,
        kind: HistoryCellType::User,
    }
}

/// Expand horizontal tabs to spaces using a fixed tab stop.
/// This prevents terminals from applying their own tab expansion after
/// ratatui has computed layout, which can otherwise cause glyphs to appear
/// to "hang" or smear until overwritten.
fn expand_tabs_to_spaces(input: &str, tabstop: usize) -> String {
    let ts = tabstop.max(1);
    let mut out = String::with_capacity(input.len());
    for line in input.split_inclusive('\n') {
        let mut col = 0usize; // display columns in this logical line
        for ch in line.chars() {
            match ch {
                '\t' => {
                    let spaces = ts - (col % ts);
                    out.extend(std::iter::repeat(' ').take(spaces));
                    col += spaces;
                }
                '\n' => {
                    out.push('\n');
                    col = 0;
                }
                _ => {
                    out.push(ch);
                    // Use Unicode width to advance columns for wide glyphs
                    col += UnicodeWidthChar::width(ch).unwrap_or(1).max(1);
                }
            }
        }
        // If the line did not end with a newline, `split_inclusive` ensures we
        // won't add one here (preserve exact trailing newline semantics).
    }
    out
}

#[allow(dead_code)]
pub(crate) fn new_text_line(line: Line<'static>) -> PlainHistoryCell {
    PlainHistoryCell {
        lines: vec![line],
        kind: HistoryCellType::Notice,
    }
}

pub(crate) fn new_streaming_content(lines: Vec<Line<'static>>) -> StreamingContentCell {
    StreamingContentCell { id: None, lines }
}

pub(crate) fn new_streaming_content_with_id(
    id: Option<String>,
    lines: Vec<Line<'static>>,
) -> StreamingContentCell {
    StreamingContentCell { id, lines }
}

pub(crate) fn new_animated_welcome() -> AnimatedWelcomeCell {
    AnimatedWelcomeCell {
        start_time: Instant::now(),
        completed: std::cell::Cell::new(false),
        fade_start: std::cell::Cell::new(None),
        faded_out: std::cell::Cell::new(false),
        locked_height: std::cell::Cell::new(None),
        hidden: std::cell::Cell::new(false),
    }
}

#[allow(dead_code)]
pub(crate) fn new_loading_cell(message: String) -> LoadingCell {
    LoadingCell { message }
}

pub(crate) fn new_active_exec_command(
    command: Vec<String>,
    parsed: Vec<ParsedCommand>,
) -> ExecCell {
    new_exec_cell(command, parsed, None)
}

pub(crate) fn new_completed_exec_command(
    command: Vec<String>,
    parsed: Vec<ParsedCommand>,
    output: CommandOutput,
) -> ExecCell {
    new_exec_cell(command, parsed, Some(output))
}

fn new_exec_cell(
    command: Vec<String>,
    parsed: Vec<ParsedCommand>,
    output: Option<CommandOutput>,
) -> ExecCell {
    let start_time = if output.is_none() {
        Some(Instant::now())
    } else {
        None
    };
    ExecCell {
        command,
        parsed,
        output,
        start_time,
        cached_display_lines: std::cell::RefCell::new(None),
        cached_pre_lines: std::cell::RefCell::new(None),
        cached_out_lines: std::cell::RefCell::new(None),
    }
}

fn exec_command_lines(
    command: &[String],
    parsed: &[ParsedCommand],
    output: Option<&CommandOutput>,
    start_time: Option<Instant>,
) -> Vec<Line<'static>> {
    match parsed.is_empty() {
        true => new_exec_command_generic(command, output, start_time),
        false => new_parsed_command(parsed, output, start_time),
    }
}

// Legacy helper removed in favor of ExecAction (action_enum_from_parsed)

fn first_context_path(parsed_commands: &[ParsedCommand]) -> Option<String> {
    for parsed in parsed_commands.iter() {
        match parsed {
            ParsedCommand::ListFiles { path, .. } => {
                if let Some(p) = path {
                    return Some(p.clone());
                }
            }
            ParsedCommand::Search { path, .. } => {
                if let Some(p) = path {
                    return Some(p.clone());
                }
            }
            _ => {}
        }
    }
    None
}

fn parse_read_line_annotation(cmd: &str) -> Option<String> {
    let lower = cmd.to_lowercase();
    // Try sed -n '<start>,<end>p'
    if lower.contains("sed") && lower.contains("-n") {
        // Look for a token like 123,456p possibly quoted
        for raw in cmd.split(|c: char| c.is_whitespace() || c == '"' || c == '\'') {
            let token = raw.trim();
            if token.ends_with('p') {
                let core = &token[..token.len().saturating_sub(1)];
                if let Some((a, b)) = core.split_once(',') {
                    if let (Ok(start), Ok(end)) = (a.trim().parse::<u32>(), b.trim().parse::<u32>())
                    {
                        return Some(format!("(lines {} to {})", start, end));
                    }
                }
            }
        }
    }
    // head -n N => lines 1..N
    if lower.contains("head") && lower.contains("-n") {
        let parts: Vec<&str> = cmd.split_whitespace().collect();
        for i in 0..parts.len() {
            if parts[i] == "-n" && i + 1 < parts.len() {
                if let Ok(n) = parts[i + 1]
                    .trim_matches('"')
                    .trim_matches('\'')
                    .parse::<u32>()
                {
                    return Some(format!("(lines 1 to {})", n));
                }
            }
        }
    }
    // tail -n +K => from K to end; tail -n N => last N lines
    if lower.contains("tail") && lower.contains("-n") {
        let parts: Vec<&str> = cmd.split_whitespace().collect();
        for i in 0..parts.len() {
            if parts[i] == "-n" && i + 1 < parts.len() {
                let val = parts[i + 1].trim_matches('"').trim_matches('\'');
                if let Some(rest) = val.strip_prefix('+') {
                    if let Ok(k) = rest.parse::<u32>() {
                        return Some(format!("(from {} to end)", k));
                    }
                } else if let Ok(n) = val.parse::<u32>() {
                    return Some(format!("(last {} lines)", n));
                }
            }
        }
    }
    None
}

fn new_parsed_command(
    parsed_commands: &[ParsedCommand],
    output: Option<&CommandOutput>,
    start_time: Option<Instant>,
) -> Vec<Line<'static>> {
    let action = action_enum_from_parsed(&parsed_commands.to_vec());
    let ctx_path = first_context_path(parsed_commands);
    let mut lines: Vec<Line> = vec![match output {
        None => {
            let duration_str = if let Some(start) = start_time {
                let elapsed = start.elapsed();
                format!(" ({})", format_duration(elapsed))
            } else {
                String::new()
            };
            // Running state per action
            let header = match action {
                ExecAction::Read => "Read".to_string(),
                ExecAction::Search => "Searched".to_string(),
                ExecAction::List => "List Files".to_string(),
                ExecAction::Run => match &ctx_path {
                    Some(p) => format!("Running... in {p}"),
                    None => "Running...".to_string(),
                },
            };
            // Use non-bold styling for informational actions; use info color
            if matches!(action, ExecAction::Read | ExecAction::Search | ExecAction::List) {
                Line::styled(
                    format!("{header}{duration_str}"),
                    Style::default().fg(crate::colors::info()),
                )
            } else {
                Line::styled(
                    format!("{header}{duration_str}"),
                    Style::default()
                        .fg(crate::colors::info())
                        .add_modifier(Modifier::BOLD),
                )
            }
        }
        Some(o) if o.exit_code == 0 => {
            let done = match action {
                ExecAction::Read => "Read".to_string(),
                ExecAction::Search => "Searched".to_string(),
                ExecAction::List => "List Files".to_string(),
                ExecAction::Run => match &ctx_path {
                    Some(p) => format!("Ran in {p}"),
                    None => "Ran".to_string(),
                },
            };
            // Color by action: informational (Read/Search/List) use normal text; execution uses primary
            if matches!(action, ExecAction::Read | ExecAction::Search | ExecAction::List) {
                Line::styled(done, Style::default().fg(crate::colors::text()))
            } else {
                Line::styled(
                    done,
                    Style::default()
                        .fg(crate::colors::text_bright())
                        .add_modifier(Modifier::BOLD),
                )
            }
        }
        Some(_o) => {
            // Preserve the action header (e.g., "Searched") on error so users
            // can still see what operation was attempted. Error details are
            // rendered below via `output_lines`.
            let done = match action {
                ExecAction::Read => "Read".to_string(),
                ExecAction::Search => "Searched".to_string(),
                ExecAction::List => "List Files".to_string(),
                ExecAction::Run => match &ctx_path {
                    Some(p) => format!("Ran in {p}"),
                    None => "Ran".to_string(),
                },
            };
            // Use the same styling as success to keep headers stable/recognizable.
            if matches!(action, ExecAction::Read | ExecAction::Search | ExecAction::List) {
                Line::styled(done, Style::default().fg(crate::colors::text()))
            } else {
                Line::styled(
                    done,
                    Style::default()
                        .fg(crate::colors::text_bright())
                        .add_modifier(Modifier::BOLD),
                )
            }
        }
    }];

    // Collect any paths referenced by search commands to suppress redundant directory lines
    let mut search_paths: std::collections::HashSet<String> = std::collections::HashSet::new();
    for pc in parsed_commands.iter() {
        if let ParsedCommand::Search { path: Some(p), .. } = pc {
            search_paths.insert(p.to_string());
        }
    }

    // We'll emit only content lines here; the header above already communicates the action.
    // Use a single leading "└ " for the very first content line, then indent subsequent ones.
    let mut any_content_emitted = false;

    // Restrict displayed entries to the primary action for this cell.
    // For the generic "run" header, allow Run/Test/Lint/Format entries.
    let expected_label: Option<&'static str> = match action {
        ExecAction::Read => Some("Read"),
        ExecAction::Search => Some("Search"),
        ExecAction::List => Some("List Files"),
        ExecAction::Run => None,
    };

    for parsed in parsed_commands.iter() {
        // Produce a logical label and content string without icons
        let (label, content) = match parsed {
            ParsedCommand::Read { name, cmd, .. } => {
                let mut c = name.clone();
                if let Some(ann) = parse_read_line_annotation(cmd) {
                    c = format!("{c} {ann}");
                }
                ("Read".to_string(), c)
            }
            ParsedCommand::ListFiles { cmd: _, path } => match path {
                Some(p) => {
                    if search_paths.contains(p) {
                        (String::new(), String::new()) // suppressed
                    } else {
                        let display_p = if p.ends_with('/') {
                            p.to_string()
                        } else {
                            format!("{p}/")
                        };
                        ("List Files".to_string(), format!("in {display_p}"))
                    }
                }
                None => ("List Files".to_string(), "in ./".to_string()),
            },
            ParsedCommand::Search { query, path, cmd } => {
                // Format query for display: unescape backslash-escapes and close common unbalanced delimiters
                let prettify_term = |s: &str| -> String {
                    // General unescape: turn "\X" into "X" for any X
                    let mut out = String::with_capacity(s.len());
                    let mut iter = s.chars();
                    while let Some(ch) = iter.next() {
                        if ch == '\\' {
                            if let Some(next) = iter.next() {
                                out.push(next);
                            } else {
                                out.push('\\');
                            }
                        } else {
                            out.push(ch);
                        }
                    }
                    // Balance parentheses
                    let opens_paren = out.matches("(").count();
                    let closes_paren = out.matches(")").count();
                    for _ in 0..opens_paren.saturating_sub(closes_paren) {
                        out.push(')');
                    }
                    // Balance curly braces
                    let opens_curly = out.matches("{").count();
                    let closes_curly = out.matches("}").count();
                    for _ in 0..opens_curly.saturating_sub(closes_curly) {
                        out.push('}');
                    }
                    out
                };
                let fmt_query = |q: &str| -> String {
                    let mut parts: Vec<String> = q
                        .split('|')
                        .map(|s| s.trim())
                        .filter(|s| !s.is_empty())
                        .map(prettify_term)
                        .collect();
                    match parts.len() {
                        0 => String::new(),
                        1 => parts.remove(0),
                        2 => format!("{} and {}", parts[0], parts[1]),
                        _ => {
                            let last = parts.last().cloned().unwrap_or_default();
                            let head = &parts[..parts.len() - 1];
                            format!("{} and {}", head.join(", "), last)
                        }
                    }
                };
                match (query, path) {
                    (Some(q), Some(p)) => {
                        let display_p = if p.ends_with('/') {
                            p.to_string()
                        } else {
                            format!("{p}/")
                        };
                        (
                            "Search".to_string(),
                            format!("{} in {}", fmt_query(q), display_p),
                        )
                    }
                    (Some(q), None) => ("Search".to_string(), format!("{}", fmt_query(q))),
                    (None, Some(p)) => {
                        let display_p = if p.ends_with('/') {
                            p.to_string()
                        } else {
                            format!("{p}/")
                        };
                        ("Search".to_string(), format!("in {}", display_p))
                    }
                    (None, None) => ("Search".to_string(), cmd.clone()),
                }
            }
            ParsedCommand::Format { .. } => ("Format".to_string(), String::new()),
            ParsedCommand::Test { cmd } => ("Test".to_string(), cmd.clone()),
            ParsedCommand::Lint { cmd, .. } => ("Lint".to_string(), cmd.clone()),
            ParsedCommand::Unknown { cmd } => {
                let t = cmd.trim();
                let lower = t.to_lowercase();
                if lower.starts_with("echo") && lower.contains("---") {
                    (String::new(), String::new())
                } else {
                    ("Run".to_string(), cmd.clone())
                }
            }
            ParsedCommand::Noop { .. } => continue,
        };

        // Keep only entries that match the primary action grouping.
        if let Some(exp) = expected_label {
            if label != exp {
                continue;
            }
        } else if !(label == "Run" || label == "Test" || label == "Lint" || label == "Format") {
            continue;
        }

        // Skip suppressed entries
        if label.is_empty() && content.is_empty() {
            continue;
        }

        // Split content into lines and push without repeating the action label
        for line_text in content.lines() {
            if line_text.is_empty() {
                continue;
            }
            let prefix = if !any_content_emitted { "└ " } else { "  " };
            let mut spans: Vec<Span<'static>> = vec![Span::styled(
                prefix,
                Style::default().add_modifier(Modifier::DIM),
            )];

            match label.as_str() {
                // Highlight searched terms in normal text color; keep connectors/path dim
                "Search" => {
                    let remaining = line_text.to_string();
                    // Split off optional path suffix. Support both " (in ...)" and " in <dir>/" forms.
                    let (terms_part, path_part) = if let Some(idx) = remaining.rfind(" (in ") {
                        (
                            remaining[..idx].to_string(),
                            Some(remaining[idx..].to_string()),
                        )
                    } else if let Some(idx) = remaining.rfind(" in ") {
                        let suffix = &remaining[idx + 1..]; // keep leading space for styling
                        // Heuristic: treat as path if it ends with '/'
                        if suffix.trim_end().ends_with('/') {
                            (
                                remaining[..idx].to_string(),
                                Some(remaining[idx..].to_string()),
                            )
                        } else {
                            (remaining.clone(), None)
                        }
                    } else {
                        (remaining.clone(), None)
                    };
                    // Tokenize terms by ", " and " and " while preserving separators
                    let tmp = terms_part.clone();
                    // First, split by ", "
                    let chunks: Vec<String> = if tmp.contains(", ") {
                        tmp.split(", ").map(|s| s.to_string()).collect()
                    } else {
                        vec![tmp.clone()]
                    };
                    for (i, chunk) in chunks.iter().enumerate() {
                        if i > 0 {
                            // Add comma separator between items (dim)
                            spans.push(Span::styled(
                                ", ",
                                Style::default().fg(crate::colors::text_dim()),
                            ));
                        }
                        // Within each chunk, if it contains " and ", split into left and right with dimmed " and "
                        if let Some((left, right)) = chunk.rsplit_once(" and ") {
                            if !left.is_empty() {
                                spans.push(Span::styled(
                                    left.to_string(),
                                    Style::default().fg(crate::colors::text()),
                                ));
                                spans.push(Span::styled(
                                    " and ",
                                    Style::default().fg(crate::colors::text_dim()),
                                ));
                                spans.push(Span::styled(
                                    right.to_string(),
                                    Style::default().fg(crate::colors::text()),
                                ));
                            } else {
                                spans.push(Span::styled(
                                    chunk.to_string(),
                                    Style::default().fg(crate::colors::text()),
                                ));
                            }
                        } else {
                            spans.push(Span::styled(
                                chunk.to_string(),
                                Style::default().fg(crate::colors::text()),
                            ));
                        }
                    }
                    if let Some(p) = path_part {
                        // Dim the entire path portion including the " in " or " (in " prefix
                        spans.push(Span::styled(
                            p,
                            Style::default().fg(crate::colors::text_dim()),
                        ));
                    }
                }
                // Highlight filenames in Read; keep line ranges dim
                "Read" => {
                    if let Some(idx) = line_text.find(" (") {
                        let (fname, rest) = line_text.split_at(idx);
                        spans.push(Span::styled(
                            fname.to_string(),
                            Style::default().fg(crate::colors::text()),
                        ));
                        spans.push(Span::styled(
                            rest.to_string(),
                            Style::default().fg(crate::colors::text_dim()),
                        ));
                    } else {
                        spans.push(Span::styled(
                            line_text.to_string(),
                            Style::default().fg(crate::colors::text()),
                        ));
                    }
                }
                // List Files: highlight directory names
                "List Files" => {
                    spans.push(Span::styled(
                        line_text.to_string(),
                        Style::default().fg(crate::colors::text()),
                    ));
                }
                _ => {
                    // For executed commands (Run/Test/Lint/etc.), use shell syntax highlighting.
                    let mut hl =
                        crate::syntax_highlight::highlight_code_block(line_text, Some("bash"));
                    if let Some(mut first) = hl.pop() {
                        // If the exec has completed ("Ran"), render command in a unified
                        // completed color to make the state change clear; otherwise keep
                        // full syntax highlighting while running.
                        if output.is_some() {
                            for s in first.spans.drain(..) {
                                spans.push(Span::styled(
                                    s.content.to_string(),
                                    Style::default().fg(crate::colors::text_bright()),
                                ));
                            }
                        } else {
                            spans.extend(first.spans.drain(..));
                        }
                    } else {
                        spans.push(Span::styled(
                            line_text.to_string(),
                            Style::default().fg(if output.is_some() {
                                crate::colors::text_bright()
                            } else {
                                crate::colors::text()
                            }),
                        ));
                    }
                }
            }

            lines.push(Line::from(spans));
            any_content_emitted = true;
        }
    }

    // Show stdout for real run commands; keep read/search/list concise unless error
    let show_stdout = matches!(action, ExecAction::Run);
    let use_angle_pipe = show_stdout; // add "> " prefix for run output
    lines.extend(output_lines(output, !show_stdout, use_angle_pipe));
    lines.push(Line::from(""));
    lines
}

fn new_exec_command_generic(
    command: &[String],
    output: Option<&CommandOutput>,
    start_time: Option<Instant>,
) -> Vec<Line<'static>> {
    let mut lines: Vec<Line<'static>> = Vec::new();
    let command_escaped = strip_bash_lc_and_escape(command);
    // Highlight the command as bash and then append a dimmed duration to the
    // first visual line while running.
    let mut highlighted_cmd =
        crate::syntax_highlight::highlight_code_block(&command_escaped, Some("bash"));

    let header_line = match output {
        None => {
            let duration_str = if let Some(start) = start_time {
                let elapsed = start.elapsed();
                format!(" ({})", format_duration(elapsed))
            } else {
                String::new()
            };
            Line::styled(
                format!("Running...{duration_str}"),
                Style::default()
                    .fg(crate::colors::info())
                    .add_modifier(Modifier::BOLD),
            )
        }
        Some(o) if o.exit_code == 0 => Line::styled(
            "Ran",
            Style::default()
                .fg(crate::colors::text_bright())
                .add_modifier(Modifier::BOLD),
        ),
        Some(_o) => {
            // Preserve the header as "Ran" even on error; detailed error output
            // (including exit code and stderr) will be shown below by `output_lines`.
            Line::styled(
                "Ran",
                Style::default()
                    .fg(crate::colors::text_bright())
                    .add_modifier(Modifier::BOLD),
            )
        }
    };

    lines.push(header_line.clone());
    if let Some(first) = highlighted_cmd.first_mut() {
        if output.is_none() && start_time.is_some() {
            let elapsed = start_time.unwrap().elapsed();
            let duration_str = format!(" ({})", format_duration(elapsed));
            first.spans.push(Span::styled(
                duration_str,
                Style::default().fg(crate::colors::text_dim()),
            ));
        }
    }
    lines.extend(highlighted_cmd);

    lines.extend(output_lines(output, false, true));
    lines
}

#[allow(dead_code)]
pub(crate) fn new_active_mcp_tool_call(invocation: McpInvocation) -> ToolCallCell {
    let title_line = Line::styled("Working", Style::default().fg(crate::colors::info()));
    let lines: Vec<Line> = vec![
        title_line,
        format_mcp_invocation(invocation),
        Line::from(""),
    ];
    ToolCallCell {
        lines,
        state: ToolState::Running,
    }
}

#[allow(dead_code)]
pub(crate) fn new_active_custom_tool_call(tool_name: String, args: Option<String>) -> ToolCallCell {
    let title_line = Line::styled("Working", Style::default().fg(crate::colors::info()));
    let invocation_str = if let Some(args) = args {
        format!("{}({})", tool_name, args)
    } else {
        format!("{}()", tool_name)
    };

    let lines: Vec<Line> = vec![
        title_line,
        Line::styled(
            invocation_str,
            Style::default()
                .fg(crate::colors::text_dim())
                .add_modifier(Modifier::ITALIC),
        ),
        Line::from(""),
    ];
    ToolCallCell {
        lines,
        state: ToolState::Running,
    }
}

// Friendly present-participle titles for running browser tools
fn browser_running_title(tool_name: &str) -> &'static str {
    match tool_name {
        "browser_click" => "Clicking...",
        "browser_type" => "Typing...",
        "browser_key" => "Sending key...",
        "browser_javascript" => "Running JavaScript...",
        "browser_scroll" => "Scrolling...",
        "browser_open" => "Opening...",
        "browser_close" => "Closing...",
        "browser_status" => "Checking status...",
        "browser_history" => "Navigating...",
        "browser_inspect" => "Inspecting...",
        "browser_console" => "Reading console...",
        "browser_move" => "Moving...",
        _ => "Working...",
    }
}

pub(crate) fn new_running_browser_tool_call(
    tool_name: String,
    args: Option<String>,
) -> RunningToolCallCell {
    // Parse args JSON and use compact humanized form when possible
    let mut arg_lines: Vec<Line<'static>> = Vec::new();
    if let Some(args_str) = args {
        if let Ok(json) = serde_json::from_str::<serde_json::Value>(&args_str) {
            if let Some(lines) = format_browser_args_humanized(&tool_name, &json) {
                arg_lines.extend(lines);
            } else {
                arg_lines.extend(format_browser_args_line(&json));
            }
        }
    }
    RunningToolCallCell {
        title: browser_running_title(&tool_name).to_string(),
        start_time: Instant::now(),
        arg_lines,
    }
}

fn custom_tool_running_title(tool_name: &str) -> String {
    if tool_name.starts_with("agent_") {
        // Reuse agent title and append ellipsis
        format!("{}...", agent_tool_title(tool_name))
    } else if tool_name.starts_with("browser_") {
        browser_running_title(tool_name).to_string()
    } else {
        // TitleCase from snake_case and append ellipsis
        let pretty = tool_name
            .split('_')
            .filter(|s| !s.is_empty())
            .map(|s| {
                let mut chars = s.chars();
                match chars.next() {
                    Some(f) => format!("{}{}", f.to_uppercase(), chars.as_str()),
                    None => String::new(),
                }
            })
            .collect::<Vec<_>>()
            .join(" ");
        format!("{}...", pretty)
    }
}

pub(crate) fn new_running_custom_tool_call(
    tool_name: String,
    args: Option<String>,
) -> RunningToolCallCell {
    // Parse args JSON and format as key/value lines
    let mut arg_lines: Vec<Line<'static>> = Vec::new();
    if let Some(args_str) = args {
        if let Ok(json) = serde_json::from_str::<serde_json::Value>(&args_str) {
            arg_lines.extend(format_browser_args_line(&json));
        } else {
            // Fallback to showing raw args string
            arg_lines.push(Line::from(vec![
                Span::styled("└ args: ", Style::default().fg(crate::colors::text_dim())),
                Span::styled(args_str, Style::default().fg(crate::colors::text())),
            ]));
        }
    }
    RunningToolCallCell {
        title: custom_tool_running_title(&tool_name),
        start_time: Instant::now(),
        arg_lines,
    }
}

/// Running web search call (native Responses web_search)
pub(crate) fn new_running_web_search(query: Option<String>) -> RunningToolCallCell {
    let mut arg_lines: Vec<Line<'static>> = Vec::new();
    if let Some(q) = query {
        arg_lines.push(Line::from(vec![
            Span::styled("└ query: ", Style::default().fg(crate::colors::text_dim())),
            Span::styled(q, Style::default().fg(crate::colors::text())),
        ]));
    }
    RunningToolCallCell {
        title: "Web Search...".to_string(),
        start_time: Instant::now(),
        arg_lines,
    }
}

pub(crate) fn new_running_mcp_tool_call(invocation: McpInvocation) -> RunningToolCallCell {
    // Represent as provider.tool(...) on one dim line beneath a generic running header with timer
    let line = format_mcp_invocation(invocation);
    RunningToolCallCell {
        title: "Working...".to_string(),
        start_time: Instant::now(),
        arg_lines: vec![line],
    }
}

pub(crate) fn new_completed_custom_tool_call(
    tool_name: String,
    args: Option<String>,
    duration: Duration,
    success: bool,
    result: String,
) -> ToolCallCell {
    // Special rendering for browser_* tools
    if tool_name.starts_with("browser_") {
        return new_completed_browser_tool_call(tool_name, args, duration, success, result);
    }
    // Special rendering for agent_* tools
    if tool_name.starts_with("agent_") {
        return new_completed_agent_tool_call(tool_name, args, duration, success, result);
    }
    let duration = format_duration(duration);
    let status_str = if success { "Complete" } else { "Error" };
    let title_line = if success {
        Line::from(vec![
            Span::styled(status_str, Style::default().fg(crate::colors::success())),
            format!(", duration: {duration}").dim(),
        ])
    } else {
        Line::from(vec![
            Span::styled(status_str, Style::default().fg(crate::colors::error())),
            format!(", duration: {duration}").dim(),
        ])
    };

    let invocation_str = if let Some(args) = args {
        format!("{}({})", tool_name, args)
    } else {
        format!("{}()", tool_name)
    };

    let mut lines: Vec<Line<'static>> = Vec::new();
    lines.push(title_line);
    lines.push(Line::styled(
        invocation_str,
        Style::default()
            .fg(crate::colors::text_dim())
            .add_modifier(Modifier::ITALIC),
    ));

    if !result.is_empty() {
        lines.push(Line::from(""));
        let mut preview = build_preview_lines(&result, true);
        preview = preview
            .into_iter()
            .map(|l| l.style(Style::default().fg(crate::colors::text_dim())))
            .collect();
        lines.extend(preview);
    }

    lines.push(Line::from(""));
    ToolCallCell {
        lines,
        state: if success {
            ToolState::Success
        } else {
            ToolState::Failed
        },
    }
}

/// Completed web_fetch tool call with markdown rendering of the `markdown` field.
pub(crate) fn new_completed_web_fetch_tool_call(
    cfg: &Config,
    args: Option<String>,
    duration: Duration,
    success: bool,
    result: String,
) -> ToolCallCell {
    let duration = format_duration(duration);
    let status_str = if success { "Complete" } else { "Error" };
    let title_line = if success {
        Line::from(vec![
            Span::styled(status_str, Style::default().fg(crate::colors::success())),
            format!(", duration: {duration}").dim(),
        ])
    } else {
        Line::from(vec![
            Span::styled(status_str, Style::default().fg(crate::colors::error())),
            format!(", duration: {duration}").dim(),
        ])
    };

    let invocation_str = if let Some(args) = args {
        format!("{}({})", "web_fetch", args)
    } else {
        format!("{}()", "web_fetch")
    };

    let mut lines: Vec<Line<'static>> = Vec::new();
    lines.push(title_line);
    lines.push(Line::styled(
        invocation_str,
        Style::default()
            .fg(crate::colors::text_dim())
            .add_modifier(Modifier::ITALIC),
    ));

    // Try to parse JSON and extract the markdown field
    let mut appended_markdown = false;
    if !result.is_empty() {
        if let Ok(value) = serde_json::from_str::<serde_json::Value>(&result) {
            if let Some(md) = value.get("markdown").and_then(|v| v.as_str()) {
                lines.push(Line::from(""));
                crate::markdown::append_markdown(md, &mut lines, cfg);
                appended_markdown = true;
            }
        }
=======
    fn transcript_lines(&self) -> Vec<Line<'static>> {
        let mut lines: Vec<Line<'static>> = vec![];
        for call in &self.calls {
            let cmd_display = strip_bash_lc_and_escape(&call.command);
            for (i, part) in cmd_display.lines().enumerate() {
                if i == 0 {
                    lines.push(vec!["$ ".magenta(), part.to_string().into()].into());
                } else {
                    lines.push(vec!["    ".into(), part.to_string().into()].into());
                }
            }

            if let Some(output) = call.output.as_ref() {
                lines.extend(output.formatted_output.lines().map(ansi_escape_line));
                let duration = call
                    .duration
                    .map(format_duration)
                    .unwrap_or_else(|| "unknown".to_string());
                let mut result: Line = if output.exit_code == 0 {
                    Line::from("✓".green().bold())
                } else {
                    Line::from(vec![
                        "✗".red().bold(),
                        format!(" ({})", output.exit_code).into(),
                    ])
                };
                result.push_span(format!(" • {duration}").dim());
                lines.push(result);
            }
            lines.push("".into());
        }
        lines
    }
}

impl ExecCell {
    fn is_active(&self) -> bool {
        self.calls.iter().any(|c| c.output.is_none())
    }

    fn exploring_display_lines(&self, width: u16) -> Vec<Line<'static>> {
        let mut lines: Vec<Line<'static>> = Vec::new();
        let active_start_time = self
            .calls
            .iter()
            .find(|c| c.output.is_none())
            .and_then(|c| c.start_time);
        lines.push(Line::from(vec![
            if self.is_active() {
                // Show an animated spinner while exploring
                spinner(active_start_time)
            } else {
                "•".bold()
            },
            " ".into(),
            if self.is_active() {
                "Exploring".bold()
            } else {
                "Explored".bold()
            },
        ]));
        let mut calls = self.calls.clone();
        let mut first = true;
        while !calls.is_empty() {
            let mut call = calls.remove(0);
            if call
                .parsed
                .iter()
                .all(|c| matches!(c, ParsedCommand::Read { .. }))
            {
                while let Some(next) = calls.first() {
                    if next
                        .parsed
                        .iter()
                        .all(|c| matches!(c, ParsedCommand::Read { .. }))
                    {
                        call.parsed.extend(next.parsed.clone());
                        calls.remove(0);
                    } else {
                        break;
                    }
                }
            }
            let call_lines: Vec<(&str, Vec<Span<'static>>)> = if call
                .parsed
                .iter()
                .all(|c| matches!(c, ParsedCommand::Read { .. }))
            {
                let names: Vec<String> = call
                    .parsed
                    .iter()
                    .map(|c| match c {
                        ParsedCommand::Read { name, .. } => name.clone(),
                        _ => unreachable!(),
                    })
                    .unique()
                    .collect();
                vec![(
                    "Read",
                    itertools::Itertools::intersperse(
                        names.into_iter().map(|n| n.into()),
                        ", ".dim(),
                    )
                    .collect(),
                )]
            } else {
                let mut lines = Vec::new();
                for p in call.parsed {
                    match p {
                        ParsedCommand::Read { name, .. } => {
                            lines.push(("Read", vec![name.into()]));
                        }
                        ParsedCommand::ListFiles { cmd, path } => {
                            lines.push(("List", vec![path.unwrap_or(cmd).into()]));
                        }
                        ParsedCommand::Search { cmd, query, path } => {
                            lines.push((
                                "Search",
                                match (query, path) {
                                    (Some(q), Some(p)) => {
                                        vec![q.into(), " in ".dim(), p.into()]
                                    }
                                    (Some(q), None) => vec![q.into()],
                                    _ => vec![cmd.into()],
                                },
                            ));
                        }
                        ParsedCommand::Unknown { cmd } => {
                            lines.push(("Run", vec![cmd.into()]));
                        }
                    }
                }
                lines
            };
            for (title, line) in call_lines {
                let prefix_len = 4 + title.len() + 1; // "  └ " + title + " "
                let wrapped = crate::insert_history::word_wrap_lines(
                    &[line.into()],
                    width.saturating_sub(prefix_len as u16),
                );
                let mut first_sub = true;
                for mut line in wrapped {
                    let mut spans = Vec::with_capacity(line.spans.len() + 1);
                    spans.push(if first {
                        first = false;
                        "  └ ".dim()
                    } else {
                        "    ".into()
                    });
                    if first_sub {
                        first_sub = false;
                        spans.push(title.cyan());
                        spans.push(" ".into());
                    } else {
                        spans.push(" ".repeat(title.width() + 1).into());
                    }
                    spans.extend(line.spans.into_iter());
                    line.spans = spans;
                    lines.push(line);
                }
            }
        }
        lines
    }

    fn command_display_lines(&self, width: u16) -> Vec<Line<'static>> {
        use textwrap::Options as TwOptions;
        use textwrap::WordSplitter;

        let mut lines: Vec<Line<'static>> = Vec::new();
        let [call] = &self.calls.as_slice() else {
            panic!("Expected exactly one call in a command display cell");
        };
        let success = call.output.as_ref().map(|o| o.exit_code == 0);
        let bullet = match success {
            Some(true) => "•".green().bold(),
            Some(false) => "•".red().bold(),
            None => spinner(call.start_time),
        };
        let title = if self.is_active() { "Running" } else { "Ran" };
        let cmd_display = strip_bash_lc_and_escape(&call.command);

        // If the command fits on the same line as the header at the current width,
        // show a single compact line: "• Ran <command>". Use the width of
        // "• Running " (including trailing space) as the reserved prefix width.
        // If the command contains newlines, always use the multi-line variant.
        let reserved = "• Running ".width();
        let mut branch_consumed = false;

        if !cmd_display.contains('\n')
            && cmd_display.width() < (width as usize).saturating_sub(reserved)
        {
            lines.push(Line::from(vec![
                bullet,
                " ".into(),
                title.bold(),
                " ".into(),
                cmd_display.clone().into(),
            ]));
        } else {
            branch_consumed = true;
            lines.push(vec![bullet, " ".into(), title.bold()].into());

            // Wrap the command line.
            for (i, line) in cmd_display.lines().enumerate() {
                let wrapped = textwrap::wrap(
                    line,
                    TwOptions::new(width as usize)
                        .initial_indent("    ")
                        .subsequent_indent("        ")
                        .word_splitter(WordSplitter::NoHyphenation),
                );
                lines.extend(wrapped.into_iter().enumerate().map(|(j, l)| {
                    if i == 0 && j == 0 {
                        vec!["  └ ".dim(), l[4..].to_string().into()].into()
                    } else {
                        l.to_string().into()
                    }
                }));
            }
        }
        if let Some(output) = call.output.as_ref()
            && output.exit_code != 0
        {
            let out = output_lines(Some(output), false, false, false)
                .into_iter()
                .join("\n");
            if !out.trim().is_empty() {
                // Wrap the output.
                for (i, line) in out.lines().enumerate() {
                    let wrapped = textwrap::wrap(
                        line,
                        TwOptions::new(width as usize - 4)
                            .word_splitter(WordSplitter::NoHyphenation),
                    );
                    lines.extend(wrapped.into_iter().map(|l| {
                        Line::from(vec![
                            if i == 0 && !branch_consumed {
                                "  └ ".dim()
                            } else {
                                "    ".dim()
                            },
                            l.to_string().dim(),
                        ])
                    }));
                }
            }
        }
        lines
>>>>>>> a56eb481
    }

<<<<<<< HEAD
    // Fallback: compact preview if JSON parse failed or no markdown present
    if !appended_markdown && !result.is_empty() {
        lines.push(Line::from(""));
        let preview = build_preview_lines(&result, true)
            .into_iter()
            .map(|l| l.style(Style::default().fg(crate::colors::text_dim())))
            .collect::<Vec<_>>();
        lines.extend(preview);
=======
impl WidgetRef for &ExecCell {
    fn render_ref(&self, area: Rect, buf: &mut Buffer) {
        if area.height == 0 {
            return;
        }
        let content_area = Rect {
            x: area.x,
            y: area.y,
            width: area.width,
            height: area.height,
        };
        let lines = self.display_lines(area.width);
        let max_rows = area.height as usize;
        let rendered = if lines.len() > max_rows {
            // Keep the last `max_rows` lines in original order
            lines[lines.len() - max_rows..].to_vec()
        } else {
            lines
        };

        Paragraph::new(Text::from(rendered))
            .wrap(Wrap { trim: false })
            .render(content_area, buf);
>>>>>>> a56eb481
    }

<<<<<<< HEAD
    lines.push(Line::from(""));
    ToolCallCell {
        lines,
        state: if success { ToolState::Success } else { ToolState::Failed },
=======
impl ExecCell {
    /// Convert an active exec cell into a failed, completed exec cell.
    /// Any call without output is marked as failed with a red ✗.
    pub(crate) fn into_failed(mut self) -> ExecCell {
        for call in self.calls.iter_mut() {
            if call.output.is_none() {
                let elapsed = call
                    .start_time
                    .map(|st| st.elapsed())
                    .unwrap_or_else(|| Duration::from_millis(0));
                call.start_time = None;
                call.duration = Some(elapsed);
                call.output = Some(CommandOutput {
                    exit_code: 1,
                    stdout: String::new(),
                    stderr: String::new(),
                    formatted_output: String::new(),
                });
            }
        }
        self
>>>>>>> a56eb481
    }

    pub(crate) fn new(call: ExecCall) -> Self {
        ExecCell { calls: vec![call] }
    }

    fn is_exploring_call(call: &ExecCall) -> bool {
        !call.parsed.is_empty()
            && call.parsed.iter().all(|p| {
                matches!(
                    p,
                    ParsedCommand::Read { .. }
                        | ParsedCommand::ListFiles { .. }
                        | ParsedCommand::Search { .. }
                )
            })
    }

    fn is_exploring_cell(&self) -> bool {
        self.calls.iter().all(Self::is_exploring_call)
    }

    pub(crate) fn with_added_call(
        &self,
        call_id: String,
        command: Vec<String>,
        parsed: Vec<ParsedCommand>,
    ) -> Option<Self> {
        let call = ExecCall {
            call_id,
            command,
            parsed,
            output: None,
            start_time: Some(Instant::now()),
            duration: None,
        };
        if self.is_exploring_cell() && Self::is_exploring_call(&call) {
            Some(Self {
                calls: [self.calls.clone(), vec![call]].concat(),
            })
        } else {
            None
        }
    }

    pub(crate) fn complete_call(
        &mut self,
        call_id: &str,
        output: CommandOutput,
        duration: Duration,
    ) {
        if let Some(call) = self.calls.iter_mut().rev().find(|c| c.call_id == call_id) {
            call.output = Some(output);
            call.duration = Some(duration);
            call.start_time = None;
        }
    }

    pub(crate) fn should_flush(&self) -> bool {
        !self.is_exploring_cell() && self.calls.iter().all(|c| c.output.is_some())
    }
}

<<<<<<< HEAD
// Map `browser_*` tool names to friendly titles
fn browser_tool_title(tool_name: &str) -> &'static str {
    match tool_name {
        "browser_click" => "Browser Click",
        "browser_type" => "Browser Type",
        "browser_key" => "Browser Key",
        "browser_javascript" => "Browser JavaScript",
        "browser_scroll" => "Browser Scroll",
        "browser_open" => "Browser Open",
        "browser_close" => "Browser Close",
        "browser_status" => "Browser Status",
        "browser_history" => "Browser History",
        "browser_inspect" => "Browser Inspect",
        "browser_console" => "Browser Console",
        "browser_cdp" => "Browser CDP",
        "browser_move" => "Browser Move",
        _ => "Browser Tool",
=======
#[derive(Debug)]
struct CompletedMcpToolCallWithImageOutput {
    _image: DynamicImage,
}
impl HistoryCell for CompletedMcpToolCallWithImageOutput {
    fn display_lines(&self, _width: u16) -> Vec<Line<'static>> {
        vec!["tool result (image output omitted)".into()]
>>>>>>> a56eb481
    }
}

fn format_browser_args_line(args: &serde_json::Value) -> Vec<Line<'static>> {
    use serde_json::Value;
    let mut lines: Vec<Line<'static>> = Vec::new();

    let dim = |s: &str| {
        Span::styled(
            s.to_string(),
            Style::default().fg(crate::colors::text_dim()),
        )
    };
    let text = |s: String| Span::styled(s, Style::default().fg(crate::colors::text()));

    // Helper to one-line, truncated representation for values
    fn short(v: &serde_json::Value, key: &str) -> String {
        match v {
            serde_json::Value::String(s) => {
                let one = s.replace('\n', " ");
                let max = if key == "code" { 80 } else { 80 };
                if one.chars().count() > max {
                    let truncated: String = one.chars().take(max).collect();
                    format!("{}…", truncated)
                } else {
                    one
                }
            }
            serde_json::Value::Number(n) => n.to_string(),
            serde_json::Value::Bool(b) => b.to_string(),
            serde_json::Value::Array(a) => format!("[{} items]", a.len()),
            serde_json::Value::Object(o) => format!("{{{} keys}}", o.len()),
            serde_json::Value::Null => "null".to_string(),
        }
    }
<<<<<<< HEAD

    match args {
        Value::Object(map) => {
            // Preserve insertion order (serde_json in this crate preserves order via feature)
            for (k, v) in map {
                let val = short(v, k);
                lines.push(Line::from(vec![
                    dim("└ "),
                    dim(&format!("{}: ", k)),
                    text(val),
                ]));
            }
        }
        Value::Null => {}
        other => {
            lines.push(Line::from(vec![dim("└ args: "), text(other.to_string())]));
        }
=======
}
/// Return the emoji followed by a hair space (U+200A).
/// Using only the hair space avoids excessive padding after the emoji while
/// still providing a small visual gap across terminals.
fn padded_emoji(emoji: &str) -> String {
    format!("{emoji}\u{200A}")
}

pub(crate) fn new_session_info(
    config: &Config,
    event: SessionConfiguredEvent,
    is_first_event: bool,
) -> PlainHistoryCell {
    let SessionConfiguredEvent {
        model,
        session_id: _,
        history_log_id: _,
        history_entry_count: _,
    } = event;
    if is_first_event {
        let cwd_str = match relativize_to_home(&config.cwd) {
            Some(rel) if !rel.as_os_str().is_empty() => {
                let sep = std::path::MAIN_SEPARATOR;
                format!("~{sep}{}", rel.display())
            }
            Some(_) => "~".to_string(),
            None => config.cwd.display().to_string(),
        };
        // Discover AGENTS.md files to decide whether to suggest `/init`.
        let has_agents_md = discover_project_doc_paths(config)
            .map(|v| !v.is_empty())
            .unwrap_or(false);

        let mut lines: Vec<Line<'static>> = Vec::new();
        lines.push(Line::from(vec![
            ">_ ".dim(),
            "You are using OpenAI Codex in".bold(),
            format!(" {cwd_str}").dim(),
        ]));
        lines.push(Line::from("".dim()));
        lines.push(Line::from(
            " To get started, describe a task or try one of these commands:".dim(),
        ));
        lines.push(Line::from("".dim()));
        if !has_agents_md {
            lines.push(Line::from(vec![
                " /init".bold(),
                format!(" - {}", SlashCommand::Init.description()).dim(),
            ]));
        }
        lines.push(Line::from(vec![
            " /status".bold(),
            format!(" - {}", SlashCommand::Status.description()).dim(),
        ]));
        lines.push(Line::from(vec![
            " /approvals".bold(),
            format!(" - {}", SlashCommand::Approvals.description()).dim(),
        ]));
        lines.push(Line::from(vec![
            " /model".bold(),
            format!(" - {}", SlashCommand::Model.description()).dim(),
        ]));
        PlainHistoryCell { lines }
    } else if config.model == model {
        PlainHistoryCell { lines: Vec::new() }
    } else {
        let lines = vec![
            "model changed:".magenta().bold().into(),
            format!("requested: {}", config.model).into(),
            format!("used: {model}").into(),
        ];
        PlainHistoryCell { lines }
>>>>>>> a56eb481
    }
    lines
}

<<<<<<< HEAD
// Attempt a compact, humanized one-line summary for browser tools.
// Returns Some(lines) when a concise form is available for the given tool, else None.
fn format_browser_args_humanized(
    tool_name: &str,
    args: &serde_json::Value,
) -> Option<Vec<Line<'static>>> {
    use serde_json::Value;
    let text = |s: String| Span::styled(s, Style::default().fg(crate::colors::text()));

    // Helper: format coordinate pair as integers (pixels)
    let fmt_xy = |x: f64, y: f64| -> String {
        let xi = x.round() as i64;
        let yi = y.round() as i64;
        format!("({xi}, {yi})")
    };

    match (tool_name, args) {
        ("browser_click", Value::Object(map)) => {
            // Expect optional `type`, and x/y for absolute. Only compact when both x and y provided.
            let ty = map
                .get("type")
                .and_then(|v| v.as_str())
                .unwrap_or("click")
                .to_lowercase();
            let (x, y) = match (
                map.get("x").and_then(|v| v.as_f64()),
                map.get("y").and_then(|v| v.as_f64()),
            ) {
                (Some(x), Some(y)) => (x, y),
                _ => return None,
            };
            let msg = format!("└ {ty} at {}", fmt_xy(x, y));
            Some(vec![Line::from(text(msg))])
        }
        ("browser_move", Value::Object(map)) => {
            // Prefer absolute x/y → "to (x, y)"; otherwise relative dx/dy → "by (dx, dy)".
            if let (Some(x), Some(y)) = (
                map.get("x").and_then(|v| v.as_f64()),
                map.get("y").and_then(|v| v.as_f64()),
            ) {
                let msg = format!("└ to {}", fmt_xy(x, y));
                return Some(vec![Line::from(text(msg))]);
            }
            if let (Some(dx), Some(dy)) = (
                map.get("dx").and_then(|v| v.as_f64()),
                map.get("dy").and_then(|v| v.as_f64()),
            ) {
                let msg = format!("└ by {}", fmt_xy(dx, dy));
                return Some(vec![Line::from(text(msg))]);
            }
            None
        }
        _ => None,
    }
}

fn new_completed_browser_tool_call(
    tool_name: String,
    args: Option<String>,
    duration: Duration,
    success: bool,
    result: String,
) -> ToolCallCell {
    let title = browser_tool_title(&tool_name);
    let duration = format_duration(duration);

    // Title styled by status with duration dimmed
    let title_line = if success {
        Line::from(vec![
            Span::styled(
                title,
                Style::default()
                    .fg(crate::colors::success())
                    .add_modifier(Modifier::BOLD),
            ),
            format!(", duration: {duration}").dim(),
        ])
    } else {
        Line::from(vec![
            Span::styled(
                title,
                Style::default()
                    .fg(crate::colors::error())
                    .add_modifier(Modifier::BOLD),
            ),
            format!(", duration: {duration}").dim(),
        ])
    };

    // Parse args JSON (if provided)
    let mut arg_lines: Vec<Line<'static>> = Vec::new();
    if let Some(args_str) = args {
        if let Ok(json) = serde_json::from_str::<serde_json::Value>(&args_str) {
            if let Some(lines) = format_browser_args_humanized(&tool_name, &json) {
                arg_lines.extend(lines);
            } else {
                arg_lines.extend(format_browser_args_line(&json));
            }
        }
    }

    // Result lines (preview format)
    let mut result_lines: Vec<Line<'static>> = Vec::new();
    if !result.is_empty() {
        let preview = build_preview_lines(&result, true)
            .into_iter()
            .map(|l| l.style(Style::default().fg(crate::colors::text_dim())))
            .collect::<Vec<_>>();
        result_lines.extend(preview);
    }

    let mut lines: Vec<Line<'static>> = Vec::new();
    lines.push(title_line);
    lines.extend(arg_lines);
    if !result_lines.is_empty() {
        lines.push(Line::from(""));
        lines.extend(result_lines);
    }
    lines.push(Line::from(""));

    ToolCallCell {
        lines,
        state: if success {
            ToolState::Success
        } else {
            ToolState::Failed
        },
    }
}

// Map `agent_*` tool names to friendly titles
fn agent_tool_title(tool_name: &str) -> String {
    match tool_name {
        "agent_run" => "Agent Run".to_string(),
        "agent_check" => "Agent Check".to_string(),
        "agent_result" => "Agent Result".to_string(),
        "agent_cancel" => "Agent Cancel".to_string(),
        "agent_wait" => "Agent Wait".to_string(),
        "agent_list" => "Agent List".to_string(),
        other => {
            // Fallback: pretty-print unknown agent_* tools as "Agent <TitleCase>"
            if let Some(rest) = other.strip_prefix("agent_") {
                let title = rest
                    .split('_')
                    .filter(|s| !s.is_empty())
                    .map(|s| {
                        let mut chars = s.chars();
                        match chars.next() {
                            Some(first) => format!("{}{}", first.to_uppercase(), chars.as_str()),
                            None => String::new(),
                        }
                    })
                    .collect::<Vec<_>>()
                    .join(" ");
                format!("Agent {}", title)
            } else {
                "Agent Tool".to_string()
            }
        }
    }
}

fn new_completed_agent_tool_call(
    tool_name: String,
    args: Option<String>,
    duration: Duration,
    success: bool,
    result: String,
) -> ToolCallCell {
    let title = agent_tool_title(&tool_name);
    let duration = format_duration(duration);

    // Title styled by status with duration dimmed
    let title_line = if success {
        Line::from(vec![
            Span::styled(
                title,
                Style::default()
                    .fg(crate::colors::success())
                    .add_modifier(Modifier::BOLD),
            ),
            format!(", duration: {duration}").dim(),
        ])
    } else {
        Line::from(vec![
            Span::styled(
                title,
                Style::default()
                    .fg(crate::colors::error())
                    .add_modifier(Modifier::BOLD),
            ),
            format!(", duration: {duration}").dim(),
        ])
    };

    // Parse args JSON (if provided)
    let mut arg_lines: Vec<Line<'static>> = Vec::new();
    if let Some(args_str) = args {
        if let Ok(json) = serde_json::from_str::<serde_json::Value>(&args_str) {
            arg_lines.extend(format_browser_args_line(&json));
        }
    }
=======
pub(crate) fn new_user_prompt(message: String) -> UserHistoryCell {
    UserHistoryCell { message }
}

pub(crate) fn new_user_approval_decision(lines: Vec<Line<'static>>) -> PlainHistoryCell {
    PlainHistoryCell { lines }
}

pub(crate) fn new_active_exec_command(
    call_id: String,
    command: Vec<String>,
    parsed: Vec<ParsedCommand>,
) -> ExecCell {
    ExecCell::new(ExecCall {
        call_id,
        command,
        parsed,
        output: None,
        start_time: Some(Instant::now()),
        duration: None,
    })
}

fn spinner(start_time: Option<Instant>) -> Span<'static> {
    const FRAMES: &[char] = &['⠋', '⠙', '⠹', '⠸', '⠼', '⠴', '⠦', '⠧', '⠇', '⠏'];
    let idx = start_time
        .map(|st| ((st.elapsed().as_millis() / 100) as usize) % FRAMES.len())
        .unwrap_or(0);
    let ch = FRAMES[idx];
    ch.to_string().into()
}

pub(crate) fn new_active_mcp_tool_call(invocation: McpInvocation) -> PlainHistoryCell {
    let title_line = Line::from(vec!["tool".magenta(), " running...".dim()]);
    let lines: Vec<Line> = vec![title_line, format_mcp_invocation(invocation.clone())];
>>>>>>> a56eb481

    // Result lines (preview format)
    let mut result_lines: Vec<Line<'static>> = Vec::new();
    if !result.is_empty() {
        let preview = build_preview_lines(&result, true)
            .into_iter()
            .map(|l| l.style(Style::default().fg(crate::colors::text_dim())))
            .collect::<Vec<_>>();
        result_lines.extend(preview);
    }

<<<<<<< HEAD
    let mut lines: Vec<Line<'static>> = Vec::new();
    lines.push(title_line);
    lines.extend(arg_lines);
    if !result_lines.is_empty() {
        lines.push(Line::from(""));
        lines.extend(result_lines);
    }
    lines.push(Line::from(""));

    ToolCallCell {
        lines,
        state: if success {
            ToolState::Success
        } else {
            ToolState::Failed
        },
    }
=======
pub(crate) fn new_web_search_call(query: String) -> PlainHistoryCell {
    let lines: Vec<Line<'static>> = vec![Line::from(vec![padded_emoji("🌐").into(), query.into()])];
    PlainHistoryCell { lines }
>>>>>>> a56eb481
}

// Try to create an image cell if the MCP result contains an image
fn try_new_completed_mcp_tool_call_with_image_output(
    result: &Result<mcp_types::CallToolResult, String>,
) -> Option<ImageOutputCell> {
    match result {
        Ok(mcp_types::CallToolResult { content, .. }) => {
            if let Some(mcp_types::ContentBlock::ImageContent(image)) = content.first() {
                let raw_data = match base64::engine::general_purpose::STANDARD.decode(&image.data) {
                    Ok(data) => data,
                    Err(e) => {
                        error!("Failed to decode image data: {e}");
                        return None;
                    }
                };
                let reader = match ImageReader::new(Cursor::new(raw_data)).with_guessed_format() {
                    Ok(reader) => reader,
                    Err(e) => {
                        error!("Failed to guess image format: {e}");
                        return None;
                    }
                };

                let image = match reader.decode() {
                    Ok(image) => image,
                    Err(e) => {
                        error!("Image decoding failed: {e}");
                        return None;
                    }
                };

                Some(ImageOutputCell { image })
            } else {
                None
            }
        }
        _ => None,
    }
}

pub(crate) fn new_completed_mcp_tool_call(
    _num_cols: usize,
    invocation: McpInvocation,
    duration: Duration,
    success: bool,
    result: Result<mcp_types::CallToolResult, String>,
) -> Box<dyn HistoryCell> {
    if let Some(cell) = try_new_completed_mcp_tool_call_with_image_output(&result) {
        return Box::new(cell);
    }

    let duration = format_duration(duration);
    let status_str = if success { "Complete" } else { "Error" };
    let title_line = if success {
        Line::from(vec![
            Span::styled(status_str, Style::default().fg(crate::colors::success())),
            format!(", duration: {duration}").dim(),
        ])
    } else {
        Line::from(vec![
            Span::styled(status_str, Style::default().fg(crate::colors::error())),
            format!(", duration: {duration}").dim(),
        ])
    };

    let mut lines: Vec<Line<'static>> = Vec::new();
    lines.push(title_line);
    lines.push(format_mcp_invocation(invocation));

    match result {
        Ok(mcp_types::CallToolResult { content, .. }) => {
            if !content.is_empty() {
                lines.push(Line::from(""));

                for tool_call_result in content {
                    match tool_call_result {
                        mcp_types::ContentBlock::TextContent(text) => {
                            let mut preview = build_preview_lines(&text.text, true);
                            preview = preview
                                .into_iter()
                                .map(|l| l.style(Style::default().fg(crate::colors::text_dim())))
                                .collect();
                            lines.extend(preview);
                        }
                        mcp_types::ContentBlock::ImageContent(_) => {
                            lines.push(Line::from("<image content>".to_string()))
                        }
                        mcp_types::ContentBlock::AudioContent(_) => {
                            lines.push(Line::from("<audio content>".to_string()))
                        }
                        mcp_types::ContentBlock::EmbeddedResource(resource) => {
                            let uri = match resource.resource {
                                EmbeddedResourceResource::TextResourceContents(text) => text.uri,
                                EmbeddedResourceResource::BlobResourceContents(blob) => blob.uri,
                            };
                            lines.push(Line::from(format!("embedded resource: {uri}")));
                        }
                        mcp_types::ContentBlock::ResourceLink(ResourceLink { uri, .. }) => {
                            lines.push(Line::from(format!("link: {uri}")));
                        }
                    }
                }
            }

            lines.push(Line::from(""));
        }
        Err(e) => {
<<<<<<< HEAD
            lines.push(Line::from(vec![
                Span::styled(
                    "Error: ",
                    Style::default()
                        .fg(crate::colors::error())
                        .add_modifier(Modifier::BOLD),
                ),
                Span::styled(e, Style::default().fg(crate::colors::error())),
            ]));
            lines.push(Line::from(""));
=======
            lines.push(vec!["Error: ".red().bold(), e.into()].into());
>>>>>>> a56eb481
        }
    }

<<<<<<< HEAD
    Box::new(ToolCallCell {
        lines,
        state: if success {
            ToolState::Success
        } else {
            ToolState::Failed
        },
    })
=======
    Box::new(PlainHistoryCell { lines })
>>>>>>> a56eb481
}

pub(crate) fn new_error_event(message: String) -> PlainHistoryCell {
    let mut lines: Vec<Line<'static>> = Vec::new();
<<<<<<< HEAD
    lines.push(Line::styled(
        "error",
        Style::default()
            .fg(crate::colors::error())
            .add_modifier(Modifier::BOLD),
    ));
    let msg_norm = normalize_overwrite_sequences(&message);
    lines.extend(
        msg_norm
            .lines()
            .map(|line| ansi_escape_line(line).style(Style::default().fg(crate::colors::error()))),
    );
    // No empty line at end - trimming and spacing handled by renderer
    PlainHistoryCell {
        lines,
        kind: HistoryCellType::Error,
    }
}
=======
    lines.push("/status".magenta().into());

    let config_entries = create_config_summary_entries(config);
    let lookup = |k: &str| -> String {
        config_entries
            .iter()
            .find(|(key, _)| *key == k)
            .map(|(_, v)| v.clone())
            .unwrap_or_default()
    };

    // 📂 Workspace
    lines.push(vec![padded_emoji("📂").into(), "Workspace".bold()].into());
    // Path (home-relative, e.g., ~/code/project)
    let cwd_str = match relativize_to_home(&config.cwd) {
        Some(rel) if !rel.as_os_str().is_empty() => {
            let sep = std::path::MAIN_SEPARATOR;
            format!("~{sep}{}", rel.display())
        }
        Some(_) => "~".to_string(),
        None => config.cwd.display().to_string(),
    };
    lines.push(vec!["  • Path: ".into(), cwd_str.into()].into());
    // Approval mode (as-is)
    lines.push(vec!["  • Approval Mode: ".into(), lookup("approval").into()].into());
    // Sandbox (simplified name only)
    let sandbox_name = match &config.sandbox_policy {
        SandboxPolicy::DangerFullAccess => "danger-full-access",
        SandboxPolicy::ReadOnly => "read-only",
        SandboxPolicy::WorkspaceWrite { .. } => "workspace-write",
    };
    lines.push(vec!["  • Sandbox: ".into(), sandbox_name.into()].into());
>>>>>>> a56eb481

pub(crate) fn new_diff_output(diff_output: String) -> DiffCell {
    // Parse the diff output into lines
    let mut lines = vec![Line::from("/diff".magenta())];
    for line in diff_output.lines() {
        if line.starts_with('+') && !line.starts_with("+++") {
            lines.push(Line::from(line.to_string().green()));
        } else if line.starts_with('-') && !line.starts_with("---") {
            lines.push(Line::from(line.to_string().red()));
        } else if line.starts_with("@@") {
            lines.push(Line::from(line.to_string().cyan()));
        } else {
            lines.push(Line::from(line.to_string()));
        }
<<<<<<< HEAD
    }
    lines.push(Line::from(""));
    DiffCell { lines }
}

pub(crate) fn new_reasoning_output(reasoning_effort: &ReasoningEffort) -> PlainHistoryCell {
    let lines = vec![
        Line::from(""),
        Line::from("Reasoning Effort".magenta().bold()),
        Line::from(format!("Value: {}", reasoning_effort)),
    ];
    PlainHistoryCell {
        lines,
        kind: HistoryCellType::Notice,
    }
}

// Continue with more factory functions...
// I'll add the rest in the next part to keep this manageable
pub(crate) fn new_status_output(config: &Config, usage: &TokenUsage) -> PlainHistoryCell {
    let mut lines: Vec<Line<'static>> = Vec::new();

    lines.push(Line::from("/status".magenta()));
    lines.push(Line::from(""));

    // 🔧 Configuration
    lines.push(Line::from(vec!["🔧 ".into(), "Configuration".bold()]));

    // Prepare config summary with custom prettification
    let summary_entries = create_config_summary_entries(config);
    let summary_map: HashMap<String, String> = summary_entries
        .iter()
        .map(|(key, value)| (key.to_string(), value.clone()))
        .collect();

    let lookup = |key: &str| -> String { summary_map.get(key).unwrap_or(&String::new()).clone() };
    let title_case = |s: &str| -> String {
        s.split_whitespace()
            .map(|w| {
                let mut chars = w.chars();
                match chars.next() {
                    None => String::new(),
                    Some(f) => f.to_uppercase().collect::<String>() + chars.as_str(),
                }
            })
            .collect::<Vec<_>>()
            .join(" ")
    };

    // Format model name with proper capitalization
    let formatted_model = if config.model.to_lowercase().starts_with("gpt-") {
        format!("GPT{}", &config.model[3..])
    } else {
        config.model.clone()
    };
    lines.push(Line::from(vec![
        "  • Name: ".into(),
        formatted_model.into(),
    ]));
    let provider_disp = pretty_provider_name(&config.model_provider_id);
    lines.push(Line::from(vec![
        "  • Provider: ".into(),
        provider_disp.into(),
    ]));

=======
    };
    if agents_list.is_empty() {
        lines.push("  • AGENTS files: (none)".into());
    } else {
        lines.push(vec!["  • AGENTS files: ".into(), agents_list.join(", ").into()].into());
    }
    lines.push("".into());

    // 👤 Account (only if ChatGPT tokens exist), shown under the first block
    let auth_file = get_auth_file(&config.codex_home);
    if let Ok(auth) = try_read_auth_json(&auth_file)
        && let Some(tokens) = auth.tokens.clone()
    {
        lines.push(vec![padded_emoji("👤").into(), "Account".bold()].into());
        lines.push("  • Signed in with ChatGPT".into());

        let info = tokens.id_token;
        if let Some(email) = &info.email {
            lines.push(vec!["  • Login: ".into(), email.clone().into()].into());
        }

        match auth.openai_api_key.as_deref() {
            Some(key) if !key.is_empty() => {
                lines.push("  • Using API key. Run codex login to use ChatGPT plan".into());
            }
            _ => {
                let plan_text = info
                    .get_chatgpt_plan_type()
                    .map(|s| title_case(&s))
                    .unwrap_or_else(|| "Unknown".to_string());
                lines.push(vec!["  • Plan: ".into(), plan_text.into()].into());
            }
        }

        lines.push("".into());
    }

    // 🧠 Model
    lines.push(vec![padded_emoji("🧠").into(), "Model".bold()].into());
    lines.push(vec!["  • Name: ".into(), config.model.clone().into()].into());
    let provider_disp = pretty_provider_name(&config.model_provider_id);
    lines.push(vec!["  • Provider: ".into(), provider_disp.into()].into());
>>>>>>> a56eb481
    // Only show Reasoning fields if present in config summary
    let reff = lookup("reasoning effort");
    if !reff.is_empty() {
        lines.push(vec!["  • Reasoning Effort: ".into(), title_case(&reff).into()].into());
    }
    let rsum = lookup("reasoning summaries");
    if !rsum.is_empty() {
        lines.push(vec!["  • Reasoning Summaries: ".into(), title_case(&rsum).into()].into());
    }

    lines.push("".into());

    // 📊 Token Usage
<<<<<<< HEAD
    lines.push(Line::from(vec!["📊 ".into(), "Token Usage".bold()]));
=======
    lines.push(vec!["📊 ".into(), "Token Usage".bold()].into());
    if let Some(session_id) = session_id {
        lines.push(vec!["  • Session ID: ".into(), session_id.to_string().into()].into());
    }
>>>>>>> a56eb481
    // Input: <input> [+ <cached> cached]
    let mut input_line_spans: Vec<Span<'static>> = vec![
        "  • Input: ".into(),
        usage.non_cached_input().to_string().into(),
    ];
    if let Some(cached) = usage.cached_input_tokens {
        if cached > 0 {
            input_line_spans.push(format!(" (+ {cached} cached)").into());
        }
    }
    lines.push(Line::from(input_line_spans));
    // Output: <output>
    lines.push(Line::from(vec![
        "  • Output: ".into(),
        usage.output_tokens.to_string().into(),
    ]));
    // Total: <total>
    lines.push(Line::from(vec![
        "  • Total: ".into(),
        usage.blended_total().to_string().into(),
    ]));

    PlainHistoryCell {
        lines,
        kind: HistoryCellType::Notice,
    }
}

pub(crate) fn new_prompts_output() -> PlainHistoryCell {
    let lines: Vec<Line<'static>> = vec![
<<<<<<< HEAD
        Line::from("/prompts".magenta()),
        Line::from(""),
        Line::from(" 1. Explain this codebase"),
        Line::from(" 2. Summarize recent commits"),
        Line::from(" 3. Implement {feature}"),
        Line::from(" 4. Find and fix a bug in @filename"),
        Line::from(" 5. Write tests for @filename"),
        Line::from(" 6. Improve documentation in @filename"),
        Line::from(""),
    ];
    PlainHistoryCell {
        lines,
        kind: HistoryCellType::Notice,
=======
        "/mcp".magenta().into(),
        "".into(),
        vec!["🔌  ".into(), "MCP Tools".bold()].into(),
        "".into(),
        "  • No MCP servers configured.".italic().into(),
        Line::from(vec![
            "    See the ".into(),
            "\u{1b}]8;;https://github.com/openai/codex/blob/main/docs/config.md#mcp_servers\u{7}MCP docs\u{1b}]8;;\u{7}".underlined(),
            " to configure them.".into(),
        ])
        .style(Style::default().add_modifier(Modifier::DIM)),
    ];

    PlainHistoryCell { lines }
}

/// Render MCP tools grouped by connection using the fully-qualified tool names.
pub(crate) fn new_mcp_tools_output(
    config: &Config,
    tools: std::collections::HashMap<String, mcp_types::Tool>,
) -> PlainHistoryCell {
    let mut lines: Vec<Line<'static>> = vec![
        "/mcp".magenta().into(),
        "".into(),
        vec!["🔌  ".into(), "MCP Tools".bold()].into(),
        "".into(),
    ];

    if tools.is_empty() {
        lines.push("  • No MCP tools available.".italic().into());
        lines.push("".into());
        return PlainHistoryCell { lines };
    }

    for (server, cfg) in config.mcp_servers.iter() {
        let prefix = format!("{server}__");
        let mut names: Vec<String> = tools
            .keys()
            .filter(|k| k.starts_with(&prefix))
            .map(|k| k[prefix.len()..].to_string())
            .collect();
        names.sort();

        lines.push(vec!["  • Server: ".into(), server.clone().into()].into());

        if !cfg.command.is_empty() {
            let cmd_display = format!("{} {}", cfg.command, cfg.args.join(" "));

            lines.push(vec!["    • Command: ".into(), cmd_display.into()].into());
        }

        if let Some(env) = cfg.env.as_ref()
            && !env.is_empty()
        {
            let mut env_pairs: Vec<String> = env.iter().map(|(k, v)| format!("{k}={v}")).collect();
            env_pairs.sort();
            lines.push(vec!["    • Env: ".into(), env_pairs.join(" ").into()].into());
        }

        if names.is_empty() {
            lines.push("    • Tools: (none)".into());
        } else {
            lines.push(vec!["    • Tools: ".into(), names.join(", ").into()].into());
        }
        lines.push(Line::from(""));
>>>>>>> a56eb481
    }
}

<<<<<<< HEAD
pub(crate) fn new_plan_update(update: UpdatePlanArgs) -> PlainHistoryCell {
=======
pub(crate) fn new_error_event(message: String) -> PlainHistoryCell {
    // Use a hair space (U+200A) to create a subtle, near-invisible separation
    // before the text. VS16 is intentionally omitted to keep spacing tighter
    // in terminals like Ghostty.
    let lines: Vec<Line<'static>> =
        vec![vec![padded_emoji("🖐").red().bold(), " ".into(), message.into()].into()];
    PlainHistoryCell { lines }
}

pub(crate) fn new_stream_error_event(message: String) -> PlainHistoryCell {
    let lines: Vec<Line<'static>> = vec![vec![padded_emoji("⚠️").into(), message.dim()].into()];
    PlainHistoryCell { lines }
}

/// Render a user‑friendly plan update styled like a checkbox todo list.
pub(crate) fn new_plan_update(update: UpdatePlanArgs) -> PlanUpdateCell {
>>>>>>> a56eb481
    let UpdatePlanArgs { explanation, plan } = update;
    PlanUpdateCell { explanation, plan }
}

<<<<<<< HEAD
    let mut lines: Vec<Line<'static>> = Vec::new();
    // Header with progress summary
    let total = plan.len();
    let completed = plan
        .iter()
        .filter(|p| matches!(p.status, StepStatus::Completed))
        .count();

    let width: usize = 10;
    let filled = if total > 0 {
        (completed * width + total / 2) / total
    } else {
        0
    };
    let empty = width.saturating_sub(filled);

    // Build header without leading icon; icon will render in the gutter
    let mut header: Vec<Span> = Vec::new();
    let total = plan.len();
    let completed = plan
        .iter()
        .filter(|p| matches!(p.status, StepStatus::Completed))
        .count();
    header.push(Span::styled(
        " Update plan",
        Style::default()
            .fg(crate::colors::primary())
            .add_modifier(Modifier::BOLD),
    ));
    header.push(Span::raw(" ["));
    if filled > 0 {
        header.push(Span::styled(
            "█".repeat(filled),
            Style::default().fg(crate::colors::success()),
        ));
    }
    if empty > 0 {
        header.push(Span::styled(
            "░".repeat(empty),
            Style::default().add_modifier(Modifier::DIM),
        ));
    }
    header.push(Span::raw("] "));
    header.push(Span::raw(format!("{completed}/{total}")));
    lines.push(Line::from(header));

    // Optional explanation/note from the model
    if let Some(expl) = explanation.and_then(|s| {
        let t = s.trim().to_string();
        if t.is_empty() { None } else { Some(t) }
    }) {
        lines.push(Line::from("note".dim().italic()));
        for l in expl.lines() {
            lines.push(Line::from(l.to_string()).dim());
        }
    }

    // Steps styled as checkbox items
    if plan.is_empty() {
        lines.push(Line::from("(no steps provided)".dim().italic()));
    } else {
        for (idx, PlanItemArg { step, status }) in plan.into_iter().enumerate() {
            let (box_span, text_span) = match status {
                StepStatus::Completed => (
                    Span::styled("✔", Style::default().fg(crate::colors::success())),
                    Span::styled(
                        step,
                        Style::default().add_modifier(Modifier::CROSSED_OUT | Modifier::DIM),
                    ),
                ),
                StepStatus::InProgress => (
                    Span::raw("□"),
                    Span::styled(
                        step,
                        Style::default()
                            .fg(crate::colors::info())
                            .add_modifier(Modifier::BOLD),
                    ),
                ),
                StepStatus::Pending => (
                    Span::raw("□"),
                    Span::styled(step, Style::default().add_modifier(Modifier::DIM)),
                ),
            };
            let prefix = if idx == 0 {
                Span::raw("└ ")
            } else {
                Span::raw("  ")
=======
#[derive(Debug)]
pub(crate) struct PlanUpdateCell {
    explanation: Option<String>,
    plan: Vec<PlanItemArg>,
}

impl HistoryCell for PlanUpdateCell {
    fn display_lines(&self, width: u16) -> Vec<Line<'static>> {
        let render_note = |text: &str| -> Vec<Line<'static>> {
            let wrap_width = width.saturating_sub(4).max(1) as usize;
            textwrap::wrap(text, wrap_width)
                .into_iter()
                .map(|s| s.to_string().dim().italic().into())
                .collect()
        };

        let render_step = |status: &StepStatus, text: &str| -> Vec<Line<'static>> {
            let (box_str, step_style) = match status {
                StepStatus::Completed => ("✔ ", Style::default().crossed_out().dim()),
                StepStatus::InProgress => ("□ ", Style::default().cyan().bold()),
                StepStatus::Pending => ("□ ", Style::default().dim()),
>>>>>>> a56eb481
            };
            let wrap_width = (width as usize)
                .saturating_sub(4)
                .saturating_sub(box_str.width())
                .max(1);
            let parts = textwrap::wrap(text, wrap_width);
            let step_text = parts
                .into_iter()
                .map(|s| s.to_string().set_style(step_style).into())
                .collect();
            prefix_lines(step_text, &box_str.into(), &"  ".into())
        };

        fn prefix_lines(
            lines: Vec<Line<'static>>,
            initial_prefix: &Span<'static>,
            subsequent_prefix: &Span<'static>,
        ) -> Vec<Line<'static>> {
            lines
                .into_iter()
                .enumerate()
                .map(|(i, l)| {
                    Line::from(
                        [
                            vec![if i == 0 {
                                initial_prefix.clone()
                            } else {
                                subsequent_prefix.clone()
                            }],
                            l.spans,
                        ]
                        .concat(),
                    )
                })
                .collect()
        }

<<<<<<< HEAD
    PlainHistoryCell {
        lines,
        kind: HistoryCellType::PlanUpdate,
=======
        let mut lines: Vec<Line<'static>> = vec![];
        lines.push(vec!["• ".into(), "Updated Plan".bold()].into());

        let mut indented_lines = vec![];
        let note = self
            .explanation
            .as_ref()
            .map(|s| s.trim())
            .filter(|t| !t.is_empty());
        if let Some(expl) = note {
            indented_lines.extend(render_note(expl));
        };

        if self.plan.is_empty() {
            indented_lines.push(Line::from("(no steps provided)".dim().italic()));
        } else {
            for PlanItemArg { step, status } in self.plan.iter() {
                indented_lines.extend(render_step(status, step));
            }
        }
        lines.extend(prefix_lines(indented_lines, &"  └ ".into(), &"    ".into()));

        lines
>>>>>>> a56eb481
    }
}

pub(crate) fn new_patch_event(
    event_type: PatchEventType,
    changes: HashMap<PathBuf, FileChange>,
<<<<<<< HEAD
) -> PatchSummaryCell {
    let title = match event_type {
        PatchEventType::ApprovalRequest => "proposed patch".to_string(),
        PatchEventType::ApplyBegin { .. } => "Updating...".to_string(),
    };
    let kind = match event_type {
        PatchEventType::ApprovalRequest => PatchKind::Proposed,
        PatchEventType::ApplyBegin { .. } => PatchKind::ApplyBegin,
    };
    PatchSummaryCell {
        title,
        changes,
        event_type,
        kind,
=======
    cwd: &Path,
) -> PatchHistoryCell {
    PatchHistoryCell {
        event_type,
        changes,
        cwd: cwd.to_path_buf(),
>>>>>>> a56eb481
    }
}

pub(crate) fn new_patch_apply_failure(stderr: String) -> PlainHistoryCell {
    let mut lines: Vec<Line<'static>> = vec![
        Line::from("❌ Patch application failed".red().bold()),
        Line::from(""),
    ];

<<<<<<< HEAD
    let norm = normalize_overwrite_sequences(&stderr);
    let norm = expand_tabs_to_spaces(&norm, 4);
    for line in norm.lines() {
        if !line.is_empty() {
            lines.push(ansi_escape_line(line).red());
        }
    }

    lines.push(Line::from(""));
    PlainHistoryCell {
        lines,
        kind: HistoryCellType::Patch {
            kind: PatchKind::ApplyFailure,
        },
    }
}

// ==================== PatchSummaryCell ====================
// Renders patch summary + details with width-aware hanging indents so wrapped
// diff lines align under their code indentation.

pub(crate) struct PatchSummaryCell {
    pub(crate) title: String,
    pub(crate) changes: HashMap<PathBuf, FileChange>,
    pub(crate) event_type: PatchEventType,
    pub(crate) kind: PatchKind,
}

impl HistoryCell for PatchSummaryCell {
    fn as_any(&self) -> &dyn std::any::Any {
        self
    }
    fn as_any_mut(&mut self) -> &mut dyn std::any::Any {
        self
    }
    fn kind(&self) -> HistoryCellType {
        HistoryCellType::Patch { kind: self.kind }
    }

    // We compute lines based on width at render time; provide a conservative
    // default for non-width callers (not normally used in our pipeline).
    fn display_lines(&self) -> Vec<Line<'static>> {
        create_diff_summary_with_width(&self.title, &self.changes, self.event_type, Some(80))
            .into_iter()
            .collect()
    }

    fn has_custom_render(&self) -> bool {
        true
    }

    fn desired_height(&self, width: u16) -> u16 {
        let lines: Vec<Line<'static>> = create_diff_summary_with_width(
            &self.title,
            &self.changes,
            self.event_type,
            Some(width as usize),
        )
        .into_iter()
        .collect();
        Paragraph::new(Text::from(lines))
            .wrap(Wrap { trim: false })
            .line_count(width)
            .try_into()
            .unwrap_or(0)
    }

    fn custom_render_with_skip(&self, area: Rect, buf: &mut Buffer, skip_rows: u16) {
        let lines: Vec<Line<'static>> = create_diff_summary_with_width(
            &self.title,
            &self.changes,
            self.event_type,
            Some(area.width as usize),
        )
        .into_iter()
        .collect();

        let text = Text::from(lines);
        let bg_block = Block::default().style(Style::default().bg(crate::colors::background()));
        Paragraph::new(text)
            .block(bg_block)
            .wrap(Wrap { trim: false })
            .scroll((skip_rows, 0))
            .style(Style::default().bg(crate::colors::background()))
            .render(area, buf);
    }
}

// new_patch_apply_success was removed in favor of in-place header mutation and type update in chatwidget

// ==================== Spacing Helper ====================

/// Check if a line appears to be a title/header (like "codex", "user", "thinking", etc.)
fn is_title_line(line: &Line) -> bool {
    // Check if the line has special formatting that indicates it's a title
    if line.spans.is_empty() {
        return false;
    }
=======
    if !stderr.trim().is_empty() {
        lines.extend(output_lines(
            Some(&CommandOutput {
                exit_code: 1,
                stdout: String::new(),
                stderr,
                formatted_output: String::new(),
            }),
            true,
            true,
            true,
        ));
    }

    PlainHistoryCell { lines }
}

pub(crate) fn new_reasoning_block(
    full_reasoning_buffer: String,
    config: &Config,
) -> TranscriptOnlyHistoryCell {
    let mut lines: Vec<Line<'static>> = Vec::new();
    lines.push(Line::from("thinking".magenta().italic()));
    append_markdown(&full_reasoning_buffer, &mut lines, config);
    TranscriptOnlyHistoryCell { lines }
}

pub(crate) fn new_reasoning_summary_block(
    full_reasoning_buffer: String,
    config: &Config,
) -> Vec<Box<dyn HistoryCell>> {
    if config.use_experimental_reasoning_summary {
        // Experimental format is following:
        // ** header **
        //
        // reasoning summary
        //
        // So we need to strip header from reasoning summary
        if let Some(open) = full_reasoning_buffer.find("**") {
            let after_open = &full_reasoning_buffer[(open + 2)..];
            if let Some(close) = after_open.find("**") {
                let after_close_idx = open + 2 + close + 2;
                let header_buffer = full_reasoning_buffer[..after_close_idx].to_string();
                let summary_buffer = full_reasoning_buffer[after_close_idx..].to_string();

                let mut header_lines: Vec<Line<'static>> = Vec::new();
                header_lines.push(Line::from("Thinking".magenta().italic()));
                append_markdown(&header_buffer, &mut header_lines, config);

                let mut summary_lines: Vec<Line<'static>> = Vec::new();
                summary_lines.push(Line::from("Thinking".magenta().bold()));
                append_markdown(&summary_buffer, &mut summary_lines, config);

                return vec![
                    Box::new(TranscriptOnlyHistoryCell {
                        lines: header_lines,
                    }),
                    Box::new(AgentMessageCell::new(summary_lines, true)),
                ];
            }
        }
    }
    vec![Box::new(new_reasoning_block(full_reasoning_buffer, config))]
}

fn output_lines(
    output: Option<&CommandOutput>,
    only_err: bool,
    include_angle_pipe: bool,
    include_prefix: bool,
) -> Vec<Line<'static>> {
    let CommandOutput {
        exit_code,
        stdout,
        stderr,
        ..
    } = match output {
        Some(output) if only_err && output.exit_code == 0 => return vec![],
        Some(output) => output,
        None => return vec![],
    };
>>>>>>> a56eb481

    // Get the text content of the line
    let text: String = line
        .spans
        .iter()
        .map(|span| span.content.as_ref())
        .collect::<String>()
        .trim()
        .to_lowercase();

    // Check for common title patterns (fallback heuristic only; primary logic uses explicit cell types)
    matches!(
        text.as_str(),
        "codex"
            | "user"
            | "thinking"
            | "event"
            | "tool"
            | "/diff"
            | "/status"
            | "/prompts"
            | "reasoning effort"
            | "error"
    ) || text.starts_with("⚡")
        || text.starts_with("⚙")
        || text.starts_with("✓")
        || text.starts_with("✗")
        || text.starts_with("↯")
        || text.starts_with("proposed patch")
        || text.starts_with("applying patch")
        || text.starts_with("updating")
        || text.starts_with("updated")
}

<<<<<<< HEAD
/// Check if a line is empty (no content or just whitespace)
fn is_empty_line(line: &Line) -> bool {
    if line.spans.is_empty() {
        return true;
=======
    let head_end = total.min(limit);
    for (i, raw) in lines[..head_end].iter().enumerate() {
        let mut line = ansi_escape_line(raw);
        let prefix = if !include_prefix {
            ""
        } else if i == 0 && include_angle_pipe {
            "  └ "
        } else {
            "    "
        };
        line.spans.insert(0, prefix.into());
        line.spans.iter_mut().for_each(|span| {
            span.style = span.style.add_modifier(Modifier::DIM);
        });
        out.push(line);
>>>>>>> a56eb481
    }
    // Consider a line empty when all spans have only whitespace
    line.spans
        .iter()
        .all(|s| s.content.as_ref().trim().is_empty())
}

<<<<<<< HEAD
/// Trim empty lines from the beginning and end of a Vec<Line>.
/// Also normalizes internal spacing - no more than 1 empty line between content.
/// This ensures consistent spacing when cells are rendered together.
pub(crate) fn trim_empty_lines(mut lines: Vec<Line<'static>>) -> Vec<Line<'static>> {
    // Remove ALL leading empty lines
    while lines.first().map_or(false, is_empty_line) {
        lines.remove(0);
    }

    // Remove ALL trailing empty lines
    while lines.last().map_or(false, is_empty_line) {
        lines.pop();
=======
    // If we will ellipsize less than the limit, just show it.
    let show_ellipsis = total > 2 * limit;
    if show_ellipsis {
        let omitted = total - 2 * limit;
        out.push(format!("… +{omitted} lines").into());
    }

    let tail_start = if show_ellipsis {
        total - limit
    } else {
        head_end
    };
    for raw in lines[tail_start..].iter() {
        let mut line = ansi_escape_line(raw);
        if include_prefix {
            line.spans.insert(0, "    ".into());
        }
        line.spans.iter_mut().for_each(|span| {
            span.style = span.style.add_modifier(Modifier::DIM);
        });
        out.push(line);
>>>>>>> a56eb481
    }

    // Normalize internal spacing - no more than 1 empty line in a row
    let mut result = Vec::new();
    let mut prev_was_empty = false;

<<<<<<< HEAD
    for line in lines {
        let is_empty = is_empty_line(&line);

        // Skip consecutive empty lines
        if is_empty && prev_was_empty {
            continue;
        }

        // Special case: If this is an empty line right after a title, skip it
        if is_empty && result.len() == 1 && result.first().map_or(false, is_title_line) {
            continue;
        }

        result.push(line);
        prev_was_empty = is_empty;
    }

    result
=======
fn format_mcp_invocation<'a>(invocation: McpInvocation) -> Line<'a> {
    let args_str = invocation
        .arguments
        .as_ref()
        .map(|v| {
            // Use compact form to keep things short but readable.
            serde_json::to_string(v).unwrap_or_else(|_| v.to_string())
        })
        .unwrap_or_default();

    let invocation_spans = vec![
        invocation.server.clone().cyan(),
        ".".into(),
        invocation.tool.clone().cyan(),
        "(".into(),
        args_str.dim(),
        ")".into(),
    ];
    invocation_spans.into()
>>>>>>> a56eb481
}

/// Retint a set of pre-rendered lines by mapping colors from the previous
/// theme palette to the new one. This pragmatically applies a theme change
/// to already materialized `Line` structures without rebuilding them from
/// semantic sources.
pub(crate) fn retint_lines_in_place(
    lines: &mut Vec<Line<'static>>,
    old: &crate::theme::Theme,
    new: &crate::theme::Theme,
) {
    use ratatui::style::Color;
    fn map_color(c: Color, old: &crate::theme::Theme, new: &crate::theme::Theme) -> Color {
        // Map prior theme-resolved colors to new theme.
        if c == old.text {
            return new.text;
        }
        if c == old.text_dim {
            return new.text_dim;
        }
        if c == old.text_bright {
            return new.text_bright;
        }
        if c == old.primary {
            return new.primary;
        }
        if c == old.success {
            return new.success;
        }
        if c == old.error {
            return new.error;
        }
        if c == old.info {
            return new.info;
        }
        if c == old.border {
            return new.border;
        }
        if c == old.foreground {
            return new.foreground;
        }
        if c == old.background {
            return new.background;
        }

<<<<<<< HEAD
        // Map named ANSI colors to semantic theme colors for dynamic theme switches
        match c {
            Color::White => return new.text_bright,
            Color::Gray | Color::DarkGray => return new.text_dim,
            Color::Black => return new.text, // ensure visible on dark backgrounds
            Color::Red | Color::LightRed => return new.error,
            Color::Green | Color::LightGreen => return new.success,
            Color::Yellow | Color::LightYellow => return new.warning,
            Color::Blue | Color::LightBlue | Color::Cyan | Color::LightCyan => return new.info,
            Color::Magenta | Color::LightMagenta => return new.primary,
            _ => {}
        }

        c
    }

    for line in lines.iter_mut() {
        // First retint the line-level style so lines that rely on a global
        // foreground/background (with span-level colors unset) still update.
        {
            let mut st = line.style;
            if let Some(fg) = st.fg {
                st.fg = Some(map_color(fg, old, new));
            }
            if let Some(bg) = st.bg {
                st.bg = Some(map_color(bg, old, new));
            }
            if let Some(uc) = st.underline_color {
                st.underline_color = Some(map_color(uc, old, new));
            }
            line.style = st;
        }

        // Then retint any explicit span-level colors.
        let mut new_spans: Vec<Span<'static>> = Vec::with_capacity(line.spans.len());
        for s in line.spans.drain(..) {
            let mut st = s.style;
            if let Some(fg) = st.fg {
                st.fg = Some(map_color(fg, old, new));
            }
            if let Some(bg) = st.bg {
                st.bg = Some(map_color(bg, old, new));
            }
            if let Some(uc) = st.underline_color {
                st.underline_color = Some(map_color(uc, old, new));
            }
            new_spans.push(Span::styled(s.content, st));
        }
        line.spans = new_spans;
=======
    #[test]
    fn coalesces_sequential_reads_within_one_call() {
        // Build one exec cell with a Search followed by two Reads
        let call_id = "c1".to_string();
        let mut cell = ExecCell::new(ExecCall {
            call_id: call_id.clone(),
            command: vec!["bash".into(), "-lc".into(), "echo".into()],
            parsed: vec![
                ParsedCommand::Search {
                    query: Some("shimmer_spans".into()),
                    path: None,
                    cmd: "rg shimmer_spans".into(),
                },
                ParsedCommand::Read {
                    name: "shimmer.rs".into(),
                    cmd: "cat shimmer.rs".into(),
                },
                ParsedCommand::Read {
                    name: "status_indicator_widget.rs".into(),
                    cmd: "cat status_indicator_widget.rs".into(),
                },
            ],
            output: None,
            start_time: Some(Instant::now()),
            duration: None,
        });
        // Mark call complete so markers are ✓
        cell.complete_call(
            &call_id,
            CommandOutput {
                exit_code: 0,
                stdout: String::new(),
                stderr: String::new(),
                formatted_output: String::new(),
            },
            Duration::from_millis(1),
        );

        let lines = cell.display_lines(80);
        let rendered = lines
            .iter()
            .map(|l| {
                l.spans
                    .iter()
                    .map(|s| s.content.as_ref())
                    .collect::<String>()
            })
            .collect::<Vec<_>>()
            .join("\n");
        insta::assert_snapshot!(rendered);
    }

    #[test]
    fn coalesces_reads_across_multiple_calls() {
        let mut cell = ExecCell::new(ExecCall {
            call_id: "c1".to_string(),
            command: vec!["bash".into(), "-lc".into(), "echo".into()],
            parsed: vec![ParsedCommand::Search {
                query: Some("shimmer_spans".into()),
                path: None,
                cmd: "rg shimmer_spans".into(),
            }],
            output: None,
            start_time: Some(Instant::now()),
            duration: None,
        });
        // Call 1: Search only
        cell.complete_call(
            "c1",
            CommandOutput {
                exit_code: 0,
                stdout: String::new(),
                stderr: String::new(),
                formatted_output: String::new(),
            },
            Duration::from_millis(1),
        );
        // Call 2: Read A
        cell = cell
            .with_added_call(
                "c2".into(),
                vec!["bash".into(), "-lc".into(), "echo".into()],
                vec![ParsedCommand::Read {
                    name: "shimmer.rs".into(),
                    cmd: "cat shimmer.rs".into(),
                }],
            )
            .unwrap();
        cell.complete_call(
            "c2",
            CommandOutput {
                exit_code: 0,
                stdout: String::new(),
                stderr: String::new(),
                formatted_output: String::new(),
            },
            Duration::from_millis(1),
        );
        // Call 3: Read B
        cell = cell
            .with_added_call(
                "c3".into(),
                vec!["bash".into(), "-lc".into(), "echo".into()],
                vec![ParsedCommand::Read {
                    name: "status_indicator_widget.rs".into(),
                    cmd: "cat status_indicator_widget.rs".into(),
                }],
            )
            .unwrap();
        cell.complete_call(
            "c3",
            CommandOutput {
                exit_code: 0,
                stdout: String::new(),
                stderr: String::new(),
                formatted_output: String::new(),
            },
            Duration::from_millis(1),
        );

        let lines = cell.display_lines(80);
        let rendered = lines
            .iter()
            .map(|l| {
                l.spans
                    .iter()
                    .map(|s| s.content.as_ref())
                    .collect::<String>()
            })
            .collect::<Vec<_>>()
            .join("\n");
        insta::assert_snapshot!(rendered);
    }

    #[test]
    fn coalesced_reads_dedupe_names() {
        let mut cell = ExecCell::new(ExecCall {
            call_id: "c1".to_string(),
            command: vec!["bash".into(), "-lc".into(), "echo".into()],
            parsed: vec![
                ParsedCommand::Read {
                    name: "auth.rs".into(),
                    cmd: "cat auth.rs".into(),
                },
                ParsedCommand::Read {
                    name: "auth.rs".into(),
                    cmd: "cat auth.rs".into(),
                },
                ParsedCommand::Read {
                    name: "shimmer.rs".into(),
                    cmd: "cat shimmer.rs".into(),
                },
            ],
            output: None,
            start_time: Some(Instant::now()),
            duration: None,
        });
        cell.complete_call(
            "c1",
            CommandOutput {
                exit_code: 0,
                stdout: String::new(),
                stderr: String::new(),
                formatted_output: String::new(),
            },
            Duration::from_millis(1),
        );
        let lines = cell.display_lines(80);
        let rendered = lines
            .iter()
            .map(|l| {
                l.spans
                    .iter()
                    .map(|s| s.content.as_ref())
                    .collect::<String>()
            })
            .collect::<Vec<_>>()
            .join("\n");
        insta::assert_snapshot!(rendered);
    }

    #[test]
    fn multiline_command_wraps_with_extra_indent_on_subsequent_lines() {
        // Create a completed exec cell with a multiline command
        let cmd = "set -o pipefail\ncargo test --all-features --quiet".to_string();
        let call_id = "c1".to_string();
        let mut cell = ExecCell::new(ExecCall {
            call_id: call_id.clone(),
            command: vec!["bash".into(), "-lc".into(), cmd],
            parsed: Vec::new(),
            output: None,
            start_time: Some(Instant::now()),
            duration: None,
        });
        // Mark call complete so it renders as "Ran"
        cell.complete_call(
            &call_id,
            CommandOutput {
                exit_code: 0,
                stdout: String::new(),
                stderr: String::new(),
                formatted_output: String::new(),
            },
            Duration::from_millis(1),
        );

        // Small width to force wrapping on both lines
        let width: u16 = 28;
        let lines = cell.display_lines(width);
        let rendered = lines
            .iter()
            .map(|l| {
                l.spans
                    .iter()
                    .map(|s| s.content.as_ref())
                    .collect::<String>()
            })
            .collect::<Vec<_>>()
            .join("\n");
        insta::assert_snapshot!(rendered);
    }

    #[test]
    fn single_line_command_compact_when_fits() {
        let call_id = "c1".to_string();
        let mut cell = ExecCell::new(ExecCall {
            call_id: call_id.clone(),
            command: vec!["echo".into(), "ok".into()],
            parsed: Vec::new(),
            output: None,
            start_time: Some(Instant::now()),
            duration: None,
        });
        cell.complete_call(
            &call_id,
            CommandOutput {
                exit_code: 0,
                stdout: String::new(),
                stderr: String::new(),
                formatted_output: String::new(),
            },
            Duration::from_millis(1),
        );
        // Wide enough that it fits inline
        let lines = cell.display_lines(80);
        let rendered = lines
            .iter()
            .map(|l| {
                l.spans
                    .iter()
                    .map(|s| s.content.as_ref())
                    .collect::<String>()
            })
            .collect::<Vec<_>>()
            .join("\n");
        insta::assert_snapshot!(rendered);
    }

    #[test]
    fn single_line_command_wraps_with_four_space_continuation() {
        let call_id = "c1".to_string();
        let long = "a_very_long_token_without_spaces_to_force_wrapping".to_string();
        let mut cell = ExecCell::new(ExecCall {
            call_id: call_id.clone(),
            command: vec!["bash".into(), "-lc".into(), long],
            parsed: Vec::new(),
            output: None,
            start_time: Some(Instant::now()),
            duration: None,
        });
        cell.complete_call(
            &call_id,
            CommandOutput {
                exit_code: 0,
                stdout: String::new(),
                stderr: String::new(),
                formatted_output: String::new(),
            },
            Duration::from_millis(1),
        );
        let lines = cell.display_lines(24);
        let rendered = lines
            .iter()
            .map(|l| {
                l.spans
                    .iter()
                    .map(|s| s.content.as_ref())
                    .collect::<String>()
            })
            .collect::<Vec<_>>()
            .join("\n");
        insta::assert_snapshot!(rendered);
    }

    #[test]
    fn multiline_command_without_wrap_uses_branch_then_eight_spaces() {
        let call_id = "c1".to_string();
        let cmd = "echo one\necho two".to_string();
        let mut cell = ExecCell::new(ExecCall {
            call_id: call_id.clone(),
            command: vec!["bash".into(), "-lc".into(), cmd],
            parsed: Vec::new(),
            output: None,
            start_time: Some(Instant::now()),
            duration: None,
        });
        cell.complete_call(
            &call_id,
            CommandOutput {
                exit_code: 0,
                stdout: String::new(),
                stderr: String::new(),
                formatted_output: String::new(),
            },
            Duration::from_millis(1),
        );
        let lines = cell.display_lines(80);
        let rendered = lines
            .iter()
            .map(|l| {
                l.spans
                    .iter()
                    .map(|s| s.content.as_ref())
                    .collect::<String>()
            })
            .collect::<Vec<_>>()
            .join("\n");
        insta::assert_snapshot!(rendered);
    }

    #[test]
    fn multiline_command_both_lines_wrap_with_correct_prefixes() {
        let call_id = "c1".to_string();
        let cmd = "first_token_is_long_enough_to_wrap\nsecond_token_is_also_long_enough_to_wrap"
            .to_string();
        let mut cell = ExecCell::new(ExecCall {
            call_id: call_id.clone(),
            command: vec!["bash".into(), "-lc".into(), cmd],
            parsed: Vec::new(),
            output: None,
            start_time: Some(Instant::now()),
            duration: None,
        });
        cell.complete_call(
            &call_id,
            CommandOutput {
                exit_code: 0,
                stdout: String::new(),
                stderr: String::new(),
                formatted_output: String::new(),
            },
            Duration::from_millis(1),
        );
        let lines = cell.display_lines(28);
        let rendered = lines
            .iter()
            .map(|l| {
                l.spans
                    .iter()
                    .map(|s| s.content.as_ref())
                    .collect::<String>()
            })
            .collect::<Vec<_>>()
            .join("\n");
        insta::assert_snapshot!(rendered);
    }

    #[test]
    fn stderr_tail_more_than_five_lines_snapshot() {
        // Build an exec cell with a non-zero exit and 10 lines on stderr to exercise
        // the head/tail rendering and gutter prefixes.
        let call_id = "c_err".to_string();
        let mut cell = ExecCell::new(ExecCall {
            call_id: call_id.clone(),
            command: vec!["bash".into(), "-lc".into(), "seq 1 10 1>&2 && false".into()],
            parsed: Vec::new(),
            output: None,
            start_time: Some(Instant::now()),
            duration: None,
        });
        let stderr: String = (1..=10)
            .map(|n| n.to_string())
            .collect::<Vec<_>>()
            .join("\n");
        cell.complete_call(
            &call_id,
            CommandOutput {
                exit_code: 1,
                stdout: String::new(),
                stderr,
                formatted_output: String::new(),
            },
            Duration::from_millis(1),
        );

        let rendered = cell
            .display_lines(80)
            .iter()
            .map(|l| {
                l.spans
                    .iter()
                    .map(|s| s.content.as_ref())
                    .collect::<String>()
            })
            .collect::<Vec<_>>()
            .join("\n");
        insta::assert_snapshot!(rendered);
    }

    #[test]
    fn ran_cell_multiline_with_stderr_snapshot() {
        // Build an exec cell that completes (so it renders as "Ran") with a
        // command long enough that it must render on its own line under the
        // header, and include a couple of stderr lines to verify the output
        // block prefixes and wrapping.
        let call_id = "c_wrap_err".to_string();
        let long_cmd =
            "echo this_is_a_very_long_single_token_that_will_wrap_across_the_available_width";
        let mut cell = ExecCell::new(ExecCall {
            call_id: call_id.clone(),
            command: vec!["bash".into(), "-lc".into(), long_cmd.to_string()],
            parsed: Vec::new(),
            output: None,
            start_time: Some(Instant::now()),
            duration: None,
        });

        let stderr = "error: first line on stderr\nerror: second line on stderr".to_string();
        cell.complete_call(
            &call_id,
            CommandOutput {
                exit_code: 1,
                stdout: String::new(),
                stderr,
                formatted_output: String::new(),
            },
            Duration::from_millis(5),
        );

        // Narrow width to force the command to render under the header line.
        let width: u16 = 28;
        let rendered = cell
            .display_lines(width)
            .iter()
            .map(|l| {
                l.spans
                    .iter()
                    .map(|s| s.content.as_ref())
                    .collect::<String>()
            })
            .collect::<Vec<_>>()
            .join("\n");
        insta::assert_snapshot!(rendered);
    }
    #[test]
    fn user_history_cell_wraps_and_prefixes_each_line_snapshot() {
        let msg = "one two three four five six seven";
        let cell = UserHistoryCell {
            message: msg.to_string(),
        };

        // Small width to force wrapping more clearly. Effective wrap width is width-1 due to the ▌ prefix.
        let width: u16 = 12;
        let lines = cell.display_lines(width);

        let rendered = lines
            .iter()
            .map(|l| {
                l.spans
                    .iter()
                    .map(|s| s.content.as_ref())
                    .collect::<String>()
            })
            .collect::<Vec<_>>()
            .join("\n");

        insta::assert_snapshot!(rendered);
    }

    #[test]
    fn plan_update_with_note_and_wrapping_snapshot() {
        // Long explanation forces wrapping; include long step text to verify step wrapping and alignment.
        let update = UpdatePlanArgs {
            explanation: Some(
                "I’ll update Grafana call error handling by adding retries and clearer messages when the backend is unreachable."
                    .to_string(),
            ),
            plan: vec![
                PlanItemArg {
                    step: "Investigate existing error paths and logging around HTTP timeouts".into(),
                    status: StepStatus::Completed,
                },
                PlanItemArg {
                    step: "Harden Grafana client error handling with retry/backoff and user‑friendly messages".into(),
                    status: StepStatus::InProgress,
                },
                PlanItemArg {
                    step: "Add tests for transient failure scenarios and surfacing to the UI".into(),
                    status: StepStatus::Pending,
                },
            ],
        };

        let cell = new_plan_update(update);
        // Narrow width to force wrapping for both the note and steps
        let lines = cell.display_lines(32);
        let rendered = lines
            .iter()
            .map(|l| {
                l.spans
                    .iter()
                    .map(|s| s.content.as_ref())
                    .collect::<String>()
            })
            .collect::<Vec<_>>()
            .join("\n");
        insta::assert_snapshot!(rendered);
    }

    #[test]
    fn plan_update_without_note_snapshot() {
        let update = UpdatePlanArgs {
            explanation: None,
            plan: vec![
                PlanItemArg {
                    step: "Define error taxonomy".into(),
                    status: StepStatus::InProgress,
                },
                PlanItemArg {
                    step: "Implement mapping to user messages".into(),
                    status: StepStatus::Pending,
                },
            ],
        };

        let cell = new_plan_update(update);
        let lines = cell.display_lines(40);
        let rendered = lines
            .iter()
            .map(|l| {
                l.spans
                    .iter()
                    .map(|s| s.content.as_ref())
                    .collect::<String>()
            })
            .collect::<Vec<_>>()
            .join("\n");
        insta::assert_snapshot!(rendered);
>>>>>>> a56eb481
    }
}<|MERGE_RESOLUTION|>--- conflicted
+++ resolved
@@ -18,10 +18,6 @@
 use codex_core::protocol::McpInvocation;
 use codex_core::protocol::SessionConfiguredEvent;
 use codex_core::protocol::TokenUsage;
-<<<<<<< HEAD
-=======
-use codex_protocol::parse_command::ParsedCommand;
->>>>>>> a56eb481
 use image::DynamicImage;
 use image::ImageReader;
 use itertools::Itertools;
@@ -30,14 +26,9 @@
 use ratatui::prelude::*;
 use ratatui::style::Modifier;
 use ratatui::style::Style;
-<<<<<<< HEAD
 use ratatui::widgets::Block;
 use ratatui::widgets::Borders;
 use ratatui::widgets::Padding;
-=======
-use ratatui::style::Styled;
-use ratatui::style::Stylize;
->>>>>>> a56eb481
 use ratatui::widgets::Paragraph;
 use ratatui::widgets::WidgetRef;
 use ratatui::widgets::Wrap;
@@ -48,12 +39,7 @@
 use std::time::Duration;
 use std::time::Instant;
 use tracing::error;
-<<<<<<< HEAD
 use unicode_width::UnicodeWidthChar;
-=======
-use unicode_width::UnicodeWidthStr;
-use uuid::Uuid;
->>>>>>> a56eb481
 
 // ==================== Core Types ====================
 
@@ -64,17 +50,12 @@
     pub(crate) stderr: String,
 }
 
-<<<<<<< HEAD
 #[derive(Clone, Copy)]
-=======
-#[derive(Clone, Debug)]
->>>>>>> a56eb481
 pub(crate) enum PatchEventType {
     ApprovalRequest,
     ApplyBegin { auto_approved: bool },
 }
 
-<<<<<<< HEAD
 // ==================== HistoryCellType ====================
 
 #[derive(Clone, Copy, Debug, PartialEq, Eq)]
@@ -175,27 +156,12 @@
 
     fn desired_height(&self, width: u16) -> u16 {
         Paragraph::new(Text::from(self.display_lines_trimmed()))
-=======
-/// Represents an event to display in the conversation history. Returns its
-/// `Vec<Line<'static>>` representation to make it easier to display in a
-/// scrollable list.
-pub(crate) trait HistoryCell: std::fmt::Debug + Send + Sync {
-    fn display_lines(&self, width: u16) -> Vec<Line<'static>>;
-
-    fn transcript_lines(&self) -> Vec<Line<'static>> {
-        self.display_lines(u16::MAX)
-    }
-
-    fn desired_height(&self, width: u16) -> u16 {
-        Paragraph::new(Text::from(self.display_lines(width)))
->>>>>>> a56eb481
             .wrap(Wrap { trim: false })
             .line_count(width)
             .try_into()
             .unwrap_or(0)
     }
 
-<<<<<<< HEAD
     fn render_with_skip(&self, area: Rect, buf: &mut Buffer, skip_rows: u16) {
         // Check if this cell has custom rendering
         if self.has_custom_render() {
@@ -314,97 +280,6 @@
             HistoryCellType::AnimatedWelcome => None,
             HistoryCellType::Loading => None,
         }
-=======
-    fn is_stream_continuation(&self) -> bool {
-        false
-    }
-}
-
-#[derive(Debug)]
-pub(crate) struct UserHistoryCell {
-    message: String,
-}
-
-impl HistoryCell for UserHistoryCell {
-    fn display_lines(&self, width: u16) -> Vec<Line<'static>> {
-        let mut lines: Vec<Line<'static>> = Vec::new();
-
-        // Wrap the content first, then prefix each wrapped line with the marker.
-        let wrap_width = width.saturating_sub(1); // account for the ▌ prefix
-        let wrapped = textwrap::wrap(
-            &self.message,
-            textwrap::Options::new(wrap_width as usize)
-                .wrap_algorithm(textwrap::WrapAlgorithm::FirstFit) // Match textarea wrap
-                .word_splitter(textwrap::WordSplitter::NoHyphenation),
-        );
-
-        for line in wrapped {
-            lines.push(vec!["▌".cyan().dim(), line.to_string().dim()].into());
-        }
-        lines
-    }
-
-    fn transcript_lines(&self) -> Vec<Line<'static>> {
-        let mut lines: Vec<Line<'static>> = Vec::new();
-        lines.push("user".cyan().bold().into());
-        lines.extend(self.message.lines().map(|l| l.to_string().into()));
-        lines
-    }
-}
-
-#[derive(Debug)]
-pub(crate) struct AgentMessageCell {
-    lines: Vec<Line<'static>>,
-    is_first_line: bool,
-}
-
-impl AgentMessageCell {
-    pub(crate) fn new(lines: Vec<Line<'static>>, is_first_line: bool) -> Self {
-        Self {
-            lines,
-            is_first_line,
-        }
-    }
-}
-
-impl HistoryCell for AgentMessageCell {
-    fn display_lines(&self, width: u16) -> Vec<Line<'static>> {
-        let mut out: Vec<Line<'static>> = Vec::new();
-        // We want:
-        // - First visual line: "> " prefix (collapse with header logic)
-        // - All subsequent visual lines: two-space prefix
-        let mut is_first_visual = true;
-        let wrap_width = width.saturating_sub(2); // account for prefix
-        for line in &self.lines {
-            let wrapped =
-                crate::insert_history::word_wrap_lines(std::slice::from_ref(line), wrap_width);
-            for (i, piece) in wrapped.into_iter().enumerate() {
-                let mut spans = Vec::with_capacity(piece.spans.len() + 1);
-                spans.push(if is_first_visual && i == 0 && self.is_first_line {
-                    "> ".into()
-                } else {
-                    "  ".into()
-                });
-                spans.extend(piece.spans.into_iter());
-                out.push(spans.into());
-            }
-            is_first_visual = false;
-        }
-        out
-    }
-
-    fn transcript_lines(&self) -> Vec<Line<'static>> {
-        let mut out: Vec<Line<'static>> = Vec::new();
-        if self.is_first_line {
-            out.push("codex".magenta().bold().into());
-        }
-        out.extend(self.lines.clone());
-        out
-    }
-
-    fn is_stream_continuation(&self) -> bool {
-        !self.is_first_line
->>>>>>> a56eb481
     }
 }
 
@@ -483,7 +358,6 @@
     finalized: bool,
 }
 
-<<<<<<< HEAD
 impl ReadAggregationCell {
     pub(crate) fn new() -> Self {
         Self { lines: Vec::new(), finalized: false }
@@ -544,11 +418,6 @@
             .line_count(width)
             .try_into()
             .unwrap_or(0)
-=======
-impl HistoryCell for PlainHistoryCell {
-    fn display_lines(&self, _width: u16) -> Vec<Line<'static>> {
-        self.lines.clone()
->>>>>>> a56eb481
     }
 }
 
@@ -560,7 +429,6 @@
     pub(crate) kind: HistoryCellType,
 }
 
-<<<<<<< HEAD
 impl HistoryCell for PlainHistoryCell {
     fn as_any_mut(&mut self) -> &mut dyn std::any::Any {
         self
@@ -587,11 +455,6 @@
         } else {
             self.lines.clone()
         }
-=======
-impl HistoryCell for TranscriptOnlyHistoryCell {
-    fn display_lines(&self, _width: u16) -> Vec<Line<'static>> {
-        Vec::new()
->>>>>>> a56eb481
     }
 
     fn has_custom_render(&self) -> bool {
@@ -657,7 +520,6 @@
     }
 }
 
-<<<<<<< HEAD
 // ==================== ExecCell ====================
 
 pub(crate) struct ExecCell {
@@ -1079,43 +941,9 @@
         // Mark as used to satisfy unused_assignments lint
         let _ = (cur_y, remaining_skip);
     }
-=======
-#[derive(Debug)]
-pub(crate) struct PatchHistoryCell {
-    event_type: PatchEventType,
-    changes: HashMap<PathBuf, FileChange>,
-    cwd: PathBuf,
-}
-
-impl HistoryCell for PatchHistoryCell {
-    fn display_lines(&self, width: u16) -> Vec<Line<'static>> {
-        create_diff_summary(
-            &self.changes,
-            self.event_type.clone(),
-            &self.cwd,
-            width as usize,
-        )
-    }
-}
-
-#[derive(Debug, Clone)]
-pub(crate) struct ExecCall {
-    pub(crate) call_id: String,
-    pub(crate) command: Vec<String>,
-    pub(crate) parsed: Vec<ParsedCommand>,
-    pub(crate) output: Option<CommandOutput>,
-    start_time: Option<Instant>,
-    duration: Option<Duration>,
-}
-
-#[derive(Debug)]
-pub(crate) struct ExecCell {
-    calls: Vec<ExecCall>,
->>>>>>> a56eb481
 }
 
 impl HistoryCell for ExecCell {
-<<<<<<< HEAD
     fn as_any(&self) -> &dyn std::any::Any {
         self
     }
@@ -1175,20 +1003,11 @@
             .try_into()
             .unwrap_or(0);
         pre_total.saturating_add(out_total)
-=======
-    fn display_lines(&self, width: u16) -> Vec<Line<'static>> {
-        if self.is_exploring_cell() {
-            self.exploring_display_lines(width)
-        } else {
-            self.command_display_lines(width)
-        }
->>>>>>> a56eb481
     }
     fn custom_render_with_skip(&self, area: Rect, buf: &mut Buffer, skip_rows: u16) {
         // Render command header/content above and stdout/stderr preview inside a left-bordered block.
         let (pre_lines, out_lines) = self.exec_render_parts();
 
-<<<<<<< HEAD
         // Prepare texts and total heights (after wrapping). Keep the visual prefix
         // (e.g., "└ ") in the preamble to show the connector on the first line.
         let pre_text = Text::from(trim_empty_lines(pre_lines));
@@ -5301,260 +5120,8 @@
                 appended_markdown = true;
             }
         }
-=======
-    fn transcript_lines(&self) -> Vec<Line<'static>> {
-        let mut lines: Vec<Line<'static>> = vec![];
-        for call in &self.calls {
-            let cmd_display = strip_bash_lc_and_escape(&call.command);
-            for (i, part) in cmd_display.lines().enumerate() {
-                if i == 0 {
-                    lines.push(vec!["$ ".magenta(), part.to_string().into()].into());
-                } else {
-                    lines.push(vec!["    ".into(), part.to_string().into()].into());
-                }
-            }
-
-            if let Some(output) = call.output.as_ref() {
-                lines.extend(output.formatted_output.lines().map(ansi_escape_line));
-                let duration = call
-                    .duration
-                    .map(format_duration)
-                    .unwrap_or_else(|| "unknown".to_string());
-                let mut result: Line = if output.exit_code == 0 {
-                    Line::from("✓".green().bold())
-                } else {
-                    Line::from(vec![
-                        "✗".red().bold(),
-                        format!(" ({})", output.exit_code).into(),
-                    ])
-                };
-                result.push_span(format!(" • {duration}").dim());
-                lines.push(result);
-            }
-            lines.push("".into());
-        }
-        lines
-    }
-}
-
-impl ExecCell {
-    fn is_active(&self) -> bool {
-        self.calls.iter().any(|c| c.output.is_none())
-    }
-
-    fn exploring_display_lines(&self, width: u16) -> Vec<Line<'static>> {
-        let mut lines: Vec<Line<'static>> = Vec::new();
-        let active_start_time = self
-            .calls
-            .iter()
-            .find(|c| c.output.is_none())
-            .and_then(|c| c.start_time);
-        lines.push(Line::from(vec![
-            if self.is_active() {
-                // Show an animated spinner while exploring
-                spinner(active_start_time)
-            } else {
-                "•".bold()
-            },
-            " ".into(),
-            if self.is_active() {
-                "Exploring".bold()
-            } else {
-                "Explored".bold()
-            },
-        ]));
-        let mut calls = self.calls.clone();
-        let mut first = true;
-        while !calls.is_empty() {
-            let mut call = calls.remove(0);
-            if call
-                .parsed
-                .iter()
-                .all(|c| matches!(c, ParsedCommand::Read { .. }))
-            {
-                while let Some(next) = calls.first() {
-                    if next
-                        .parsed
-                        .iter()
-                        .all(|c| matches!(c, ParsedCommand::Read { .. }))
-                    {
-                        call.parsed.extend(next.parsed.clone());
-                        calls.remove(0);
-                    } else {
-                        break;
-                    }
-                }
-            }
-            let call_lines: Vec<(&str, Vec<Span<'static>>)> = if call
-                .parsed
-                .iter()
-                .all(|c| matches!(c, ParsedCommand::Read { .. }))
-            {
-                let names: Vec<String> = call
-                    .parsed
-                    .iter()
-                    .map(|c| match c {
-                        ParsedCommand::Read { name, .. } => name.clone(),
-                        _ => unreachable!(),
-                    })
-                    .unique()
-                    .collect();
-                vec![(
-                    "Read",
-                    itertools::Itertools::intersperse(
-                        names.into_iter().map(|n| n.into()),
-                        ", ".dim(),
-                    )
-                    .collect(),
-                )]
-            } else {
-                let mut lines = Vec::new();
-                for p in call.parsed {
-                    match p {
-                        ParsedCommand::Read { name, .. } => {
-                            lines.push(("Read", vec![name.into()]));
-                        }
-                        ParsedCommand::ListFiles { cmd, path } => {
-                            lines.push(("List", vec![path.unwrap_or(cmd).into()]));
-                        }
-                        ParsedCommand::Search { cmd, query, path } => {
-                            lines.push((
-                                "Search",
-                                match (query, path) {
-                                    (Some(q), Some(p)) => {
-                                        vec![q.into(), " in ".dim(), p.into()]
-                                    }
-                                    (Some(q), None) => vec![q.into()],
-                                    _ => vec![cmd.into()],
-                                },
-                            ));
-                        }
-                        ParsedCommand::Unknown { cmd } => {
-                            lines.push(("Run", vec![cmd.into()]));
-                        }
-                    }
-                }
-                lines
-            };
-            for (title, line) in call_lines {
-                let prefix_len = 4 + title.len() + 1; // "  └ " + title + " "
-                let wrapped = crate::insert_history::word_wrap_lines(
-                    &[line.into()],
-                    width.saturating_sub(prefix_len as u16),
-                );
-                let mut first_sub = true;
-                for mut line in wrapped {
-                    let mut spans = Vec::with_capacity(line.spans.len() + 1);
-                    spans.push(if first {
-                        first = false;
-                        "  └ ".dim()
-                    } else {
-                        "    ".into()
-                    });
-                    if first_sub {
-                        first_sub = false;
-                        spans.push(title.cyan());
-                        spans.push(" ".into());
-                    } else {
-                        spans.push(" ".repeat(title.width() + 1).into());
-                    }
-                    spans.extend(line.spans.into_iter());
-                    line.spans = spans;
-                    lines.push(line);
-                }
-            }
-        }
-        lines
-    }
-
-    fn command_display_lines(&self, width: u16) -> Vec<Line<'static>> {
-        use textwrap::Options as TwOptions;
-        use textwrap::WordSplitter;
-
-        let mut lines: Vec<Line<'static>> = Vec::new();
-        let [call] = &self.calls.as_slice() else {
-            panic!("Expected exactly one call in a command display cell");
-        };
-        let success = call.output.as_ref().map(|o| o.exit_code == 0);
-        let bullet = match success {
-            Some(true) => "•".green().bold(),
-            Some(false) => "•".red().bold(),
-            None => spinner(call.start_time),
-        };
-        let title = if self.is_active() { "Running" } else { "Ran" };
-        let cmd_display = strip_bash_lc_and_escape(&call.command);
-
-        // If the command fits on the same line as the header at the current width,
-        // show a single compact line: "• Ran <command>". Use the width of
-        // "• Running " (including trailing space) as the reserved prefix width.
-        // If the command contains newlines, always use the multi-line variant.
-        let reserved = "• Running ".width();
-        let mut branch_consumed = false;
-
-        if !cmd_display.contains('\n')
-            && cmd_display.width() < (width as usize).saturating_sub(reserved)
-        {
-            lines.push(Line::from(vec![
-                bullet,
-                " ".into(),
-                title.bold(),
-                " ".into(),
-                cmd_display.clone().into(),
-            ]));
-        } else {
-            branch_consumed = true;
-            lines.push(vec![bullet, " ".into(), title.bold()].into());
-
-            // Wrap the command line.
-            for (i, line) in cmd_display.lines().enumerate() {
-                let wrapped = textwrap::wrap(
-                    line,
-                    TwOptions::new(width as usize)
-                        .initial_indent("    ")
-                        .subsequent_indent("        ")
-                        .word_splitter(WordSplitter::NoHyphenation),
-                );
-                lines.extend(wrapped.into_iter().enumerate().map(|(j, l)| {
-                    if i == 0 && j == 0 {
-                        vec!["  └ ".dim(), l[4..].to_string().into()].into()
-                    } else {
-                        l.to_string().into()
-                    }
-                }));
-            }
-        }
-        if let Some(output) = call.output.as_ref()
-            && output.exit_code != 0
-        {
-            let out = output_lines(Some(output), false, false, false)
-                .into_iter()
-                .join("\n");
-            if !out.trim().is_empty() {
-                // Wrap the output.
-                for (i, line) in out.lines().enumerate() {
-                    let wrapped = textwrap::wrap(
-                        line,
-                        TwOptions::new(width as usize - 4)
-                            .word_splitter(WordSplitter::NoHyphenation),
-                    );
-                    lines.extend(wrapped.into_iter().map(|l| {
-                        Line::from(vec![
-                            if i == 0 && !branch_consumed {
-                                "  └ ".dim()
-                            } else {
-                                "    ".dim()
-                            },
-                            l.to_string().dim(),
-                        ])
-                    }));
-                }
-            }
-        }
-        lines
->>>>>>> a56eb481
-    }
-
-<<<<<<< HEAD
+    }
+
     // Fallback: compact preview if JSON parse failed or no markdown present
     if !appended_markdown && !result.is_empty() {
         lines.push(Line::from(""));
@@ -5563,61 +5130,12 @@
             .map(|l| l.style(Style::default().fg(crate::colors::text_dim())))
             .collect::<Vec<_>>();
         lines.extend(preview);
-=======
-impl WidgetRef for &ExecCell {
-    fn render_ref(&self, area: Rect, buf: &mut Buffer) {
-        if area.height == 0 {
-            return;
-        }
-        let content_area = Rect {
-            x: area.x,
-            y: area.y,
-            width: area.width,
-            height: area.height,
-        };
-        let lines = self.display_lines(area.width);
-        let max_rows = area.height as usize;
-        let rendered = if lines.len() > max_rows {
-            // Keep the last `max_rows` lines in original order
-            lines[lines.len() - max_rows..].to_vec()
-        } else {
-            lines
-        };
-
-        Paragraph::new(Text::from(rendered))
-            .wrap(Wrap { trim: false })
-            .render(content_area, buf);
->>>>>>> a56eb481
-    }
-
-<<<<<<< HEAD
+    }
+
     lines.push(Line::from(""));
     ToolCallCell {
         lines,
         state: if success { ToolState::Success } else { ToolState::Failed },
-=======
-impl ExecCell {
-    /// Convert an active exec cell into a failed, completed exec cell.
-    /// Any call without output is marked as failed with a red ✗.
-    pub(crate) fn into_failed(mut self) -> ExecCell {
-        for call in self.calls.iter_mut() {
-            if call.output.is_none() {
-                let elapsed = call
-                    .start_time
-                    .map(|st| st.elapsed())
-                    .unwrap_or_else(|| Duration::from_millis(0));
-                call.start_time = None;
-                call.duration = Some(elapsed);
-                call.output = Some(CommandOutput {
-                    exit_code: 1,
-                    stdout: String::new(),
-                    stderr: String::new(),
-                    formatted_output: String::new(),
-                });
-            }
-        }
-        self
->>>>>>> a56eb481
     }
 
     pub(crate) fn new(call: ExecCall) -> Self {
@@ -5681,7 +5199,6 @@
     }
 }
 
-<<<<<<< HEAD
 // Map `browser_*` tool names to friendly titles
 fn browser_tool_title(tool_name: &str) -> &'static str {
     match tool_name {
@@ -5699,15 +5216,6 @@
         "browser_cdp" => "Browser CDP",
         "browser_move" => "Browser Move",
         _ => "Browser Tool",
-=======
-#[derive(Debug)]
-struct CompletedMcpToolCallWithImageOutput {
-    _image: DynamicImage,
-}
-impl HistoryCell for CompletedMcpToolCallWithImageOutput {
-    fn display_lines(&self, _width: u16) -> Vec<Line<'static>> {
-        vec!["tool result (image output omitted)".into()]
->>>>>>> a56eb481
     }
 }
 
@@ -5743,7 +5251,6 @@
             serde_json::Value::Null => "null".to_string(),
         }
     }
-<<<<<<< HEAD
 
     match args {
         Value::Object(map) => {
@@ -5761,85 +5268,10 @@
         other => {
             lines.push(Line::from(vec![dim("└ args: "), text(other.to_string())]));
         }
-=======
-}
-/// Return the emoji followed by a hair space (U+200A).
-/// Using only the hair space avoids excessive padding after the emoji while
-/// still providing a small visual gap across terminals.
-fn padded_emoji(emoji: &str) -> String {
-    format!("{emoji}\u{200A}")
-}
-
-pub(crate) fn new_session_info(
-    config: &Config,
-    event: SessionConfiguredEvent,
-    is_first_event: bool,
-) -> PlainHistoryCell {
-    let SessionConfiguredEvent {
-        model,
-        session_id: _,
-        history_log_id: _,
-        history_entry_count: _,
-    } = event;
-    if is_first_event {
-        let cwd_str = match relativize_to_home(&config.cwd) {
-            Some(rel) if !rel.as_os_str().is_empty() => {
-                let sep = std::path::MAIN_SEPARATOR;
-                format!("~{sep}{}", rel.display())
-            }
-            Some(_) => "~".to_string(),
-            None => config.cwd.display().to_string(),
-        };
-        // Discover AGENTS.md files to decide whether to suggest `/init`.
-        let has_agents_md = discover_project_doc_paths(config)
-            .map(|v| !v.is_empty())
-            .unwrap_or(false);
-
-        let mut lines: Vec<Line<'static>> = Vec::new();
-        lines.push(Line::from(vec![
-            ">_ ".dim(),
-            "You are using OpenAI Codex in".bold(),
-            format!(" {cwd_str}").dim(),
-        ]));
-        lines.push(Line::from("".dim()));
-        lines.push(Line::from(
-            " To get started, describe a task or try one of these commands:".dim(),
-        ));
-        lines.push(Line::from("".dim()));
-        if !has_agents_md {
-            lines.push(Line::from(vec![
-                " /init".bold(),
-                format!(" - {}", SlashCommand::Init.description()).dim(),
-            ]));
-        }
-        lines.push(Line::from(vec![
-            " /status".bold(),
-            format!(" - {}", SlashCommand::Status.description()).dim(),
-        ]));
-        lines.push(Line::from(vec![
-            " /approvals".bold(),
-            format!(" - {}", SlashCommand::Approvals.description()).dim(),
-        ]));
-        lines.push(Line::from(vec![
-            " /model".bold(),
-            format!(" - {}", SlashCommand::Model.description()).dim(),
-        ]));
-        PlainHistoryCell { lines }
-    } else if config.model == model {
-        PlainHistoryCell { lines: Vec::new() }
-    } else {
-        let lines = vec![
-            "model changed:".magenta().bold().into(),
-            format!("requested: {}", config.model).into(),
-            format!("used: {model}").into(),
-        ];
-        PlainHistoryCell { lines }
->>>>>>> a56eb481
     }
     lines
 }
 
-<<<<<<< HEAD
 // Attempt a compact, humanized one-line summary for browser tools.
 // Returns Some(lines) when a concise form is available for the given tool, else None.
 fn format_browser_args_humanized(
@@ -6042,43 +5474,6 @@
             arg_lines.extend(format_browser_args_line(&json));
         }
     }
-=======
-pub(crate) fn new_user_prompt(message: String) -> UserHistoryCell {
-    UserHistoryCell { message }
-}
-
-pub(crate) fn new_user_approval_decision(lines: Vec<Line<'static>>) -> PlainHistoryCell {
-    PlainHistoryCell { lines }
-}
-
-pub(crate) fn new_active_exec_command(
-    call_id: String,
-    command: Vec<String>,
-    parsed: Vec<ParsedCommand>,
-) -> ExecCell {
-    ExecCell::new(ExecCall {
-        call_id,
-        command,
-        parsed,
-        output: None,
-        start_time: Some(Instant::now()),
-        duration: None,
-    })
-}
-
-fn spinner(start_time: Option<Instant>) -> Span<'static> {
-    const FRAMES: &[char] = &['⠋', '⠙', '⠹', '⠸', '⠼', '⠴', '⠦', '⠧', '⠇', '⠏'];
-    let idx = start_time
-        .map(|st| ((st.elapsed().as_millis() / 100) as usize) % FRAMES.len())
-        .unwrap_or(0);
-    let ch = FRAMES[idx];
-    ch.to_string().into()
-}
-
-pub(crate) fn new_active_mcp_tool_call(invocation: McpInvocation) -> PlainHistoryCell {
-    let title_line = Line::from(vec!["tool".magenta(), " running...".dim()]);
-    let lines: Vec<Line> = vec![title_line, format_mcp_invocation(invocation.clone())];
->>>>>>> a56eb481
 
     // Result lines (preview format)
     let mut result_lines: Vec<Line<'static>> = Vec::new();
@@ -6090,7 +5485,6 @@
         result_lines.extend(preview);
     }
 
-<<<<<<< HEAD
     let mut lines: Vec<Line<'static>> = Vec::new();
     lines.push(title_line);
     lines.extend(arg_lines);
@@ -6108,11 +5502,6 @@
             ToolState::Failed
         },
     }
-=======
-pub(crate) fn new_web_search_call(query: String) -> PlainHistoryCell {
-    let lines: Vec<Line<'static>> = vec![Line::from(vec![padded_emoji("🌐").into(), query.into()])];
-    PlainHistoryCell { lines }
->>>>>>> a56eb481
 }
 
 // Try to create an image cell if the MCP result contains an image
@@ -6221,7 +5610,6 @@
             lines.push(Line::from(""));
         }
         Err(e) => {
-<<<<<<< HEAD
             lines.push(Line::from(vec![
                 Span::styled(
                     "Error: ",
@@ -6232,13 +5620,9 @@
                 Span::styled(e, Style::default().fg(crate::colors::error())),
             ]));
             lines.push(Line::from(""));
-=======
-            lines.push(vec!["Error: ".red().bold(), e.into()].into());
->>>>>>> a56eb481
-        }
-    }
-
-<<<<<<< HEAD
+        }
+    }
+
     Box::new(ToolCallCell {
         lines,
         state: if success {
@@ -6247,14 +5631,10 @@
             ToolState::Failed
         },
     })
-=======
-    Box::new(PlainHistoryCell { lines })
->>>>>>> a56eb481
 }
 
 pub(crate) fn new_error_event(message: String) -> PlainHistoryCell {
     let mut lines: Vec<Line<'static>> = Vec::new();
-<<<<<<< HEAD
     lines.push(Line::styled(
         "error",
         Style::default()
@@ -6273,40 +5653,6 @@
         kind: HistoryCellType::Error,
     }
 }
-=======
-    lines.push("/status".magenta().into());
-
-    let config_entries = create_config_summary_entries(config);
-    let lookup = |k: &str| -> String {
-        config_entries
-            .iter()
-            .find(|(key, _)| *key == k)
-            .map(|(_, v)| v.clone())
-            .unwrap_or_default()
-    };
-
-    // 📂 Workspace
-    lines.push(vec![padded_emoji("📂").into(), "Workspace".bold()].into());
-    // Path (home-relative, e.g., ~/code/project)
-    let cwd_str = match relativize_to_home(&config.cwd) {
-        Some(rel) if !rel.as_os_str().is_empty() => {
-            let sep = std::path::MAIN_SEPARATOR;
-            format!("~{sep}{}", rel.display())
-        }
-        Some(_) => "~".to_string(),
-        None => config.cwd.display().to_string(),
-    };
-    lines.push(vec!["  • Path: ".into(), cwd_str.into()].into());
-    // Approval mode (as-is)
-    lines.push(vec!["  • Approval Mode: ".into(), lookup("approval").into()].into());
-    // Sandbox (simplified name only)
-    let sandbox_name = match &config.sandbox_policy {
-        SandboxPolicy::DangerFullAccess => "danger-full-access",
-        SandboxPolicy::ReadOnly => "read-only",
-        SandboxPolicy::WorkspaceWrite { .. } => "workspace-write",
-    };
-    lines.push(vec!["  • Sandbox: ".into(), sandbox_name.into()].into());
->>>>>>> a56eb481
 
 pub(crate) fn new_diff_output(diff_output: String) -> DiffCell {
     // Parse the diff output into lines
@@ -6321,7 +5667,6 @@
         } else {
             lines.push(Line::from(line.to_string()));
         }
-<<<<<<< HEAD
     }
     lines.push(Line::from(""));
     DiffCell { lines }
@@ -6387,50 +5732,6 @@
         provider_disp.into(),
     ]));
 
-=======
-    };
-    if agents_list.is_empty() {
-        lines.push("  • AGENTS files: (none)".into());
-    } else {
-        lines.push(vec!["  • AGENTS files: ".into(), agents_list.join(", ").into()].into());
-    }
-    lines.push("".into());
-
-    // 👤 Account (only if ChatGPT tokens exist), shown under the first block
-    let auth_file = get_auth_file(&config.codex_home);
-    if let Ok(auth) = try_read_auth_json(&auth_file)
-        && let Some(tokens) = auth.tokens.clone()
-    {
-        lines.push(vec![padded_emoji("👤").into(), "Account".bold()].into());
-        lines.push("  • Signed in with ChatGPT".into());
-
-        let info = tokens.id_token;
-        if let Some(email) = &info.email {
-            lines.push(vec!["  • Login: ".into(), email.clone().into()].into());
-        }
-
-        match auth.openai_api_key.as_deref() {
-            Some(key) if !key.is_empty() => {
-                lines.push("  • Using API key. Run codex login to use ChatGPT plan".into());
-            }
-            _ => {
-                let plan_text = info
-                    .get_chatgpt_plan_type()
-                    .map(|s| title_case(&s))
-                    .unwrap_or_else(|| "Unknown".to_string());
-                lines.push(vec!["  • Plan: ".into(), plan_text.into()].into());
-            }
-        }
-
-        lines.push("".into());
-    }
-
-    // 🧠 Model
-    lines.push(vec![padded_emoji("🧠").into(), "Model".bold()].into());
-    lines.push(vec!["  • Name: ".into(), config.model.clone().into()].into());
-    let provider_disp = pretty_provider_name(&config.model_provider_id);
-    lines.push(vec!["  • Provider: ".into(), provider_disp.into()].into());
->>>>>>> a56eb481
     // Only show Reasoning fields if present in config summary
     let reff = lookup("reasoning effort");
     if !reff.is_empty() {
@@ -6444,14 +5745,7 @@
     lines.push("".into());
 
     // 📊 Token Usage
-<<<<<<< HEAD
     lines.push(Line::from(vec!["📊 ".into(), "Token Usage".bold()]));
-=======
-    lines.push(vec!["📊 ".into(), "Token Usage".bold()].into());
-    if let Some(session_id) = session_id {
-        lines.push(vec!["  • Session ID: ".into(), session_id.to_string().into()].into());
-    }
->>>>>>> a56eb481
     // Input: <input> [+ <cached> cached]
     let mut input_line_spans: Vec<Span<'static>> = vec![
         "  • Input: ".into(),
@@ -6482,7 +5776,6 @@
 
 pub(crate) fn new_prompts_output() -> PlainHistoryCell {
     let lines: Vec<Line<'static>> = vec![
-<<<<<<< HEAD
         Line::from("/prompts".magenta()),
         Line::from(""),
         Line::from(" 1. Explain this codebase"),
@@ -6496,101 +5789,14 @@
     PlainHistoryCell {
         lines,
         kind: HistoryCellType::Notice,
-=======
-        "/mcp".magenta().into(),
-        "".into(),
-        vec!["🔌  ".into(), "MCP Tools".bold()].into(),
-        "".into(),
-        "  • No MCP servers configured.".italic().into(),
-        Line::from(vec![
-            "    See the ".into(),
-            "\u{1b}]8;;https://github.com/openai/codex/blob/main/docs/config.md#mcp_servers\u{7}MCP docs\u{1b}]8;;\u{7}".underlined(),
-            " to configure them.".into(),
-        ])
-        .style(Style::default().add_modifier(Modifier::DIM)),
-    ];
-
-    PlainHistoryCell { lines }
-}
-
-/// Render MCP tools grouped by connection using the fully-qualified tool names.
-pub(crate) fn new_mcp_tools_output(
-    config: &Config,
-    tools: std::collections::HashMap<String, mcp_types::Tool>,
-) -> PlainHistoryCell {
-    let mut lines: Vec<Line<'static>> = vec![
-        "/mcp".magenta().into(),
-        "".into(),
-        vec!["🔌  ".into(), "MCP Tools".bold()].into(),
-        "".into(),
-    ];
-
-    if tools.is_empty() {
-        lines.push("  • No MCP tools available.".italic().into());
-        lines.push("".into());
-        return PlainHistoryCell { lines };
-    }
-
-    for (server, cfg) in config.mcp_servers.iter() {
-        let prefix = format!("{server}__");
-        let mut names: Vec<String> = tools
-            .keys()
-            .filter(|k| k.starts_with(&prefix))
-            .map(|k| k[prefix.len()..].to_string())
-            .collect();
-        names.sort();
-
-        lines.push(vec!["  • Server: ".into(), server.clone().into()].into());
-
-        if !cfg.command.is_empty() {
-            let cmd_display = format!("{} {}", cfg.command, cfg.args.join(" "));
-
-            lines.push(vec!["    • Command: ".into(), cmd_display.into()].into());
-        }
-
-        if let Some(env) = cfg.env.as_ref()
-            && !env.is_empty()
-        {
-            let mut env_pairs: Vec<String> = env.iter().map(|(k, v)| format!("{k}={v}")).collect();
-            env_pairs.sort();
-            lines.push(vec!["    • Env: ".into(), env_pairs.join(" ").into()].into());
-        }
-
-        if names.is_empty() {
-            lines.push("    • Tools: (none)".into());
-        } else {
-            lines.push(vec!["    • Tools: ".into(), names.join(", ").into()].into());
-        }
-        lines.push(Line::from(""));
->>>>>>> a56eb481
-    }
-}
-
-<<<<<<< HEAD
+    }
+}
+
 pub(crate) fn new_plan_update(update: UpdatePlanArgs) -> PlainHistoryCell {
-=======
-pub(crate) fn new_error_event(message: String) -> PlainHistoryCell {
-    // Use a hair space (U+200A) to create a subtle, near-invisible separation
-    // before the text. VS16 is intentionally omitted to keep spacing tighter
-    // in terminals like Ghostty.
-    let lines: Vec<Line<'static>> =
-        vec![vec![padded_emoji("🖐").red().bold(), " ".into(), message.into()].into()];
-    PlainHistoryCell { lines }
-}
-
-pub(crate) fn new_stream_error_event(message: String) -> PlainHistoryCell {
-    let lines: Vec<Line<'static>> = vec![vec![padded_emoji("⚠️").into(), message.dim()].into()];
-    PlainHistoryCell { lines }
-}
-
-/// Render a user‑friendly plan update styled like a checkbox todo list.
-pub(crate) fn new_plan_update(update: UpdatePlanArgs) -> PlanUpdateCell {
->>>>>>> a56eb481
     let UpdatePlanArgs { explanation, plan } = update;
     PlanUpdateCell { explanation, plan }
 }
 
-<<<<<<< HEAD
     let mut lines: Vec<Line<'static>> = Vec::new();
     // Header with progress summary
     let total = plan.len();
@@ -6679,29 +5885,6 @@
                 Span::raw("└ ")
             } else {
                 Span::raw("  ")
-=======
-#[derive(Debug)]
-pub(crate) struct PlanUpdateCell {
-    explanation: Option<String>,
-    plan: Vec<PlanItemArg>,
-}
-
-impl HistoryCell for PlanUpdateCell {
-    fn display_lines(&self, width: u16) -> Vec<Line<'static>> {
-        let render_note = |text: &str| -> Vec<Line<'static>> {
-            let wrap_width = width.saturating_sub(4).max(1) as usize;
-            textwrap::wrap(text, wrap_width)
-                .into_iter()
-                .map(|s| s.to_string().dim().italic().into())
-                .collect()
-        };
-
-        let render_step = |status: &StepStatus, text: &str| -> Vec<Line<'static>> {
-            let (box_str, step_style) = match status {
-                StepStatus::Completed => ("✔ ", Style::default().crossed_out().dim()),
-                StepStatus::InProgress => ("□ ", Style::default().cyan().bold()),
-                StepStatus::Pending => ("□ ", Style::default().dim()),
->>>>>>> a56eb481
             };
             let wrap_width = (width as usize)
                 .saturating_sub(4)
@@ -6739,42 +5922,15 @@
                 .collect()
         }
 
-<<<<<<< HEAD
     PlainHistoryCell {
         lines,
         kind: HistoryCellType::PlanUpdate,
-=======
-        let mut lines: Vec<Line<'static>> = vec![];
-        lines.push(vec!["• ".into(), "Updated Plan".bold()].into());
-
-        let mut indented_lines = vec![];
-        let note = self
-            .explanation
-            .as_ref()
-            .map(|s| s.trim())
-            .filter(|t| !t.is_empty());
-        if let Some(expl) = note {
-            indented_lines.extend(render_note(expl));
-        };
-
-        if self.plan.is_empty() {
-            indented_lines.push(Line::from("(no steps provided)".dim().italic()));
-        } else {
-            for PlanItemArg { step, status } in self.plan.iter() {
-                indented_lines.extend(render_step(status, step));
-            }
-        }
-        lines.extend(prefix_lines(indented_lines, &"  └ ".into(), &"    ".into()));
-
-        lines
->>>>>>> a56eb481
     }
 }
 
 pub(crate) fn new_patch_event(
     event_type: PatchEventType,
     changes: HashMap<PathBuf, FileChange>,
-<<<<<<< HEAD
 ) -> PatchSummaryCell {
     let title = match event_type {
         PatchEventType::ApprovalRequest => "proposed patch".to_string(),
@@ -6789,14 +5945,6 @@
         changes,
         event_type,
         kind,
-=======
-    cwd: &Path,
-) -> PatchHistoryCell {
-    PatchHistoryCell {
-        event_type,
-        changes,
-        cwd: cwd.to_path_buf(),
->>>>>>> a56eb481
     }
 }
 
@@ -6806,7 +5954,6 @@
         Line::from(""),
     ];
 
-<<<<<<< HEAD
     let norm = normalize_overwrite_sequences(&stderr);
     let norm = expand_tabs_to_spaces(&norm, 4);
     for line in norm.lines() {
@@ -6905,89 +6052,6 @@
     if line.spans.is_empty() {
         return false;
     }
-=======
-    if !stderr.trim().is_empty() {
-        lines.extend(output_lines(
-            Some(&CommandOutput {
-                exit_code: 1,
-                stdout: String::new(),
-                stderr,
-                formatted_output: String::new(),
-            }),
-            true,
-            true,
-            true,
-        ));
-    }
-
-    PlainHistoryCell { lines }
-}
-
-pub(crate) fn new_reasoning_block(
-    full_reasoning_buffer: String,
-    config: &Config,
-) -> TranscriptOnlyHistoryCell {
-    let mut lines: Vec<Line<'static>> = Vec::new();
-    lines.push(Line::from("thinking".magenta().italic()));
-    append_markdown(&full_reasoning_buffer, &mut lines, config);
-    TranscriptOnlyHistoryCell { lines }
-}
-
-pub(crate) fn new_reasoning_summary_block(
-    full_reasoning_buffer: String,
-    config: &Config,
-) -> Vec<Box<dyn HistoryCell>> {
-    if config.use_experimental_reasoning_summary {
-        // Experimental format is following:
-        // ** header **
-        //
-        // reasoning summary
-        //
-        // So we need to strip header from reasoning summary
-        if let Some(open) = full_reasoning_buffer.find("**") {
-            let after_open = &full_reasoning_buffer[(open + 2)..];
-            if let Some(close) = after_open.find("**") {
-                let after_close_idx = open + 2 + close + 2;
-                let header_buffer = full_reasoning_buffer[..after_close_idx].to_string();
-                let summary_buffer = full_reasoning_buffer[after_close_idx..].to_string();
-
-                let mut header_lines: Vec<Line<'static>> = Vec::new();
-                header_lines.push(Line::from("Thinking".magenta().italic()));
-                append_markdown(&header_buffer, &mut header_lines, config);
-
-                let mut summary_lines: Vec<Line<'static>> = Vec::new();
-                summary_lines.push(Line::from("Thinking".magenta().bold()));
-                append_markdown(&summary_buffer, &mut summary_lines, config);
-
-                return vec![
-                    Box::new(TranscriptOnlyHistoryCell {
-                        lines: header_lines,
-                    }),
-                    Box::new(AgentMessageCell::new(summary_lines, true)),
-                ];
-            }
-        }
-    }
-    vec![Box::new(new_reasoning_block(full_reasoning_buffer, config))]
-}
-
-fn output_lines(
-    output: Option<&CommandOutput>,
-    only_err: bool,
-    include_angle_pipe: bool,
-    include_prefix: bool,
-) -> Vec<Line<'static>> {
-    let CommandOutput {
-        exit_code,
-        stdout,
-        stderr,
-        ..
-    } = match output {
-        Some(output) if only_err && output.exit_code == 0 => return vec![],
-        Some(output) => output,
-        None => return vec![],
-    };
->>>>>>> a56eb481
 
     // Get the text content of the line
     let text: String = line
@@ -7022,28 +6086,10 @@
         || text.starts_with("updated")
 }
 
-<<<<<<< HEAD
 /// Check if a line is empty (no content or just whitespace)
 fn is_empty_line(line: &Line) -> bool {
     if line.spans.is_empty() {
         return true;
-=======
-    let head_end = total.min(limit);
-    for (i, raw) in lines[..head_end].iter().enumerate() {
-        let mut line = ansi_escape_line(raw);
-        let prefix = if !include_prefix {
-            ""
-        } else if i == 0 && include_angle_pipe {
-            "  └ "
-        } else {
-            "    "
-        };
-        line.spans.insert(0, prefix.into());
-        line.spans.iter_mut().for_each(|span| {
-            span.style = span.style.add_modifier(Modifier::DIM);
-        });
-        out.push(line);
->>>>>>> a56eb481
     }
     // Consider a line empty when all spans have only whitespace
     line.spans
@@ -7051,7 +6097,6 @@
         .all(|s| s.content.as_ref().trim().is_empty())
 }
 
-<<<<<<< HEAD
 /// Trim empty lines from the beginning and end of a Vec<Line>.
 /// Also normalizes internal spacing - no more than 1 empty line between content.
 /// This ensures consistent spacing when cells are rendered together.
@@ -7064,36 +6109,12 @@
     // Remove ALL trailing empty lines
     while lines.last().map_or(false, is_empty_line) {
         lines.pop();
-=======
-    // If we will ellipsize less than the limit, just show it.
-    let show_ellipsis = total > 2 * limit;
-    if show_ellipsis {
-        let omitted = total - 2 * limit;
-        out.push(format!("… +{omitted} lines").into());
-    }
-
-    let tail_start = if show_ellipsis {
-        total - limit
-    } else {
-        head_end
-    };
-    for raw in lines[tail_start..].iter() {
-        let mut line = ansi_escape_line(raw);
-        if include_prefix {
-            line.spans.insert(0, "    ".into());
-        }
-        line.spans.iter_mut().for_each(|span| {
-            span.style = span.style.add_modifier(Modifier::DIM);
-        });
-        out.push(line);
->>>>>>> a56eb481
     }
 
     // Normalize internal spacing - no more than 1 empty line in a row
     let mut result = Vec::new();
     let mut prev_was_empty = false;
 
-<<<<<<< HEAD
     for line in lines {
         let is_empty = is_empty_line(&line);
 
@@ -7112,27 +6133,6 @@
     }
 
     result
-=======
-fn format_mcp_invocation<'a>(invocation: McpInvocation) -> Line<'a> {
-    let args_str = invocation
-        .arguments
-        .as_ref()
-        .map(|v| {
-            // Use compact form to keep things short but readable.
-            serde_json::to_string(v).unwrap_or_else(|_| v.to_string())
-        })
-        .unwrap_or_default();
-
-    let invocation_spans = vec![
-        invocation.server.clone().cyan(),
-        ".".into(),
-        invocation.tool.clone().cyan(),
-        "(".into(),
-        args_str.dim(),
-        ")".into(),
-    ];
-    invocation_spans.into()
->>>>>>> a56eb481
 }
 
 /// Retint a set of pre-rendered lines by mapping colors from the previous
@@ -7178,7 +6178,6 @@
             return new.background;
         }
 
-<<<<<<< HEAD
         // Map named ANSI colors to semantic theme colors for dynamic theme switches
         match c {
             Color::White => return new.text_bright,
@@ -7228,555 +6227,5 @@
             new_spans.push(Span::styled(s.content, st));
         }
         line.spans = new_spans;
-=======
-    #[test]
-    fn coalesces_sequential_reads_within_one_call() {
-        // Build one exec cell with a Search followed by two Reads
-        let call_id = "c1".to_string();
-        let mut cell = ExecCell::new(ExecCall {
-            call_id: call_id.clone(),
-            command: vec!["bash".into(), "-lc".into(), "echo".into()],
-            parsed: vec![
-                ParsedCommand::Search {
-                    query: Some("shimmer_spans".into()),
-                    path: None,
-                    cmd: "rg shimmer_spans".into(),
-                },
-                ParsedCommand::Read {
-                    name: "shimmer.rs".into(),
-                    cmd: "cat shimmer.rs".into(),
-                },
-                ParsedCommand::Read {
-                    name: "status_indicator_widget.rs".into(),
-                    cmd: "cat status_indicator_widget.rs".into(),
-                },
-            ],
-            output: None,
-            start_time: Some(Instant::now()),
-            duration: None,
-        });
-        // Mark call complete so markers are ✓
-        cell.complete_call(
-            &call_id,
-            CommandOutput {
-                exit_code: 0,
-                stdout: String::new(),
-                stderr: String::new(),
-                formatted_output: String::new(),
-            },
-            Duration::from_millis(1),
-        );
-
-        let lines = cell.display_lines(80);
-        let rendered = lines
-            .iter()
-            .map(|l| {
-                l.spans
-                    .iter()
-                    .map(|s| s.content.as_ref())
-                    .collect::<String>()
-            })
-            .collect::<Vec<_>>()
-            .join("\n");
-        insta::assert_snapshot!(rendered);
-    }
-
-    #[test]
-    fn coalesces_reads_across_multiple_calls() {
-        let mut cell = ExecCell::new(ExecCall {
-            call_id: "c1".to_string(),
-            command: vec!["bash".into(), "-lc".into(), "echo".into()],
-            parsed: vec![ParsedCommand::Search {
-                query: Some("shimmer_spans".into()),
-                path: None,
-                cmd: "rg shimmer_spans".into(),
-            }],
-            output: None,
-            start_time: Some(Instant::now()),
-            duration: None,
-        });
-        // Call 1: Search only
-        cell.complete_call(
-            "c1",
-            CommandOutput {
-                exit_code: 0,
-                stdout: String::new(),
-                stderr: String::new(),
-                formatted_output: String::new(),
-            },
-            Duration::from_millis(1),
-        );
-        // Call 2: Read A
-        cell = cell
-            .with_added_call(
-                "c2".into(),
-                vec!["bash".into(), "-lc".into(), "echo".into()],
-                vec![ParsedCommand::Read {
-                    name: "shimmer.rs".into(),
-                    cmd: "cat shimmer.rs".into(),
-                }],
-            )
-            .unwrap();
-        cell.complete_call(
-            "c2",
-            CommandOutput {
-                exit_code: 0,
-                stdout: String::new(),
-                stderr: String::new(),
-                formatted_output: String::new(),
-            },
-            Duration::from_millis(1),
-        );
-        // Call 3: Read B
-        cell = cell
-            .with_added_call(
-                "c3".into(),
-                vec!["bash".into(), "-lc".into(), "echo".into()],
-                vec![ParsedCommand::Read {
-                    name: "status_indicator_widget.rs".into(),
-                    cmd: "cat status_indicator_widget.rs".into(),
-                }],
-            )
-            .unwrap();
-        cell.complete_call(
-            "c3",
-            CommandOutput {
-                exit_code: 0,
-                stdout: String::new(),
-                stderr: String::new(),
-                formatted_output: String::new(),
-            },
-            Duration::from_millis(1),
-        );
-
-        let lines = cell.display_lines(80);
-        let rendered = lines
-            .iter()
-            .map(|l| {
-                l.spans
-                    .iter()
-                    .map(|s| s.content.as_ref())
-                    .collect::<String>()
-            })
-            .collect::<Vec<_>>()
-            .join("\n");
-        insta::assert_snapshot!(rendered);
-    }
-
-    #[test]
-    fn coalesced_reads_dedupe_names() {
-        let mut cell = ExecCell::new(ExecCall {
-            call_id: "c1".to_string(),
-            command: vec!["bash".into(), "-lc".into(), "echo".into()],
-            parsed: vec![
-                ParsedCommand::Read {
-                    name: "auth.rs".into(),
-                    cmd: "cat auth.rs".into(),
-                },
-                ParsedCommand::Read {
-                    name: "auth.rs".into(),
-                    cmd: "cat auth.rs".into(),
-                },
-                ParsedCommand::Read {
-                    name: "shimmer.rs".into(),
-                    cmd: "cat shimmer.rs".into(),
-                },
-            ],
-            output: None,
-            start_time: Some(Instant::now()),
-            duration: None,
-        });
-        cell.complete_call(
-            "c1",
-            CommandOutput {
-                exit_code: 0,
-                stdout: String::new(),
-                stderr: String::new(),
-                formatted_output: String::new(),
-            },
-            Duration::from_millis(1),
-        );
-        let lines = cell.display_lines(80);
-        let rendered = lines
-            .iter()
-            .map(|l| {
-                l.spans
-                    .iter()
-                    .map(|s| s.content.as_ref())
-                    .collect::<String>()
-            })
-            .collect::<Vec<_>>()
-            .join("\n");
-        insta::assert_snapshot!(rendered);
-    }
-
-    #[test]
-    fn multiline_command_wraps_with_extra_indent_on_subsequent_lines() {
-        // Create a completed exec cell with a multiline command
-        let cmd = "set -o pipefail\ncargo test --all-features --quiet".to_string();
-        let call_id = "c1".to_string();
-        let mut cell = ExecCell::new(ExecCall {
-            call_id: call_id.clone(),
-            command: vec!["bash".into(), "-lc".into(), cmd],
-            parsed: Vec::new(),
-            output: None,
-            start_time: Some(Instant::now()),
-            duration: None,
-        });
-        // Mark call complete so it renders as "Ran"
-        cell.complete_call(
-            &call_id,
-            CommandOutput {
-                exit_code: 0,
-                stdout: String::new(),
-                stderr: String::new(),
-                formatted_output: String::new(),
-            },
-            Duration::from_millis(1),
-        );
-
-        // Small width to force wrapping on both lines
-        let width: u16 = 28;
-        let lines = cell.display_lines(width);
-        let rendered = lines
-            .iter()
-            .map(|l| {
-                l.spans
-                    .iter()
-                    .map(|s| s.content.as_ref())
-                    .collect::<String>()
-            })
-            .collect::<Vec<_>>()
-            .join("\n");
-        insta::assert_snapshot!(rendered);
-    }
-
-    #[test]
-    fn single_line_command_compact_when_fits() {
-        let call_id = "c1".to_string();
-        let mut cell = ExecCell::new(ExecCall {
-            call_id: call_id.clone(),
-            command: vec!["echo".into(), "ok".into()],
-            parsed: Vec::new(),
-            output: None,
-            start_time: Some(Instant::now()),
-            duration: None,
-        });
-        cell.complete_call(
-            &call_id,
-            CommandOutput {
-                exit_code: 0,
-                stdout: String::new(),
-                stderr: String::new(),
-                formatted_output: String::new(),
-            },
-            Duration::from_millis(1),
-        );
-        // Wide enough that it fits inline
-        let lines = cell.display_lines(80);
-        let rendered = lines
-            .iter()
-            .map(|l| {
-                l.spans
-                    .iter()
-                    .map(|s| s.content.as_ref())
-                    .collect::<String>()
-            })
-            .collect::<Vec<_>>()
-            .join("\n");
-        insta::assert_snapshot!(rendered);
-    }
-
-    #[test]
-    fn single_line_command_wraps_with_four_space_continuation() {
-        let call_id = "c1".to_string();
-        let long = "a_very_long_token_without_spaces_to_force_wrapping".to_string();
-        let mut cell = ExecCell::new(ExecCall {
-            call_id: call_id.clone(),
-            command: vec!["bash".into(), "-lc".into(), long],
-            parsed: Vec::new(),
-            output: None,
-            start_time: Some(Instant::now()),
-            duration: None,
-        });
-        cell.complete_call(
-            &call_id,
-            CommandOutput {
-                exit_code: 0,
-                stdout: String::new(),
-                stderr: String::new(),
-                formatted_output: String::new(),
-            },
-            Duration::from_millis(1),
-        );
-        let lines = cell.display_lines(24);
-        let rendered = lines
-            .iter()
-            .map(|l| {
-                l.spans
-                    .iter()
-                    .map(|s| s.content.as_ref())
-                    .collect::<String>()
-            })
-            .collect::<Vec<_>>()
-            .join("\n");
-        insta::assert_snapshot!(rendered);
-    }
-
-    #[test]
-    fn multiline_command_without_wrap_uses_branch_then_eight_spaces() {
-        let call_id = "c1".to_string();
-        let cmd = "echo one\necho two".to_string();
-        let mut cell = ExecCell::new(ExecCall {
-            call_id: call_id.clone(),
-            command: vec!["bash".into(), "-lc".into(), cmd],
-            parsed: Vec::new(),
-            output: None,
-            start_time: Some(Instant::now()),
-            duration: None,
-        });
-        cell.complete_call(
-            &call_id,
-            CommandOutput {
-                exit_code: 0,
-                stdout: String::new(),
-                stderr: String::new(),
-                formatted_output: String::new(),
-            },
-            Duration::from_millis(1),
-        );
-        let lines = cell.display_lines(80);
-        let rendered = lines
-            .iter()
-            .map(|l| {
-                l.spans
-                    .iter()
-                    .map(|s| s.content.as_ref())
-                    .collect::<String>()
-            })
-            .collect::<Vec<_>>()
-            .join("\n");
-        insta::assert_snapshot!(rendered);
-    }
-
-    #[test]
-    fn multiline_command_both_lines_wrap_with_correct_prefixes() {
-        let call_id = "c1".to_string();
-        let cmd = "first_token_is_long_enough_to_wrap\nsecond_token_is_also_long_enough_to_wrap"
-            .to_string();
-        let mut cell = ExecCell::new(ExecCall {
-            call_id: call_id.clone(),
-            command: vec!["bash".into(), "-lc".into(), cmd],
-            parsed: Vec::new(),
-            output: None,
-            start_time: Some(Instant::now()),
-            duration: None,
-        });
-        cell.complete_call(
-            &call_id,
-            CommandOutput {
-                exit_code: 0,
-                stdout: String::new(),
-                stderr: String::new(),
-                formatted_output: String::new(),
-            },
-            Duration::from_millis(1),
-        );
-        let lines = cell.display_lines(28);
-        let rendered = lines
-            .iter()
-            .map(|l| {
-                l.spans
-                    .iter()
-                    .map(|s| s.content.as_ref())
-                    .collect::<String>()
-            })
-            .collect::<Vec<_>>()
-            .join("\n");
-        insta::assert_snapshot!(rendered);
-    }
-
-    #[test]
-    fn stderr_tail_more_than_five_lines_snapshot() {
-        // Build an exec cell with a non-zero exit and 10 lines on stderr to exercise
-        // the head/tail rendering and gutter prefixes.
-        let call_id = "c_err".to_string();
-        let mut cell = ExecCell::new(ExecCall {
-            call_id: call_id.clone(),
-            command: vec!["bash".into(), "-lc".into(), "seq 1 10 1>&2 && false".into()],
-            parsed: Vec::new(),
-            output: None,
-            start_time: Some(Instant::now()),
-            duration: None,
-        });
-        let stderr: String = (1..=10)
-            .map(|n| n.to_string())
-            .collect::<Vec<_>>()
-            .join("\n");
-        cell.complete_call(
-            &call_id,
-            CommandOutput {
-                exit_code: 1,
-                stdout: String::new(),
-                stderr,
-                formatted_output: String::new(),
-            },
-            Duration::from_millis(1),
-        );
-
-        let rendered = cell
-            .display_lines(80)
-            .iter()
-            .map(|l| {
-                l.spans
-                    .iter()
-                    .map(|s| s.content.as_ref())
-                    .collect::<String>()
-            })
-            .collect::<Vec<_>>()
-            .join("\n");
-        insta::assert_snapshot!(rendered);
-    }
-
-    #[test]
-    fn ran_cell_multiline_with_stderr_snapshot() {
-        // Build an exec cell that completes (so it renders as "Ran") with a
-        // command long enough that it must render on its own line under the
-        // header, and include a couple of stderr lines to verify the output
-        // block prefixes and wrapping.
-        let call_id = "c_wrap_err".to_string();
-        let long_cmd =
-            "echo this_is_a_very_long_single_token_that_will_wrap_across_the_available_width";
-        let mut cell = ExecCell::new(ExecCall {
-            call_id: call_id.clone(),
-            command: vec!["bash".into(), "-lc".into(), long_cmd.to_string()],
-            parsed: Vec::new(),
-            output: None,
-            start_time: Some(Instant::now()),
-            duration: None,
-        });
-
-        let stderr = "error: first line on stderr\nerror: second line on stderr".to_string();
-        cell.complete_call(
-            &call_id,
-            CommandOutput {
-                exit_code: 1,
-                stdout: String::new(),
-                stderr,
-                formatted_output: String::new(),
-            },
-            Duration::from_millis(5),
-        );
-
-        // Narrow width to force the command to render under the header line.
-        let width: u16 = 28;
-        let rendered = cell
-            .display_lines(width)
-            .iter()
-            .map(|l| {
-                l.spans
-                    .iter()
-                    .map(|s| s.content.as_ref())
-                    .collect::<String>()
-            })
-            .collect::<Vec<_>>()
-            .join("\n");
-        insta::assert_snapshot!(rendered);
-    }
-    #[test]
-    fn user_history_cell_wraps_and_prefixes_each_line_snapshot() {
-        let msg = "one two three four five six seven";
-        let cell = UserHistoryCell {
-            message: msg.to_string(),
-        };
-
-        // Small width to force wrapping more clearly. Effective wrap width is width-1 due to the ▌ prefix.
-        let width: u16 = 12;
-        let lines = cell.display_lines(width);
-
-        let rendered = lines
-            .iter()
-            .map(|l| {
-                l.spans
-                    .iter()
-                    .map(|s| s.content.as_ref())
-                    .collect::<String>()
-            })
-            .collect::<Vec<_>>()
-            .join("\n");
-
-        insta::assert_snapshot!(rendered);
-    }
-
-    #[test]
-    fn plan_update_with_note_and_wrapping_snapshot() {
-        // Long explanation forces wrapping; include long step text to verify step wrapping and alignment.
-        let update = UpdatePlanArgs {
-            explanation: Some(
-                "I’ll update Grafana call error handling by adding retries and clearer messages when the backend is unreachable."
-                    .to_string(),
-            ),
-            plan: vec![
-                PlanItemArg {
-                    step: "Investigate existing error paths and logging around HTTP timeouts".into(),
-                    status: StepStatus::Completed,
-                },
-                PlanItemArg {
-                    step: "Harden Grafana client error handling with retry/backoff and user‑friendly messages".into(),
-                    status: StepStatus::InProgress,
-                },
-                PlanItemArg {
-                    step: "Add tests for transient failure scenarios and surfacing to the UI".into(),
-                    status: StepStatus::Pending,
-                },
-            ],
-        };
-
-        let cell = new_plan_update(update);
-        // Narrow width to force wrapping for both the note and steps
-        let lines = cell.display_lines(32);
-        let rendered = lines
-            .iter()
-            .map(|l| {
-                l.spans
-                    .iter()
-                    .map(|s| s.content.as_ref())
-                    .collect::<String>()
-            })
-            .collect::<Vec<_>>()
-            .join("\n");
-        insta::assert_snapshot!(rendered);
-    }
-
-    #[test]
-    fn plan_update_without_note_snapshot() {
-        let update = UpdatePlanArgs {
-            explanation: None,
-            plan: vec![
-                PlanItemArg {
-                    step: "Define error taxonomy".into(),
-                    status: StepStatus::InProgress,
-                },
-                PlanItemArg {
-                    step: "Implement mapping to user messages".into(),
-                    status: StepStatus::Pending,
-                },
-            ],
-        };
-
-        let cell = new_plan_update(update);
-        let lines = cell.display_lines(40);
-        let rendered = lines
-            .iter()
-            .map(|l| {
-                l.spans
-                    .iter()
-                    .map(|s| s.content.as_ref())
-                    .collect::<String>()
-            })
-            .collect::<Vec<_>>()
-            .join("\n");
-        insta::assert_snapshot!(rendered);
->>>>>>> a56eb481
     }
 }