use anyhow::anyhow;
use anyhow::Context;
use clap::CommandFactory;
use clap::Parser;
use clap_complete::Shell;
use clap_complete::generate;
use codex_arg0::arg0_dispatch_or_else;
use codex_chatgpt::apply_command::ApplyCommand;
use codex_chatgpt::apply_command::run_apply_command;
use codex_cli::LandlockCommand;
use codex_cli::SeatbeltCommand;
use codex_cli::login::run_login_status;
use codex_cli::login::run_login_with_api_key;
use codex_cli::login::run_login_with_chatgpt;
use codex_cli::login::run_logout;
use codex_cli::proto;
mod llm;
use llm::{LlmCli, run_llm};
use codex_common::CliConfigOverrides;
use codex_core::find_conversation_path_by_id_str;
use codex_core::RolloutRecorder;
use codex_exec::Cli as ExecCli;
use codex_tui::Cli as TuiCli;
use std::path::Path;
use std::path::PathBuf;
use std::process;
use tokio::runtime::Builder as TokioRuntimeBuilder;

mod mcp_cmd;

use crate::mcp_cmd::McpCli;
use crate::proto::ProtoCli;

const CLI_COMMAND_NAME: &str = "code";

/// Codex CLI
///
/// If no subcommand is specified, options will be forwarded to the interactive CLI.
#[derive(Debug, Parser)]
#[clap(
    author,
    name = "code",
    version = codex_version::version(),
    // If a sub‑command is given, ignore requirements of the default args.
    subcommand_negates_reqs = true,
    // The executable is sometimes invoked via a platform‑specific name like
    // `codex-x86_64-unknown-linux-musl`, but the help output should always use
    // the generic `code` command name that users run.
    bin_name = "code"
)]
struct MultitoolCli {
    #[clap(flatten)]
    pub config_overrides: CliConfigOverrides,

    #[clap(flatten)]
    interactive: TuiCli,

    #[clap(subcommand)]
    subcommand: Option<Subcommand>,
}

#[derive(Debug, clap::Subcommand)]
enum Subcommand {
    /// Run Codex non-interactively.
    #[clap(visible_alias = "e")]
    Exec(ExecCli),

    /// Manage login.
    Login(LoginCommand),

    /// Remove stored authentication credentials.
    Logout(LogoutCommand),

    /// [experimental] Run Codex as an MCP server and manage MCP servers.
    Mcp(McpCli),

    /// Run the Protocol stream via stdin/stdout
    #[clap(visible_alias = "p")]
    Proto(ProtoCli),

    /// Generate shell completion scripts.
    Completion(CompletionCommand),

    /// Internal debugging commands.
    Debug(DebugArgs),

    /// Debug: replay ordering from response.json and codex-tui.log
    #[clap(hide = false)]
    OrderReplay(OrderReplayArgs),

    /// Apply the latest diff produced by Codex agent as a `git apply` to your local working tree.
    #[clap(visible_alias = "a")]
    Apply(ApplyCommand),

    /// Resume a previous interactive session (picker by default; use --last to continue the most recent).
    Resume(ResumeCommand),

    /// Internal: generate TypeScript protocol bindings.
    #[clap(hide = true)]
    GenerateTs(GenerateTsCommand),

    /// Diagnose PATH, binary collisions, and versions.
    Doctor,

    /// Download and run preview artifact by slug.
    Preview(PreviewArgs),

    /// Side-channel LLM utilities (no TUI events).
    Llm(LlmCli),
}

#[derive(Debug, Parser)]
struct CompletionCommand {
    /// Shell to generate completions for
    #[clap(value_enum, default_value_t = Shell::Bash)]
    shell: Shell,
}

#[derive(Debug, Parser)]
struct ResumeCommand {
    /// Conversation/session id (UUID). When provided, resumes this session.
    /// If omitted, use --last to pick the most recent recorded session.
    #[arg(value_name = "SESSION_ID")]
    session_id: Option<String>,

    /// Continue the most recent session without showing the picker.
    #[arg(long = "last", default_value_t = false, conflicts_with = "session_id")]
    last: bool,

    #[clap(flatten)]
    config_overrides: TuiCli,
}

#[derive(Debug, Parser)]
struct DebugArgs {
    #[command(subcommand)]
    cmd: DebugCommand,
}

#[derive(Debug, clap::Subcommand)]
enum DebugCommand {
    /// Run a command under Seatbelt (macOS only).
    Seatbelt(SeatbeltCommand),

    /// Run a command under Landlock+seccomp (Linux only).
    Landlock(LandlockCommand),
}

#[derive(Debug, Parser)]
struct LoginCommand {
    #[clap(skip)]
    config_overrides: CliConfigOverrides,

    #[arg(long = "api-key", value_name = "API_KEY")]
    api_key: Option<String>,

    #[command(subcommand)]
    action: Option<LoginSubcommand>,
}

#[derive(Debug, clap::Subcommand)]
enum LoginSubcommand {
    /// Show login status.
    Status,
}

#[derive(Debug, Parser)]
struct LogoutCommand {
    #[clap(skip)]
    config_overrides: CliConfigOverrides,
}

#[derive(Debug, Parser)]
struct GenerateTsCommand {
    /// Output directory where .ts files will be written
    #[arg(short = 'o', long = "out", value_name = "DIR")]
    out_dir: PathBuf,

    /// Optional path to the Prettier executable to format generated files
    #[arg(short = 'p', long = "prettier", value_name = "PRETTIER_BIN")]
    prettier: Option<PathBuf>,
}

#[derive(Debug, Parser)]
struct OrderReplayArgs {
    /// Path to a response.json captured under ~/.code/debug_logs/*_response.json
    /// (legacy ~/.codex/debug_logs/ is still read).
    response_json: std::path::PathBuf,
    /// Path to codex-tui.log (typically ~/.code/log/codex-tui.log; legacy
    /// ~/.codex/log/codex-tui.log is still read).
    tui_log: std::path::PathBuf,
}

#[derive(Debug, Parser)]
struct PreviewArgs {
    /// Slug identifier (e.g., faster-downloads)
    slug: String,
    /// Optional owner/repo to override (defaults to just-every/code or $GITHUB_REPOSITORY)
    #[arg(long = "repo", value_name = "OWNER/REPO")]
    repo: Option<String>,
    /// Output directory where the binary will be extracted
    #[arg(short = 'o', long = "out", value_name = "DIR")]
    out_dir: Option<PathBuf>,
    /// Additional args to pass to the downloaded binary
    #[arg(trailing_var_arg = true)]
    extra: Vec<String>,
}

fn main() -> anyhow::Result<()> {
    arg0_dispatch_or_else(|codex_linux_sandbox_exe| async move {
        cli_main(codex_linux_sandbox_exe).await?;
        Ok(())
    })
}

async fn cli_main(codex_linux_sandbox_exe: Option<PathBuf>) -> anyhow::Result<()> {
    let MultitoolCli {
        config_overrides: root_config_overrides,
        mut interactive,
        subcommand,
    } = MultitoolCli::parse();

    interactive.finalize_defaults();

    match subcommand {
        None => {
            prepend_config_flags(
                &mut interactive.config_overrides,
                root_config_overrides.clone(),
            );
            let usage = codex_tui::run_main(interactive, codex_linux_sandbox_exe).await?;
            if !usage.is_zero() {
                println!("{}", codex_core::protocol::FinalOutput::from(usage));
            }
        }
        Some(Subcommand::Exec(mut exec_cli)) => {
            prepend_config_flags(
                &mut exec_cli.config_overrides,
                root_config_overrides.clone(),
            );
            codex_exec::run_main(exec_cli, codex_linux_sandbox_exe).await?;
        }
        Some(Subcommand::Mcp(mut mcp_cli)) => {
            // Propagate any root-level config overrides (e.g. `-c key=value`).
            prepend_config_flags(&mut mcp_cli.config_overrides, root_config_overrides.clone());
            mcp_cli.run(codex_linux_sandbox_exe).await?;
        }
        Some(Subcommand::Resume(ResumeCommand {
            session_id,
            last,
            mut config_overrides,
        })) => {
            config_overrides.finalize_defaults();
            interactive = finalize_resume_interactive(
                interactive,
                root_config_overrides.clone(),
                session_id,
                last,
                config_overrides,
            );
            codex_tui::run_main(interactive, codex_linux_sandbox_exe).await?;
        }
        Some(Subcommand::Login(mut login_cli)) => {
            prepend_config_flags(
                &mut login_cli.config_overrides,
                root_config_overrides.clone(),
            );
            match login_cli.action {
                Some(LoginSubcommand::Status) => {
                    run_login_status(login_cli.config_overrides).await;
                }
                None => {
                    if let Some(api_key) = login_cli.api_key {
                        run_login_with_api_key(login_cli.config_overrides, api_key).await;
                    } else {
                        run_login_with_chatgpt(login_cli.config_overrides).await;
                    }
                }
            }
        }
        Some(Subcommand::Logout(mut logout_cli)) => {
            prepend_config_flags(
                &mut logout_cli.config_overrides,
                root_config_overrides.clone(),
            );
            run_logout(logout_cli.config_overrides).await;
        }
        Some(Subcommand::Proto(mut proto_cli)) => {
            prepend_config_flags(
                &mut proto_cli.config_overrides,
                root_config_overrides.clone(),
            );
            proto::run_main(proto_cli).await?;
        }
        Some(Subcommand::Completion(completion_cli)) => {
            print_completion(completion_cli);
        }
        Some(Subcommand::Debug(debug_args)) => match debug_args.cmd {
            DebugCommand::Seatbelt(mut seatbelt_cli) => {
                prepend_config_flags(
                    &mut seatbelt_cli.config_overrides,
                    root_config_overrides.clone(),
                );
                codex_cli::debug_sandbox::run_command_under_seatbelt(
                    seatbelt_cli,
                    codex_linux_sandbox_exe,
                )
                .await?;
            }
            DebugCommand::Landlock(mut landlock_cli) => {
                prepend_config_flags(
                    &mut landlock_cli.config_overrides,
                    root_config_overrides.clone(),
                );
                codex_cli::debug_sandbox::run_command_under_landlock(
                    landlock_cli,
                    codex_linux_sandbox_exe,
                )
                .await?;
            }
        },
        Some(Subcommand::Apply(mut apply_cli)) => {
            prepend_config_flags(
                &mut apply_cli.config_overrides,
                root_config_overrides.clone(),
            );
            run_apply_command(apply_cli, None).await?;
        }
        Some(Subcommand::GenerateTs(gen_cli)) => {
            codex_protocol_ts::generate_ts(&gen_cli.out_dir, gen_cli.prettier.as_deref())?;
        }
        Some(Subcommand::OrderReplay(args)) => {
            order_replay_main(args)?;
        }
        Some(Subcommand::Doctor) => {
            doctor_main().await?;
        }
        Some(Subcommand::Preview(args)) => {
            preview_main(args).await?;
        }
        Some(Subcommand::Llm(mut llm_cli)) => {
            prepend_config_flags(
                &mut llm_cli.config_overrides,
                root_config_overrides.clone(),
            );
            run_llm(llm_cli).await?;
        }
    }

    Ok(())
}

/// Prepend root-level overrides so they have lower precedence than
/// CLI-specific ones specified after the subcommand (if any).
fn prepend_config_flags(
    subcommand_config_overrides: &mut CliConfigOverrides,
    cli_config_overrides: CliConfigOverrides,
) {
    subcommand_config_overrides
        .raw_overrides
        .splice(0..0, cli_config_overrides.raw_overrides);
}

/// Build the final `TuiCli` for a `codex resume` invocation.
fn finalize_resume_interactive(
    mut interactive: TuiCli,
    root_config_overrides: CliConfigOverrides,
    session_id: Option<String>,
    last: bool,
    mut resume_cli: TuiCli,
) -> TuiCli {
    // Our fork does not expose explicit resume fields on the TUI CLI.
    // We simply merge resume-scoped flags and root overrides and run the TUI.

    interactive.finalize_defaults();
    resume_cli.finalize_defaults();

    // Merge resume-scoped flags and overrides with highest precedence.
    merge_resume_cli_flags(&mut interactive, resume_cli);

    if let Err(err) = apply_resume_directives(&mut interactive, session_id, last) {
        eprintln!("{}", err);
        process::exit(1);
    }

    // Propagate any root-level config overrides (e.g. `-c key=value`).
    prepend_config_flags(&mut interactive.config_overrides, root_config_overrides);

    interactive
}

/// Merge flags provided to `codex resume` so they take precedence over any
/// root-level flags. Only overrides fields explicitly set on the resume-scoped
/// CLI. Also appends `-c key=value` overrides with highest precedence.
fn merge_resume_cli_flags(interactive: &mut TuiCli, resume_cli: TuiCli) {
    if let Some(model) = resume_cli.model {
        interactive.model = Some(model);
    }
    if resume_cli.oss {
        interactive.oss = true;
    }
    if let Some(profile) = resume_cli.config_profile {
        interactive.config_profile = Some(profile);
    }
    if let Some(sandbox) = resume_cli.sandbox_mode {
        interactive.sandbox_mode = Some(sandbox);
    }
    if let Some(approval) = resume_cli.approval_policy {
        interactive.approval_policy = Some(approval);
    }
    if resume_cli.full_auto {
        interactive.full_auto = true;
    }
    if resume_cli.dangerously_bypass_approvals_and_sandbox {
        interactive.dangerously_bypass_approvals_and_sandbox = true;
    }
    if let Some(cwd) = resume_cli.cwd {
        interactive.cwd = Some(cwd);
    }
    if !resume_cli.images.is_empty() {
        interactive.images = resume_cli.images;
    }
    if let Some(prompt) = resume_cli.prompt {
        interactive.prompt = Some(prompt);
    }

    if resume_cli.enable_web_search || resume_cli.disable_web_search {
        interactive.enable_web_search = resume_cli.enable_web_search;
        interactive.disable_web_search = resume_cli.disable_web_search;
        interactive.web_search = resume_cli.web_search;
    }

    interactive
        .config_overrides
        .raw_overrides
        .extend(resume_cli.config_overrides.raw_overrides);
}

<<<<<<< HEAD
fn write_completion<W: std::io::Write>(shell: Shell, out: &mut W) {
=======
fn apply_resume_directives(
    interactive: &mut TuiCli,
    session_id: Option<String>,
    last: bool,
) -> anyhow::Result<()> {
    interactive.resume_picker = false;
    interactive.resume_last = false;
    interactive.resume_session_id = None;

    match (session_id, last) {
        (Some(id), _) => {
            let path = resolve_resume_path(Some(id.as_str()), false)?
                .ok_or_else(|| anyhow!("No recorded session found with id {id}"))?;
            interactive.resume_session_id = Some(id);
            push_experimental_resume_override(interactive, &path);
        }
        (None, true) => {
            let path = resolve_resume_path(None, true)?
                .ok_or_else(|| anyhow!("No recent sessions found to resume. Start a session with `code` first."))?;
            interactive.resume_last = true;
            push_experimental_resume_override(interactive, &path);
        }
        (None, false) => {
            interactive.resume_picker = true;
        }
    }

    Ok(())
}

fn resolve_resume_path(session_id: Option<&str>, last: bool) -> anyhow::Result<Option<PathBuf>> {
    if session_id.is_none() && !last {
        return Ok(None);
    }

    let codex_home = codex_core::config::find_codex_home()
        .context("failed to locate Codex home directory")?;

    let runtime = TokioRuntimeBuilder::new_current_thread()
        .enable_all()
        .build()
        .context("failed to create async runtime for resume lookup")?;

    runtime.block_on(async {
        if let Some(id) = session_id {
            let maybe = find_conversation_path_by_id_str(&codex_home, id)
                .await
                .context("failed to look up session by id")?;
            Ok(maybe)
        } else if last {
            let page = RolloutRecorder::list_conversations(&codex_home, 1, None)
                .await
                .context("failed to list recorded sessions")?;
            Ok(page.items.first().map(|it| it.path.clone()))
        } else {
            Ok(None)
        }
    })
}

fn push_experimental_resume_override(interactive: &mut TuiCli, path: &Path) {
    let raw = path.to_string_lossy();
    let escaped = raw.replace('\\', "\\\\").replace('"', "\\\"");
    interactive
        .config_overrides
        .raw_overrides
        .push(format!("experimental_resume=\"{escaped}\""));
}

fn print_completion(cmd: CompletionCommand) {
>>>>>>> 0449339e
    let mut app = MultitoolCli::command();
    generate(shell, &mut app, CLI_COMMAND_NAME, out);
}

fn print_completion(cmd: CompletionCommand) {
    write_completion(cmd.shell, &mut std::io::stdout());
}

fn order_replay_main(args: OrderReplayArgs) -> anyhow::Result<()> {
    use anyhow::{Context, Result};
    use regex::Regex;
    use serde_json::Value;
    use std::fs;

    fn parse_response_expected(path: &std::path::Path) -> Result<Vec<(u64, u64)>> {
        let data = fs::read_to_string(path).with_context(|| format!("read {}", path.display()))?;
        let v: Value = serde_json::from_str(&data)?;
        let events = v.get("events").and_then(|e| e.as_array()).cloned().unwrap_or_default();
        let mut items: Vec<(u64, u64)> = Vec::new();
        for ev in events {
            let data = ev.get("data");
            if let Some(d) = data {
                let out = d.get("output_index").and_then(|x| x.as_u64());
                let seq = d.get("sequence_number").and_then(|x| x.as_u64());
                if let (Some(out), Some(seq)) = (out, seq) {
                    items.push((out, seq));
                }
            }
        }
        items.sort();
        Ok(items)
    }

    #[derive(Debug)]
    struct InsertLog { ordered: bool, req: u64, out: u64, item_seq: u64, raw: u64 }

    fn parse_tui_inserts(path: &std::path::Path) -> Result<Vec<InsertLog>> {
        let text = fs::read_to_string(path).with_context(|| format!("read {}", path.display()))?;
        let re = Regex::new(r"insert window: seq=(?P<seq>\d+) \((?P<kind>[OU]):(?:req=(?P<req>\d+) out=(?P<out>\d+) seq=(?P<iseq>\d+)|(?P<uval>\d+))\)").unwrap();
        let mut out = Vec::new();
        for line in text.lines() {
            if let Some(caps) = re.captures(line) {
                let seq: u64 = caps.name("seq").unwrap().as_str().parse().unwrap_or(0);
                let ordered = &caps["kind"] == "O";
                let (req, out_idx, item_seq) = if ordered {
                    let req = caps.name("req").unwrap().as_str().parse().unwrap_or(0);
                    let out_idx = caps.name("out").unwrap().as_str().parse().unwrap_or(0);
                    let iseq = caps.name("iseq").unwrap().as_str().parse().unwrap_or(0);
                    (req, out_idx, iseq)
                } else {
                    (0, 0, caps.name("uval").unwrap().as_str().parse().unwrap_or(0))
                };
                out.push(InsertLog { ordered, req, out: out_idx, item_seq, raw: seq });
            }
        }
        Ok(out)
    }

    let expected = parse_response_expected(&args.response_json)?;
    let actual = parse_tui_inserts(&args.tui_log)?;

    println!("Expected (first 20 sorted by out,seq):");
    for (i, (out, seq)) in expected.iter().take(20).enumerate() {
        println!("  {:>3}: out={} seq={}", i, out, seq);
    }

    println!("\nActual inserts (first 40):");
    for (i, log) in actual.iter().take(40).enumerate() {
        if log.ordered {
            println!("  {:>3}: O:req={} out={} seq={} (raw={})", i, log.req, log.out, log.item_seq, log.raw);
        } else {
            println!("  {:>3}: U:{}", i, log.item_seq);
        }
    }

    // Simple check: assistant (out=1) should appear before tool (out=2) within same req
    let pos_out1 = actual.iter().position(|l| l.ordered && l.req == 1 && l.out == 1);
    let pos_out2 = actual.iter().position(|l| l.ordered && l.req == 1 && l.out == 2);
    println!("\nCheck (req=1): first out=1 at {:?}, first out=2 at {:?}", pos_out1, pos_out2);
    if let (Some(p1), Some(p2)) = (pos_out1, pos_out2) {
        if p1 < p2 { println!("Result: OK (assistant precedes tool)"); } else { println!("Result: WRONG (tool precedes assistant)"); }
    }

    Ok(())
}

async fn preview_main(args: PreviewArgs) -> anyhow::Result<()> {
    use anyhow::{bail, Context};
    use flate2::read::GzDecoder;
    use std::env;
    use std::fs;
    use std::path::Path;
    use tempfile::tempdir;
    use zip::ZipArchive;

    let repo = args
        .repo
        .or_else(|| env::var("GITHUB_REPOSITORY").ok())
        .unwrap_or_else(|| "just-every/code".to_string());
    let (owner, name) = repo
        .split_once('/')
        .map(|(o, n)| (o.to_string(), n.to_string()))
        .ok_or_else(|| anyhow::anyhow!(format!("Invalid repo format: {}", repo)))?;

    let os = env::consts::OS;
    let arch = env::consts::ARCH;
    let target = match (os, arch) {
        ("linux", "x86_64") => "x86_64-unknown-linux-musl",
        ("linux", "aarch64") => "aarch64-unknown-linux-musl",
        ("macos", "x86_64") => "x86_64-apple-darwin",
        ("macos", "aarch64") => "aarch64-apple-darwin",
        ("windows", _) => "x86_64-pc-windows-msvc",
        _ => bail!(format!("Unsupported platform: {}/{}", os, arch)),
    };

    let client = reqwest::Client::builder().user_agent("codex-preview/1").build()?;

    // Resolve slug/tag from id
    let id = args.slug.trim().to_string();
    async fn fetch_json(client: &reqwest::Client, url: &str) -> anyhow::Result<serde_json::Value> {
        let r = client.get(url).send().await?;
        let s = r.status();
        let t = r.text().await?;
        if !s.is_success() { anyhow::bail!(format!("GET {} -> {} {}", url, s.as_u16(), t)); }
        Ok(serde_json::from_str(&t).unwrap_or(serde_json::Value::Null))
    }
    async fn latest_tag_for_slug(client: &reqwest::Client, owner: &str, name: &str, slug: &str) -> anyhow::Result<String> {
        let base = format!("preview-{}", slug);
        let url = format!("https://api.github.com/repos/{owner}/{name}/releases?per_page=100");
        let v = fetch_json(client, &url).await?;
        let mut latest = base.clone();
        let mut max_n: u64 = 0;
        if let Some(arr) = v.as_array() {
            let re = regex::Regex::new(&format!(r"^{}-(\\d+)$", regex::escape(&base))).unwrap();
            for it in arr {
                if let Some(tag) = it.get("tag_name").and_then(|x| x.as_str()) {
                    if tag == base { if max_n < 1 { max_n = 1; latest = base.clone(); } }
                    else if let Some(c) = re.captures(tag) {
                        let n: u64 = c.get(1).unwrap().as_str().parse().unwrap_or(0);
                        if n > max_n { max_n = n; latest = tag.to_string(); }
                    }
                }
            }
        }
        Ok(latest)
    }
    let slug = id.to_lowercase();
    let tag = latest_tag_for_slug(&client, &owner, &name, &slug).await?;
    let (slug, tag) = (slug, tag);
    let base = format!("https://github.com/{owner}/{name}/releases/download/{tag}");

    // Try to download the best asset for this platform; prefer .tar.gz on Unix and .zip on Windows; fallback to .zst.
    let mut urls: Vec<String> = vec![];
    if cfg!(windows) {
        urls.push(format!("{base}/code-x86_64-pc-windows-msvc.exe.zip"));
    } else {
        // tar.gz first, then zst
        urls.push(format!("{base}/code-{target}.tar.gz"));
        urls.push(format!("{base}/code-{target}.zst"));
    }

    let tmp = tempdir()?;
    let mut downloaded: Option<(std::path::PathBuf, String)> = None;
    for u in urls.iter() {
        let resp = client.get(u).send().await?;
        if resp.status().is_success() {
            let data = resp.bytes().await?;
            let filename = u.split('/').last().unwrap_or("download.bin");
            let p = tmp.path().join(filename);
            fs::write(&p, &data)?;
            downloaded = Some((p, u.clone()));
            break;
        }
    }
    let (path, url_used) = downloaded.context("No matching preview asset found on the prerelease. It may still be uploading; try again shortly.")?;

    // Find the easiest payload
    fn first_match(dir: &Path, pat: &str) -> Option<std::path::PathBuf> {
        for entry in fs::read_dir(dir).ok()? {
            let p = entry.ok()?.path();
            if let Some(name) = p.file_name().and_then(|s| s.to_str()) {
                if name.starts_with(pat) { return Some(p); }
            }
        }
        None
    }

    // Determine output directory
    // Default: ~/.code/bin
    let out_dir = if let Some(dir) = args.out_dir {
        dir
    } else {
        let home = if cfg!(windows) {
            env::var_os("USERPROFILE")
        } else {
            env::var_os("HOME")
        };
        let base = home
            .map(PathBuf::from)
            .unwrap_or_else(|| PathBuf::from("."));
        base.join(".code").join("bin")
    };
    let _ = fs::create_dir_all(&out_dir);

    #[cfg(target_family = "unix")]
    fn make_exec(p: &Path) { use std::os::unix::fs::PermissionsExt; let _ = fs::set_permissions(p, fs::Permissions::from_mode(0o755)); }
    #[cfg(target_family = "windows")]
    fn make_exec(_p: &Path) { }

    if os != "windows" {
        // If we downloaded a tar.gz, extract
        if path.extension().and_then(|e| e.to_str()) == Some("gz") {
            let tgz = path.clone();
            let file = fs::File::open(&tgz)?;
            let gz = GzDecoder::new(file);
            let mut ar = tar::Archive::new(gz);
            ar.unpack(&out_dir)?;
            // Find extracted binary
            let bin = first_match(&out_dir, "code-").unwrap_or(out_dir.join("code"));
            let dest_name = format!("{}-{}", bin.file_name().and_then(|s| s.to_str()).unwrap_or("code"), slug);
            let dest = out_dir.join(dest_name);
            // Rename/move to include PR number suffix
            let _ = fs::rename(&bin, &dest).or_else(|_| { fs::copy(&bin, &dest).map(|_| () ) });
            make_exec(&dest);
            println!("Downloaded preview to {}", dest.display());
            if !args.extra.is_empty() { let _ = std::process::Command::new(&dest).args(&args.extra).status(); } else { let _ = std::process::Command::new(&dest).status(); }
            return Ok(());
        }
    } else {
        // Windows: expand zip
        if path.extension().and_then(|e| e.to_str()) == Some("zip") {
            let f = fs::File::open(&path)?;
            let mut z = ZipArchive::new(f)?;
            z.extract(&out_dir)?;
            let exe = first_match(&out_dir, "code-").unwrap_or(out_dir.join("code.exe"));
            // Append slug before extension if present
            let dest = match exe.extension().and_then(|e| e.to_str()) {
                Some(ext) => {
                    let stem = exe.file_stem().and_then(|s| s.to_str()).unwrap_or("code");
                    out_dir.join(format!("{}-{}.{}", stem, slug, ext))
                }
                None => out_dir.join(format!("{}-{}", exe.file_name().and_then(|s| s.to_str()).unwrap_or("code"), slug)),
            };
            let _ = fs::rename(&exe, &dest).or_else(|_| { fs::copy(&exe, &dest).map(|_| () ) });
            println!("Downloaded preview to {}", dest.display());
            if !args.extra.is_empty() { let _ = std::process::Command::new(&dest).args(&args.extra).spawn(); } else { let _ = std::process::Command::new(&dest).spawn(); }
            return Ok(());
        }
    }

    // Fallback: raw 'code' file (after .zst) if present
    if path.file_name().and_then(|s| s.to_str()).map(|n| n.ends_with(".zst")).unwrap_or(false) {
        // Try to decompress .zst to 'code'
        if which::which("zstd").is_ok() {
            // Derive base name from archive (e.g., code-aarch64-apple-darwin.zst -> code-aarch64-apple-darwin-<slug>.{exe?})
            let stem = path
                .file_stem()
                .and_then(|s| s.to_str())
                .unwrap_or("code");
            let dest = if cfg!(windows) { out_dir.join(format!("{}-{}.exe", stem, slug)) } else { out_dir.join(format!("{}-{}", stem, slug)) };
            let status = std::process::Command::new("zstd").arg("-d").arg(&path).arg("-o").arg(&dest).status()?;
            if status.success() {
                make_exec(&dest);
                println!("Downloaded preview from {} to {}", url_used, dest.display());
                if !args.extra.is_empty() { let _ = std::process::Command::new(&dest).args(&args.extra).status(); } else { let _ = std::process::Command::new(&dest).status(); }
                return Ok(());
            }
        }
        // If zstd missing, tell the user
        bail!("Downloaded .zst but 'zstd' is not installed. Install zstd or download the .tar.gz/.zip asset instead.");
    } else if let Some(bin) = first_match(tmp.path(), "code") {
        let dest = out_dir.join(bin.file_name().unwrap_or_default());
        fs::copy(&bin, &dest)?;
        make_exec(&dest);
        println!("Downloaded preview to {}", dest.display());
        if !args.extra.is_empty() { let _ = std::process::Command::new(&dest).args(&args.extra).status(); } else { let _ = std::process::Command::new(&dest).status(); }
        return Ok(());
    }

    bail!("No recognized artifact content found.")
}

async fn doctor_main() -> anyhow::Result<()> {
    use std::env;
    use std::process::Stdio;
    use tokio::process::Command;

    // Print current executable and version
    let exe = std::env::current_exe()
        .map(|p| p.display().to_string())
        .unwrap_or_else(|_| "<unknown>".to_string());
    println!("code version: {}", codex_version::version());
    println!("current_exe: {}", exe);

    // PATH
    let path = env::var("PATH").unwrap_or_default();
    println!("PATH: {}", path);

    // Helper to run a shell command and capture stdout (best-effort)
    async fn run_cmd(cmd: &str, args: &[&str]) -> String {
        let mut c = Command::new(cmd);
        c.args(args).stdin(Stdio::null()).stderr(Stdio::null());
        match c.output().await {
            Ok(out) => String::from_utf8_lossy(&out.stdout).trim().to_string(),
            Err(_) => String::new(),
        }
    }

    #[cfg(target_family = "unix")]
    let which_all = |name: &str| {
        let name = name.to_string();
        async move {
            let out = run_cmd("/bin/bash", &["-lc", &format!("which -a {} 2>/dev/null || true", name)]).await;
            out.split('\n').filter(|s| !s.is_empty()).map(|s| s.to_string()).collect::<Vec<_>>()
        }
    };
    #[cfg(target_family = "windows")]
    let which_all = |name: &str| {
        let name = name.to_string();
        async move {
            let out = run_cmd("where", &[&name]).await;
            out.split('\n').filter(|s| !s.is_empty()).map(|s| s.to_string()).collect::<Vec<_>>()
        }
    };

    // Gather candidates for code/coder
    let code_paths = which_all("code").await;
    let coder_paths = which_all("coder").await;

    println!("\nFound 'code' on PATH (in order):");
    if code_paths.is_empty() {
        println!("  <none>");
    } else {
        for p in &code_paths { println!("  {}", p); }
    }
    println!("\nFound 'coder' on PATH (in order):");
    if coder_paths.is_empty() {
        println!("  <none>");
    } else {
        for p in &coder_paths { println!("  {}", p); }
    }

    // Try to run --version for each resolved binary to show where mismatches come from
    async fn show_versions(caption: &str, paths: &[String]) {
        println!("\n{}:", caption);
        for p in paths {
            let out = run_cmd(p, &["--version"]).await;
            if out.is_empty() {
                println!("  {} -> (no output)", p);
            } else {
                println!("  {} -> {}", p, out);
            }
        }
    }
    show_versions("code --version by path", &code_paths).await;
    show_versions("coder --version by path", &coder_paths).await;

    // Detect Bun shims
    let bun_home = env::var("BUN_INSTALL").ok().or_else(|| {
        env::var("HOME").ok().map(|h| format!("{}/.bun", h))
    });
    if let Some(bun) = bun_home {
        let bun_bin = format!("{}/bin", bun);
        let bun_coder = format!("{}/coder", bun_bin);
        if coder_paths.iter().any(|p| p == &bun_coder) {
            println!("\nBun shim detected for 'coder': {}", bun_coder);
            println!("Suggestion: remove old Bun global with: bun remove -g @just-every/code");
        }
        let bun_code = format!("{}/code", bun_bin);
        if code_paths.iter().any(|p| p == &bun_code) {
            println!("Bun shim detected for 'code': {}", bun_code);
            println!("Suggestion: prefer 'coder' or remove Bun shim if it conflicts.");
        }
    }

    // Detect Homebrew overshadow of VS Code
    #[cfg(target_os = "macos")]
    {
        let brew_code = code_paths.iter().find(|p| p.contains("/homebrew/bin/code") || p.contains("/Cellar/code/"));
        let vscode_code = code_paths.iter().find(|p| p.contains("/Applications/Visual Studio Code.app/Contents/Resources/app/bin/code"));
        if brew_code.is_some() && vscode_code.is_some() {
            println!("\nHomebrew 'code' precedes VS Code CLI in PATH.");
            println!("Suggestion: uninstall Homebrew formula 'code' (brew uninstall code) or reorder PATH so /usr/local/bin comes before /usr/local/homebrew/bin.");
        }
    }

    // npm global hints
    let npm_root = run_cmd("npm", &["root", "-g"]).await;
    let npm_prefix = run_cmd("npm", &["prefix", "-g"]).await;
    if !npm_root.is_empty() {
        println!("\nnpm root -g: {}", npm_root);
    }
    if !npm_prefix.is_empty() {
        println!("npm prefix -g: {}", npm_prefix);
    }

    println!("\nIf versions differ, remove older installs and keep one package manager:");
    println!("  - Bun: bun remove -g @just-every/code");
    println!("  - npm/pnpm: npm uninstall -g @just-every/code");
    println!("  - Homebrew: brew uninstall code");
    println!("  - Prefer using 'coder' to avoid conflicts with VS Code's 'code'.");

    Ok(())
}
#[cfg(test)]
mod tests {
    use super::*;

    #[test]
    fn bash_completion_uses_code_command_name() {
        let mut buf = Vec::new();
        write_completion(Shell::Bash, &mut buf);
        let script = String::from_utf8(buf).expect("completion output should be valid UTF-8");
        assert!(script.contains("_code()"), "expected bash completion function to be named _code");
        assert!(!script.contains("_codex()"), "bash completion output should not use legacy codex prefix");
    }

    fn finalize_from_args(args: &[&str]) -> TuiCli {
        let cli = MultitoolCli::try_parse_from(args).expect("parse");
        let MultitoolCli {
            interactive,
            config_overrides: root_overrides,
            subcommand,
        } = cli;

        let Subcommand::Resume(ResumeCommand {
            session_id,
            last,
            config_overrides: resume_cli,
        }) = subcommand.expect("resume present")
        else {
            unreachable!()
        };

        finalize_resume_interactive(interactive, root_overrides, session_id, last, resume_cli)
    }

    #[test]
    fn resume_model_flag_applies_when_no_root_flags() {
        let interactive = finalize_from_args(["codex", "resume", "-m", "gpt-5-test"].as_ref());

        assert_eq!(interactive.model.as_deref(), Some("gpt-5-test"));
        assert!(interactive.resume_picker);
        assert!(!interactive.resume_last);
        assert_eq!(interactive.resume_session_id, None);
    }

    #[test]
    fn resume_picker_logic_none_and_not_last() {
        let interactive = finalize_from_args(["codex", "resume"].as_ref());
        assert!(interactive.resume_picker);
        assert!(!interactive.resume_last);
        assert_eq!(interactive.resume_session_id, None);
    }

    #[test]
    fn resume_picker_logic_last() {
        let interactive = finalize_from_args(["codex", "resume", "--last"].as_ref());
        assert!(!interactive.resume_picker);
        assert!(interactive.resume_last);
        assert_eq!(interactive.resume_session_id, None);
    }

    #[test]
    fn resume_picker_logic_with_session_id() {
        let interactive = finalize_from_args(["codex", "resume", "1234"].as_ref());
        assert!(!interactive.resume_picker);
        assert!(!interactive.resume_last);
        assert_eq!(interactive.resume_session_id.as_deref(), Some("1234"));
    }

    #[test]
    fn resume_merges_option_flags_and_full_auto() {
        let interactive = finalize_from_args(
            [
                "codex",
                "resume",
                "sid",
                "--oss",
                "--full-auto",
                "--search",
                "--sandbox",
                "workspace-write",
                "--ask-for-approval",
                "on-request",
                "-m",
                "gpt-5-test",
                "-p",
                "my-profile",
                "-C",
                "/tmp",
                "-i",
                "/tmp/a.png,/tmp/b.png",
            ]
            .as_ref(),
        );

        assert_eq!(interactive.model.as_deref(), Some("gpt-5-test"));
        assert!(interactive.oss);
        assert_eq!(interactive.config_profile.as_deref(), Some("my-profile"));
        assert!(matches!(
            interactive.sandbox_mode,
            Some(codex_common::SandboxModeCliArg::WorkspaceWrite)
        ));
        assert!(matches!(
            interactive.approval_policy,
            Some(codex_common::ApprovalModeCliArg::OnRequest)
        ));
        assert!(interactive.full_auto);
        assert_eq!(
            interactive.cwd.as_deref(),
            Some(std::path::Path::new("/tmp"))
        );
        assert!(interactive.web_search);
        let has_a = interactive
            .images
            .iter()
            .any(|p| p == std::path::Path::new("/tmp/a.png"));
        let has_b = interactive
            .images
            .iter()
            .any(|p| p == std::path::Path::new("/tmp/b.png"));
        assert!(has_a && has_b);
        assert!(!interactive.resume_picker);
        assert!(!interactive.resume_last);
        assert_eq!(interactive.resume_session_id.as_deref(), Some("sid"));
    }

    #[test]
    fn resume_merges_dangerously_bypass_flag() {
        let interactive = finalize_from_args(
            [
                "codex",
                "resume",
                "--dangerously-bypass-approvals-and-sandbox",
            ]
            .as_ref(),
        );
        assert!(interactive.dangerously_bypass_approvals_and_sandbox);
        assert!(interactive.resume_picker);
        assert!(!interactive.resume_last);
        assert_eq!(interactive.resume_session_id, None);
    }
}<|MERGE_RESOLUTION|>--- conflicted
+++ resolved
@@ -436,9 +436,6 @@
         .extend(resume_cli.config_overrides.raw_overrides);
 }
 
-<<<<<<< HEAD
-fn write_completion<W: std::io::Write>(shell: Shell, out: &mut W) {
-=======
 fn apply_resume_directives(
     interactive: &mut TuiCli,
     session_id: Option<String>,
@@ -508,8 +505,7 @@
         .push(format!("experimental_resume=\"{escaped}\""));
 }
 
-fn print_completion(cmd: CompletionCommand) {
->>>>>>> 0449339e
+fn write_completion<W: std::io::Write>(shell: Shell, out: &mut W) {
     let mut app = MultitoolCli::command();
     generate(shell, &mut app, CLI_COMMAND_NAME, out);
 }
