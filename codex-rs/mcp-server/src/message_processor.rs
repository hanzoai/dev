--- conflicted
+++ resolved
@@ -1,15 +1,10 @@
 use std::collections::HashMap;
 use std::path::PathBuf;
 
-<<<<<<< HEAD
-use crate::codex_message_processor::CodexMessageProcessor;
+use codex_app_server::codex_message_processor::CodexMessageProcessor;
 use crate::codex_tool_config::create_tool_for_acp_new_session;
 use crate::codex_tool_config::create_tool_for_acp_prompt;
 use crate::codex_tool_config::create_tool_for_acp_set_model;
-=======
-use crate::codex_tool_config::CodexToolCallParam;
-use crate::codex_tool_config::CodexToolCallReplyParam;
->>>>>>> 5b038135
 use crate::codex_tool_config::create_tool_for_codex_tool_call_param;
 use crate::codex_tool_config::create_tool_for_codex_tool_call_reply_param;
 use crate::codex_tool_config::AcpNewSessionToolArgs;
@@ -18,7 +13,6 @@
 use crate::codex_tool_config::CodexToolCallParam;
 use crate::codex_tool_config::CodexToolCallReplyParam;
 use crate::error_code::INVALID_REQUEST_ERROR_CODE;
-<<<<<<< HEAD
 use crate::error_code::INTERNAL_ERROR_CODE;
 use crate::outgoing_message::{OutgoingMessageSender, OutgoingNotification};
 use crate::session_store::SessionMap;
@@ -26,9 +20,6 @@
 use anyhow::anyhow;
 use anyhow::Context as _;
 use codex_protocol::mcp_protocol::ClientRequest;
-=======
-use crate::outgoing_message::OutgoingMessageSender;
->>>>>>> 5b038135
 use codex_protocol::mcp_protocol::ConversationId;
 
 use codex_common::model_presets::{builtin_model_presets, ModelPreset};
@@ -70,6 +61,7 @@
     session_map: SessionMap,
     running_requests_id_to_codex_uuid: Arc<Mutex<HashMap<RequestId, Uuid>>>,
     base_config: Arc<Config>,
+    codex_message_processor: CodexMessageProcessor,
 }
 
 impl MessageProcessor {
@@ -81,8 +73,7 @@
         config: Arc<Config>,
     ) -> Self {
         let outgoing = Arc::new(outgoing);
-<<<<<<< HEAD
-        let auth_manager = AuthManager::shared(
+        let auth_manager = AuthManager::shared_with_mode_and_originator(
             config.codex_home.clone(),
             AuthMode::ApiKey,
             config.responses_originator_header.clone(),
@@ -94,13 +85,9 @@
             conversation_manager.clone(),
             outgoing.clone(),
             codex_linux_sandbox_exe.clone(),
-            config_for_processor,
+            config_for_processor.clone(),
         );
         let session_map: SessionMap = Arc::new(Mutex::new(HashMap::new()));
-=======
-        let auth_manager = AuthManager::shared(config.codex_home.clone());
-        let conversation_manager = Arc::new(ConversationManager::new(auth_manager));
->>>>>>> 5b038135
         Self {
             outgoing,
             initialized: false,
@@ -109,11 +96,11 @@
             session_map,
             running_requests_id_to_codex_uuid: Arc::new(Mutex::new(HashMap::new())),
             base_config: config,
+            codex_message_processor,
         }
     }
 
     pub(crate) async fn process_request(&mut self, request: JSONRPCRequest) {
-<<<<<<< HEAD
         if let Ok(request_json) = serde_json::to_value(request.clone()) {
             if let Ok(codex_request) = serde_json::from_value::<ClientRequest>(request_json) {
                 // If the request is a Codex request, handle it with the Codex
@@ -126,8 +113,6 @@
         }
 
         tracing::trace!("processing JSON-RPC request: {}", request.method);
-=======
->>>>>>> 5b038135
         // Hold on to the ID so we can respond.
         let request_id = request.id.clone();
 
