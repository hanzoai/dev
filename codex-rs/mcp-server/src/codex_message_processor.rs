use std::collections::HashMap;
use std::path::PathBuf;
use std::sync::Arc;
use std::time::Duration;

use codex_core::CodexConversation;
use codex_core::ConversationManager;
use codex_core::NewConversation;
use codex_core::config::Config;
use codex_core::config::ConfigOverrides;
use codex_core::git_info::git_diff_to_remote;
use codex_core::protocol::ApplyPatchApprovalRequestEvent;
use codex_core::protocol::Event;
use codex_core::protocol::EventMsg;
use codex_core::protocol::ExecApprovalRequestEvent;
<<<<<<< HEAD
use codex_protocol::protocol::ReviewDecision;
=======
use codex_core::protocol::ReviewDecision;
use codex_login::AuthManager;
use codex_protocol::mcp_protocol::AuthMode;
use codex_protocol::mcp_protocol::GitDiffToRemoteResponse;
>>>>>>> 311ad0ce
use mcp_types::JSONRPCErrorError;
use mcp_types::RequestId;
use tokio::sync::Mutex;
use tokio::sync::oneshot;
use tracing::error;
use uuid::Uuid;

use crate::error_code::INTERNAL_ERROR_CODE;
use crate::error_code::INVALID_REQUEST_ERROR_CODE;
use crate::json_to_toml::json_to_toml;
use crate::outgoing_message::OutgoingMessageSender;
use crate::outgoing_message::OutgoingNotification;
use codex_protocol::protocol::TurnAbortReason;
use codex_core::protocol::InputItem as CoreInputItem;
use codex_core::protocol::Op;
use codex_core::protocol as core_protocol;
use codex_login::CLIENT_ID;
use codex_login::ServerOptions as LoginServerOptions;
use codex_login::ShutdownHandle;
use codex_login::run_login_server;
use codex_protocol::mcp_protocol::APPLY_PATCH_APPROVAL_METHOD;
use codex_protocol::mcp_protocol::AddConversationListenerParams;
use codex_protocol::mcp_protocol::AddConversationSubscriptionResponse;
use codex_protocol::mcp_protocol::ApplyPatchApprovalParams;
use codex_protocol::mcp_protocol::ApplyPatchApprovalResponse;
use codex_protocol::mcp_protocol::AuthStatusChangeNotification;
use codex_protocol::mcp_protocol::ClientRequest;
use codex_protocol::mcp_protocol::ConversationId;
use codex_protocol::mcp_protocol::EXEC_COMMAND_APPROVAL_METHOD;
use codex_protocol::mcp_protocol::ExecCommandApprovalParams;
use codex_protocol::mcp_protocol::ExecCommandApprovalResponse;
use codex_protocol::mcp_protocol::InputItem as WireInputItem;
use codex_protocol::mcp_protocol::InterruptConversationParams;
use codex_protocol::mcp_protocol::InterruptConversationResponse;
use codex_protocol::mcp_protocol::LoginChatGptCompleteNotification;
use codex_protocol::mcp_protocol::LoginChatGptResponse;
use codex_protocol::mcp_protocol::GitDiffToRemoteParams;
use codex_protocol::mcp_protocol::GitDiffToRemoteResponse;
use codex_protocol::mcp_protocol::NewConversationParams;
use codex_protocol::mcp_protocol::NewConversationResponse;
use codex_protocol::mcp_protocol::RemoveConversationListenerParams;
use codex_protocol::mcp_protocol::RemoveConversationSubscriptionResponse;
use codex_protocol::mcp_protocol::SendUserMessageParams;
use codex_protocol::mcp_protocol::SendUserMessageResponse;
use codex_protocol::mcp_protocol::SendUserTurnParams;
use codex_protocol::mcp_protocol::SendUserTurnResponse;
use codex_protocol::mcp_protocol::ServerNotification;

// Duration before a ChatGPT login attempt is abandoned.
const LOGIN_CHATGPT_TIMEOUT: Duration = Duration::from_secs(10 * 60);

struct ActiveLogin {
    shutdown_handle: ShutdownHandle,
    login_id: Uuid,
}

impl ActiveLogin {
    fn drop(&self) {
        self.shutdown_handle.shutdown();
    }
}

/// Handles JSON-RPC messages for Codex conversations.
pub(crate) struct CodexMessageProcessor {
    auth_manager: Arc<AuthManager>,
    conversation_manager: Arc<ConversationManager>,
    outgoing: Arc<OutgoingMessageSender>,
    codex_linux_sandbox_exe: Option<PathBuf>,
    config: Arc<Config>,
    conversation_listeners: HashMap<Uuid, oneshot::Sender<()>>,
    active_login: Arc<Mutex<Option<ActiveLogin>>>,
    // Queue of pending interrupt requests per conversation. We reply when TurnAborted arrives.
    pending_interrupts: Arc<Mutex<HashMap<Uuid, Vec<RequestId>>>>,
}

impl CodexMessageProcessor {
    pub fn new(
        auth_manager: Arc<AuthManager>,
        conversation_manager: Arc<ConversationManager>,
        outgoing: Arc<OutgoingMessageSender>,
        codex_linux_sandbox_exe: Option<PathBuf>,
        config: Arc<Config>,
    ) -> Self {
        Self {
            auth_manager,
            conversation_manager,
            outgoing,
            codex_linux_sandbox_exe,
            config,
            conversation_listeners: HashMap::new(),
            active_login: Arc::new(Mutex::new(None)),
            pending_interrupts: Arc::new(Mutex::new(HashMap::new())),
        }
    }

    pub async fn process_request(&mut self, request: ClientRequest) {
        match request {
            ClientRequest::NewConversation { request_id, params } => {
                // Do not tokio::spawn() to process new_conversation()
                // asynchronously because we need to ensure the conversation is
                // created before processing any subsequent messages.
                self.process_new_conversation(request_id, params).await;
            }
            ClientRequest::SendUserMessage { request_id, params } => {
                self.send_user_message(request_id, params).await;
            }
            ClientRequest::InterruptConversation { request_id, params } => {
                self.interrupt_conversation(request_id, params).await;
            }
            ClientRequest::AddConversationListener { request_id, params } => {
                self.add_conversation_listener(request_id, params).await;
            }
            ClientRequest::RemoveConversationListener { request_id, params } => {
                self.remove_conversation_listener(request_id, params).await;
            }
<<<<<<< HEAD
            ClientRequest::SendUserTurn { request_id, params } => {
                self.send_user_turn_compat(request_id, params).await;
=======
            ClientRequest::GitDiffToRemote { request_id, params } => {
                self.git_diff_to_origin(request_id, params.cwd).await;
>>>>>>> 311ad0ce
            }
            ClientRequest::LoginChatGpt { request_id } => {
                let error = JSONRPCErrorError {
                    code: INVALID_REQUEST_ERROR_CODE,
                    message: "login is not supported by this server".to_string(),
                    data: None,
                };
                self.outgoing.send_error(request_id, error).await;
            }
            ClientRequest::CancelLoginChatGpt { request_id, .. } => {
                let error = JSONRPCErrorError {
                    code: INVALID_REQUEST_ERROR_CODE,
                    message: "cancel login is not supported by this server".to_string(),
                    data: None,
                };
                self.outgoing.send_error(request_id, error).await;
            }
            ClientRequest::LogoutChatGpt { request_id } => {
                // Not supported by this server implementation
                let error = JSONRPCErrorError {
                    code: INVALID_REQUEST_ERROR_CODE,
                    message: "logout is not supported by this server".to_string(),
                    data: None,
                };
                self.outgoing.send_error(request_id, error).await;
            }
<<<<<<< HEAD
            ClientRequest::GetAuthStatus { request_id } => {
                // Not supported by this server implementation
                let error = JSONRPCErrorError {
                    code: INVALID_REQUEST_ERROR_CODE,
                    message: "auth status is not supported by this server".to_string(),
                    data: None,
                };
                self.outgoing.send_error(request_id, error).await;
            }
            ClientRequest::GitDiffToRemote { request_id, params } => {
                self.git_diff_to_origin(request_id, params.cwd).await;
            }
        }
    }

=======
            ClientRequest::GetAuthStatus { request_id, params } => {
                self.get_auth_status(request_id, params).await;
            }
        }
    }

    async fn login_chatgpt(&mut self, request_id: RequestId) {
        let config = self.config.as_ref();

        let opts = LoginServerOptions {
            open_browser: false,
            ..LoginServerOptions::new(config.codex_home.clone(), CLIENT_ID.to_string())
        };

        enum LoginChatGptReply {
            Response(LoginChatGptResponse),
            Error(JSONRPCErrorError),
        }

        let reply = match run_login_server(opts) {
            Ok(server) => {
                let login_id = Uuid::new_v4();
                let shutdown_handle = server.cancel_handle();

                // Replace active login if present.
                {
                    let mut guard = self.active_login.lock().await;
                    if let Some(existing) = guard.take() {
                        existing.drop();
                    }
                    *guard = Some(ActiveLogin {
                        shutdown_handle: shutdown_handle.clone(),
                        login_id,
                    });
                }

                let response = LoginChatGptResponse {
                    login_id,
                    auth_url: server.auth_url.clone(),
                };

                // Spawn background task to monitor completion.
                let outgoing_clone = self.outgoing.clone();
                let active_login = self.active_login.clone();
                let auth_manager = self.auth_manager.clone();
                tokio::spawn(async move {
                    let (success, error_msg) = match tokio::time::timeout(
                        LOGIN_CHATGPT_TIMEOUT,
                        server.block_until_done(),
                    )
                    .await
                    {
                        Ok(Ok(())) => (true, None),
                        Ok(Err(err)) => (false, Some(format!("Login server error: {err}"))),
                        Err(_elapsed) => {
                            // Timeout: cancel server and report
                            shutdown_handle.shutdown();
                            (false, Some("Login timed out".to_string()))
                        }
                    };
                    let payload = LoginChatGptCompleteNotification {
                        login_id,
                        success,
                        error: error_msg,
                    };
                    outgoing_clone
                        .send_server_notification(ServerNotification::LoginChatGptComplete(payload))
                        .await;

                    // Send an auth status change notification.
                    if success {
                        // Update in-memory auth cache now that login completed.
                        auth_manager.reload();

                        // Notify clients with the actual current auth mode.
                        let current_auth_method = auth_manager.auth().map(|a| a.mode);
                        let payload = AuthStatusChangeNotification {
                            auth_method: current_auth_method,
                        };
                        outgoing_clone
                            .send_server_notification(ServerNotification::AuthStatusChange(payload))
                            .await;
                    }

                    // Clear the active login if it matches this attempt. It may have been replaced or cancelled.
                    let mut guard = active_login.lock().await;
                    if guard.as_ref().map(|l| l.login_id) == Some(login_id) {
                        *guard = None;
                    }
                });

                LoginChatGptReply::Response(response)
            }
            Err(err) => LoginChatGptReply::Error(JSONRPCErrorError {
                code: INTERNAL_ERROR_CODE,
                message: format!("failed to start login server: {err}"),
                data: None,
            }),
        };

        match reply {
            LoginChatGptReply::Response(resp) => {
                self.outgoing.send_response(request_id, resp).await
            }
            LoginChatGptReply::Error(err) => self.outgoing.send_error(request_id, err).await,
        }
    }

    async fn cancel_login_chatgpt(&mut self, request_id: RequestId, login_id: Uuid) {
        let mut guard = self.active_login.lock().await;
        if guard.as_ref().map(|l| l.login_id) == Some(login_id) {
            if let Some(active) = guard.take() {
                active.drop();
            }
            drop(guard);
            self.outgoing
                .send_response(
                    request_id,
                    codex_protocol::mcp_protocol::CancelLoginChatGptResponse {},
                )
                .await;
        } else {
            drop(guard);
            let error = JSONRPCErrorError {
                code: INVALID_REQUEST_ERROR_CODE,
                message: format!("login id not found: {login_id}"),
                data: None,
            };
            self.outgoing.send_error(request_id, error).await;
        }
    }

    async fn logout_chatgpt(&mut self, request_id: RequestId) {
        {
            // Cancel any active login attempt.
            let mut guard = self.active_login.lock().await;
            if let Some(active) = guard.take() {
                active.drop();
            }
        }

        if let Err(err) = self.auth_manager.logout() {
            let error = JSONRPCErrorError {
                code: INTERNAL_ERROR_CODE,
                message: format!("logout failed: {err}"),
                data: None,
            };
            self.outgoing.send_error(request_id, error).await;
            return;
        }

        self.outgoing
            .send_response(
                request_id,
                codex_protocol::mcp_protocol::LogoutChatGptResponse {},
            )
            .await;

        // Send auth status change notification reflecting the current auth mode
        // after logout (which may fall back to API key via env var).
        let current_auth_method = self.auth_manager.auth().map(|auth| auth.mode);
        let payload = AuthStatusChangeNotification {
            auth_method: current_auth_method,
        };
        self.outgoing
            .send_server_notification(ServerNotification::AuthStatusChange(payload))
            .await;
    }

    async fn get_auth_status(
        &self,
        request_id: RequestId,
        params: codex_protocol::mcp_protocol::GetAuthStatusParams,
    ) {
        let preferred_auth_method: AuthMode = self.auth_manager.preferred_auth_method();
        let include_token = params.include_token.unwrap_or(false);
        let do_refresh = params.refresh_token.unwrap_or(false);

        if do_refresh && let Err(err) = self.auth_manager.refresh_token().await {
            tracing::warn!("failed to refresh token while getting auth status: {err}");
        }

        let response = match self.auth_manager.auth() {
            Some(auth) => {
                let (reported_auth_method, token_opt) = match auth.get_token().await {
                    Ok(token) if !token.is_empty() => {
                        let tok = if include_token { Some(token) } else { None };
                        (Some(auth.mode), tok)
                    }
                    Ok(_) => (None, None),
                    Err(err) => {
                        tracing::warn!("failed to get token for auth status: {err}");
                        (None, None)
                    }
                };
                codex_protocol::mcp_protocol::GetAuthStatusResponse {
                    auth_method: reported_auth_method,
                    preferred_auth_method,
                    auth_token: token_opt,
                }
            }
            None => codex_protocol::mcp_protocol::GetAuthStatusResponse {
                auth_method: None,
                preferred_auth_method,
                auth_token: None,
            },
        };

        self.outgoing.send_response(request_id, response).await;
    }

>>>>>>> 311ad0ce
    async fn process_new_conversation(&self, request_id: RequestId, params: NewConversationParams) {
        let config = match derive_config_from_params(params, self.codex_linux_sandbox_exe.clone()) {
            Ok(config) => config,
            Err(err) => {
                let error = JSONRPCErrorError {
                    code: INVALID_REQUEST_ERROR_CODE,
                    message: format!("error deriving config: {err}"),
                    data: None,
                };
                self.outgoing.send_error(request_id, error).await;
                return;
            }
        };

        match self.conversation_manager.new_conversation(config).await {
            Ok(conversation_id) => {
                let NewConversation {
                    conversation_id,
                    session_configured,
                    ..
                } = conversation_id;
                let response = NewConversationResponse {
                    conversation_id: ConversationId(conversation_id),
                    model: session_configured.model,
                };
                self.outgoing.send_response(request_id, response).await;
            }
            Err(err) => {
                let error = JSONRPCErrorError {
                    code: INTERNAL_ERROR_CODE,
                    message: format!("error creating conversation: {err}"),
                    data: None,
                };
                self.outgoing.send_error(request_id, error).await;
            }
        }
    }

    async fn send_user_message(&self, request_id: RequestId, params: SendUserMessageParams) {
        let SendUserMessageParams {
            conversation_id,
            items,
        } = params;
        let Ok(conversation) = self
            .conversation_manager
            .get_conversation(conversation_id.0)
            .await
        else {
            let error = JSONRPCErrorError {
                code: INVALID_REQUEST_ERROR_CODE,
                message: format!("conversation not found: {conversation_id}"),
                data: None,
            };
            self.outgoing.send_error(request_id, error).await;
            return;
        };

        let mapped_items: Vec<CoreInputItem> = items
            .into_iter()
            .map(|item| match item {
                WireInputItem::Text { text } => CoreInputItem::Text { text },
                WireInputItem::Image { image_url } => CoreInputItem::Image { image_url },
                WireInputItem::LocalImage { path } => CoreInputItem::LocalImage { path },
            })
            .collect();

        // Submit user input to the conversation.
        let _ = conversation
            .submit(Op::UserInput {
                items: mapped_items,
            })
            .await;

        // Acknowledge with an empty result.
        self.outgoing
            .send_response(request_id, SendUserMessageResponse {})
            .await;
    }

    async fn interrupt_conversation(
        &mut self,
        request_id: RequestId,
        params: InterruptConversationParams,
    ) {
        let InterruptConversationParams { conversation_id } = params;
        let Ok(conversation) = self
            .conversation_manager
            .get_conversation(conversation_id.0)
            .await
        else {
            let error = JSONRPCErrorError {
                code: INVALID_REQUEST_ERROR_CODE,
                message: format!("conversation not found: {conversation_id}"),
                data: None,
            };
            self.outgoing.send_error(request_id, error).await;
            return;
        };

        // Submit the interrupt and respond immediately (core does not emit a dedicated event).
        let _ = conversation.submit(Op::Interrupt).await;
        let response = InterruptConversationResponse { abort_reason: TurnAbortReason::Interrupted };
        self.outgoing.send_response(request_id, response).await;
    }

    async fn add_conversation_listener(
        &mut self,
        request_id: RequestId,
        params: AddConversationListenerParams,
    ) {
        let AddConversationListenerParams { conversation_id } = params;
        let Ok(conversation) = self
            .conversation_manager
            .get_conversation(conversation_id.0)
            .await
        else {
            let error = JSONRPCErrorError {
                code: INVALID_REQUEST_ERROR_CODE,
                message: format!("conversation not found: {}", conversation_id.0),
                data: None,
            };
            self.outgoing.send_error(request_id, error).await;
            return;
        };

        let subscription_id = Uuid::new_v4();
        let (cancel_tx, mut cancel_rx) = oneshot::channel();
        self.conversation_listeners
            .insert(subscription_id, cancel_tx);
        let outgoing_for_task = self.outgoing.clone();
        let pending_interrupts = self.pending_interrupts.clone();
        tokio::spawn(async move {
            loop {
                tokio::select! {
                    _ = &mut cancel_rx => {
                        // User has unsubscribed, so exit this task.
                        break;
                    }
                    event = conversation.next_event() => {
                        let event = match event {
                            Ok(event) => event,
                            Err(err) => {
                                tracing::warn!("conversation.next_event() failed with: {err}");
                                break;
                            }
                        };

                        // For now, we send a notification for every event,
                        // JSON-serializing the `Event` as-is, but we will move
                        // to creating a special enum for notifications with a
                        // stable wire format.
                        let method = format!("codex/event/{}", event.msg);
                        let mut params = match serde_json::to_value(event.clone()) {
                            Ok(serde_json::Value::Object(map)) => map,
                            Ok(_) => {
                                tracing::error!("event did not serialize to an object");
                                continue;
                            }
                            Err(err) => {
                                tracing::error!("failed to serialize event: {err}");
                                continue;
                            }
                        };
                        params.insert("conversationId".to_string(), conversation_id.to_string().into());

                        outgoing_for_task.send_notification(OutgoingNotification {
                            method,
                            params: Some(params.into()),
                        })
                        .await;

                        apply_bespoke_event_handling(event.clone(), conversation_id, conversation.clone(), outgoing_for_task.clone(), pending_interrupts.clone()).await;
                    }
                }
            }
        });
        let response = AddConversationSubscriptionResponse { subscription_id };
        self.outgoing.send_response(request_id, response).await;
    }

    async fn remove_conversation_listener(
        &mut self,
        request_id: RequestId,
        params: RemoveConversationListenerParams,
    ) {
        let RemoveConversationListenerParams { subscription_id } = params;
        match self.conversation_listeners.remove(&subscription_id) {
            Some(sender) => {
                // Signal the spawned task to exit and acknowledge.
                let _ = sender.send(());
                let response = RemoveConversationSubscriptionResponse {};
                self.outgoing.send_response(request_id, response).await;
            }
            None => {
                let error = JSONRPCErrorError {
                    code: INVALID_REQUEST_ERROR_CODE,
                    message: format!("subscription not found: {subscription_id}"),
                    data: None,
                };
                self.outgoing.send_error(request_id, error).await;
            }
        }
    }

    async fn git_diff_to_origin(&self, request_id: RequestId, cwd: PathBuf) {
        let diff = git_diff_to_remote(&cwd).await;
        match diff {
            Some(value) => {
                let response = GitDiffToRemoteResponse {
                    sha: value.sha,
                    diff: value.diff,
                };
                self.outgoing.send_response(request_id, response).await;
            }
            None => {
                let error = JSONRPCErrorError {
                    code: INVALID_REQUEST_ERROR_CODE,
                    message: format!("failed to compute git diff to remote for cwd: {cwd:?}"),
                    data: None,
                };
                self.outgoing.send_error(request_id, error).await;
            }
        }
    }
}

impl CodexMessageProcessor {
    // Minimal compatibility layer: translate SendUserTurn into our current
    // flow by submitting only the user items. We intentionally do not attempt
    // per‑turn reconfiguration here (model, cwd, approval, sandbox) to avoid
    // destabilizing the session. This preserves behavior and acks the request
    // so clients using the new method continue to function.
    async fn send_user_turn_compat(
        &self,
        request_id: RequestId,
        params: SendUserTurnParams,
    ) {
        let SendUserTurnParams {
            conversation_id,
            items,
            ..
        } = params;

        let Ok(conversation) = self
            .conversation_manager
            .get_conversation(conversation_id.0)
            .await
        else {
            let error = JSONRPCErrorError {
                code: INVALID_REQUEST_ERROR_CODE,
                message: format!("conversation not found: {conversation_id}"),
                data: None,
            };
            self.outgoing.send_error(request_id, error).await;
            return;
        };

        // Map wire input items into core protocol items.
        let mapped_items: Vec<CoreInputItem> = items
            .into_iter()
            .map(|item| match item {
                WireInputItem::Text { text } => CoreInputItem::Text { text },
                WireInputItem::Image { image_url } => CoreInputItem::Image { image_url },
                WireInputItem::LocalImage { path } => CoreInputItem::LocalImage { path },
            })
            .collect();

        // Submit user input to the conversation.
        let _ = conversation
            .submit(Op::UserInput {
                items: mapped_items,
            })
            .await;

        // Acknowledge.
        self.outgoing.send_response(request_id, SendUserTurnResponse {}).await;
    }
}

async fn apply_bespoke_event_handling(
    event: Event,
    conversation_id: ConversationId,
    conversation: Arc<CodexConversation>,
    outgoing: Arc<OutgoingMessageSender>,
    pending_interrupts: Arc<Mutex<HashMap<Uuid, Vec<RequestId>>>>,
) {
    let Event { id: event_id, msg } = event;
    match msg {
        EventMsg::ApplyPatchApprovalRequest(ApplyPatchApprovalRequestEvent {
            call_id,
            changes,
            reason,
            grant_root,
        }) => {
            // Map core FileChange to wire FileChange
            let file_changes: HashMap<PathBuf, codex_protocol::protocol::FileChange> = changes
                .into_iter()
                .map(|(p, c)| {
                    let mapped = match c {
                        codex_core::protocol::FileChange::Add { content } => {
                            codex_protocol::protocol::FileChange::Add { content }
                        }
                        codex_core::protocol::FileChange::Delete => {
                            codex_protocol::protocol::FileChange::Delete
                        }
                        codex_core::protocol::FileChange::Update { unified_diff, move_path } => {
                            codex_protocol::protocol::FileChange::Update { unified_diff, move_path }
                        }
                    };
                    (p, mapped)
                })
                .collect();

            let params = ApplyPatchApprovalParams {
                conversation_id,
                call_id,
                file_changes,
                reason,
                grant_root,
            };
            let value = serde_json::to_value(&params).unwrap_or_default();
            let rx = outgoing
                .send_request(APPLY_PATCH_APPROVAL_METHOD, Some(value))
                .await;
            // TODO(mbolin): Enforce a timeout so this task does not live indefinitely?
            tokio::spawn(async move {
                on_patch_approval_response(event_id, rx, conversation).await;
            });
        }
        EventMsg::ExecApprovalRequest(ExecApprovalRequestEvent {
            call_id,
            command,
            cwd,
            reason,
        }) => {
            let params = ExecCommandApprovalParams {
                conversation_id,
                call_id,
                command,
                cwd,
                reason,
            };
            let value = serde_json::to_value(&params).unwrap_or_default();
            let rx = outgoing
                .send_request(EXEC_COMMAND_APPROVAL_METHOD, Some(value))
                .await;

            // TODO(mbolin): Enforce a timeout so this task does not live indefinitely?
            tokio::spawn(async move {
                on_exec_approval_response(event_id, rx, conversation).await;
            });
        }
        // No special handling needed for interrupts; responses are sent immediately.

        _ => {}
    }
}

fn derive_config_from_params(
    params: NewConversationParams,
    codex_linux_sandbox_exe: Option<PathBuf>,
) -> std::io::Result<Config> {
    let NewConversationParams {
        model,
        profile,
        cwd,
        approval_policy,
        sandbox: sandbox_mode,
        config: cli_overrides,
        base_instructions,
        include_plan_tool,
        ..
    } = params;
    let overrides = ConfigOverrides {
        model,
        config_profile: profile,
        cwd: cwd.map(PathBuf::from),
        approval_policy: approval_policy.map(map_ask_for_approval_from_wire),
        sandbox_mode,
        model_provider: None,
        codex_linux_sandbox_exe,
        base_instructions,
        include_plan_tool,
        disable_response_storage: None,
        show_raw_agent_reasoning: None,
        debug: None,
    };

    let cli_overrides = cli_overrides
        .unwrap_or_default()
        .into_iter()
        .map(|(k, v)| (k, json_to_toml(v)))
        .collect();

    Config::load_with_cli_overrides(cli_overrides, overrides)
}

async fn on_patch_approval_response(
    event_id: String,
    receiver: tokio::sync::oneshot::Receiver<mcp_types::Result>,
    codex: Arc<CodexConversation>,
) {
    let response = receiver.await;
    let value = match response {
        Ok(value) => value,
        Err(err) => {
            error!("request failed: {err:?}");
            if let Err(submit_err) = codex
                .submit(Op::PatchApproval {
                    id: event_id.clone(),
                    decision: core_protocol::ReviewDecision::Denied,
                })
                .await
            {
                error!("failed to submit denied PatchApproval after request failure: {submit_err}");
            }
            return;
        }
    };

    let response =
        serde_json::from_value::<ApplyPatchApprovalResponse>(value).unwrap_or_else(|err| {
            error!("failed to deserialize ApplyPatchApprovalResponse: {err}");
            ApplyPatchApprovalResponse {
                decision: ReviewDecision::Denied,
            }
        });

    if let Err(err) = codex
        .submit(Op::PatchApproval {
            id: event_id,
            decision: map_review_decision_from_wire(response.decision),
        })
        .await
    {
        error!("failed to submit PatchApproval: {err}");
    }
}

async fn on_exec_approval_response(
    event_id: String,
    receiver: tokio::sync::oneshot::Receiver<mcp_types::Result>,
    conversation: Arc<CodexConversation>,
) {
    let response = receiver.await;
    let value = match response {
        Ok(value) => value,
        Err(err) => {
            tracing::error!("request failed: {err:?}");
            return;
        }
    };

    // Try to deserialize `value` and then make the appropriate call to `codex`.
    let response =
        serde_json::from_value::<ExecCommandApprovalResponse>(value).unwrap_or_else(|err| {
            error!("failed to deserialize ExecCommandApprovalResponse: {err}");
            // If we cannot deserialize the response, we deny the request to be
            // conservative.
            ExecCommandApprovalResponse {
                decision: ReviewDecision::Denied,
            }
        });

    if let Err(err) = conversation
        .submit(Op::ExecApproval {
            id: event_id,
            decision: map_review_decision_from_wire(response.decision),
        })
        .await
    {
        error!("failed to submit ExecApproval: {err}");
    }
}

fn map_review_decision_from_wire(d: codex_protocol::protocol::ReviewDecision) -> core_protocol::ReviewDecision {
    match d {
        codex_protocol::protocol::ReviewDecision::Approved => core_protocol::ReviewDecision::Approved,
        codex_protocol::protocol::ReviewDecision::ApprovedForSession => core_protocol::ReviewDecision::ApprovedForSession,
        codex_protocol::protocol::ReviewDecision::Denied => core_protocol::ReviewDecision::Denied,
        codex_protocol::protocol::ReviewDecision::Abort => core_protocol::ReviewDecision::Abort,
    }
}

fn map_ask_for_approval_from_wire(a: codex_protocol::protocol::AskForApproval) -> core_protocol::AskForApproval {
    match a {
        codex_protocol::protocol::AskForApproval::UnlessTrusted => core_protocol::AskForApproval::UnlessTrusted,
        codex_protocol::protocol::AskForApproval::OnFailure => core_protocol::AskForApproval::OnFailure,
        codex_protocol::protocol::AskForApproval::OnRequest => core_protocol::AskForApproval::OnRequest,
        codex_protocol::protocol::AskForApproval::Never => core_protocol::AskForApproval::Never,
    }
}<|MERGE_RESOLUTION|>--- conflicted
+++ resolved
@@ -13,14 +13,7 @@
 use codex_core::protocol::Event;
 use codex_core::protocol::EventMsg;
 use codex_core::protocol::ExecApprovalRequestEvent;
-<<<<<<< HEAD
 use codex_protocol::protocol::ReviewDecision;
-=======
-use codex_core::protocol::ReviewDecision;
-use codex_login::AuthManager;
-use codex_protocol::mcp_protocol::AuthMode;
-use codex_protocol::mcp_protocol::GitDiffToRemoteResponse;
->>>>>>> 311ad0ce
 use mcp_types::JSONRPCErrorError;
 use mcp_types::RequestId;
 use tokio::sync::Mutex;
@@ -37,6 +30,7 @@
 use codex_core::protocol::InputItem as CoreInputItem;
 use codex_core::protocol::Op;
 use codex_core::protocol as core_protocol;
+use codex_login::AuthManager;
 use codex_login::CLIENT_ID;
 use codex_login::ServerOptions as LoginServerOptions;
 use codex_login::ShutdownHandle;
@@ -136,268 +130,49 @@
             ClientRequest::RemoveConversationListener { request_id, params } => {
                 self.remove_conversation_listener(request_id, params).await;
             }
-<<<<<<< HEAD
             ClientRequest::SendUserTurn { request_id, params } => {
                 self.send_user_turn_compat(request_id, params).await;
-=======
+            }
+            ClientRequest::LoginChatGpt { request_id } => {
+                let error = JSONRPCErrorError {
+                    code: INVALID_REQUEST_ERROR_CODE,
+                    message: "login is not supported by this server".to_string(),
+                    data: None,
+                };
+                self.outgoing.send_error(request_id, error).await;
+            }
+            ClientRequest::CancelLoginChatGpt { request_id, .. } => {
+                let error = JSONRPCErrorError {
+                    code: INVALID_REQUEST_ERROR_CODE,
+                    message: "cancel login is not supported by this server".to_string(),
+                    data: None,
+                };
+                self.outgoing.send_error(request_id, error).await;
+            }
+            ClientRequest::LogoutChatGpt { request_id } => {
+                // Not supported by this server implementation
+                let error = JSONRPCErrorError {
+                    code: INVALID_REQUEST_ERROR_CODE,
+                    message: "logout is not supported by this server".to_string(),
+                    data: None,
+                };
+                self.outgoing.send_error(request_id, error).await;
+            }
+            ClientRequest::GetAuthStatus { request_id, .. } => {
+                // Not supported by this server implementation
+                let error = JSONRPCErrorError {
+                    code: INVALID_REQUEST_ERROR_CODE,
+                    message: "auth status is not supported by this server".to_string(),
+                    data: None,
+                };
+                self.outgoing.send_error(request_id, error).await;
+            }
             ClientRequest::GitDiffToRemote { request_id, params } => {
                 self.git_diff_to_origin(request_id, params.cwd).await;
->>>>>>> 311ad0ce
-            }
-            ClientRequest::LoginChatGpt { request_id } => {
-                let error = JSONRPCErrorError {
-                    code: INVALID_REQUEST_ERROR_CODE,
-                    message: "login is not supported by this server".to_string(),
-                    data: None,
-                };
-                self.outgoing.send_error(request_id, error).await;
-            }
-            ClientRequest::CancelLoginChatGpt { request_id, .. } => {
-                let error = JSONRPCErrorError {
-                    code: INVALID_REQUEST_ERROR_CODE,
-                    message: "cancel login is not supported by this server".to_string(),
-                    data: None,
-                };
-                self.outgoing.send_error(request_id, error).await;
-            }
-            ClientRequest::LogoutChatGpt { request_id } => {
-                // Not supported by this server implementation
-                let error = JSONRPCErrorError {
-                    code: INVALID_REQUEST_ERROR_CODE,
-                    message: "logout is not supported by this server".to_string(),
-                    data: None,
-                };
-                self.outgoing.send_error(request_id, error).await;
-            }
-<<<<<<< HEAD
-            ClientRequest::GetAuthStatus { request_id } => {
-                // Not supported by this server implementation
-                let error = JSONRPCErrorError {
-                    code: INVALID_REQUEST_ERROR_CODE,
-                    message: "auth status is not supported by this server".to_string(),
-                    data: None,
-                };
-                self.outgoing.send_error(request_id, error).await;
-            }
-            ClientRequest::GitDiffToRemote { request_id, params } => {
-                self.git_diff_to_origin(request_id, params.cwd).await;
-            }
-        }
-    }
-
-=======
-            ClientRequest::GetAuthStatus { request_id, params } => {
-                self.get_auth_status(request_id, params).await;
-            }
-        }
-    }
-
-    async fn login_chatgpt(&mut self, request_id: RequestId) {
-        let config = self.config.as_ref();
-
-        let opts = LoginServerOptions {
-            open_browser: false,
-            ..LoginServerOptions::new(config.codex_home.clone(), CLIENT_ID.to_string())
-        };
-
-        enum LoginChatGptReply {
-            Response(LoginChatGptResponse),
-            Error(JSONRPCErrorError),
-        }
-
-        let reply = match run_login_server(opts) {
-            Ok(server) => {
-                let login_id = Uuid::new_v4();
-                let shutdown_handle = server.cancel_handle();
-
-                // Replace active login if present.
-                {
-                    let mut guard = self.active_login.lock().await;
-                    if let Some(existing) = guard.take() {
-                        existing.drop();
-                    }
-                    *guard = Some(ActiveLogin {
-                        shutdown_handle: shutdown_handle.clone(),
-                        login_id,
-                    });
-                }
-
-                let response = LoginChatGptResponse {
-                    login_id,
-                    auth_url: server.auth_url.clone(),
-                };
-
-                // Spawn background task to monitor completion.
-                let outgoing_clone = self.outgoing.clone();
-                let active_login = self.active_login.clone();
-                let auth_manager = self.auth_manager.clone();
-                tokio::spawn(async move {
-                    let (success, error_msg) = match tokio::time::timeout(
-                        LOGIN_CHATGPT_TIMEOUT,
-                        server.block_until_done(),
-                    )
-                    .await
-                    {
-                        Ok(Ok(())) => (true, None),
-                        Ok(Err(err)) => (false, Some(format!("Login server error: {err}"))),
-                        Err(_elapsed) => {
-                            // Timeout: cancel server and report
-                            shutdown_handle.shutdown();
-                            (false, Some("Login timed out".to_string()))
-                        }
-                    };
-                    let payload = LoginChatGptCompleteNotification {
-                        login_id,
-                        success,
-                        error: error_msg,
-                    };
-                    outgoing_clone
-                        .send_server_notification(ServerNotification::LoginChatGptComplete(payload))
-                        .await;
-
-                    // Send an auth status change notification.
-                    if success {
-                        // Update in-memory auth cache now that login completed.
-                        auth_manager.reload();
-
-                        // Notify clients with the actual current auth mode.
-                        let current_auth_method = auth_manager.auth().map(|a| a.mode);
-                        let payload = AuthStatusChangeNotification {
-                            auth_method: current_auth_method,
-                        };
-                        outgoing_clone
-                            .send_server_notification(ServerNotification::AuthStatusChange(payload))
-                            .await;
-                    }
-
-                    // Clear the active login if it matches this attempt. It may have been replaced or cancelled.
-                    let mut guard = active_login.lock().await;
-                    if guard.as_ref().map(|l| l.login_id) == Some(login_id) {
-                        *guard = None;
-                    }
-                });
-
-                LoginChatGptReply::Response(response)
-            }
-            Err(err) => LoginChatGptReply::Error(JSONRPCErrorError {
-                code: INTERNAL_ERROR_CODE,
-                message: format!("failed to start login server: {err}"),
-                data: None,
-            }),
-        };
-
-        match reply {
-            LoginChatGptReply::Response(resp) => {
-                self.outgoing.send_response(request_id, resp).await
-            }
-            LoginChatGptReply::Error(err) => self.outgoing.send_error(request_id, err).await,
-        }
-    }
-
-    async fn cancel_login_chatgpt(&mut self, request_id: RequestId, login_id: Uuid) {
-        let mut guard = self.active_login.lock().await;
-        if guard.as_ref().map(|l| l.login_id) == Some(login_id) {
-            if let Some(active) = guard.take() {
-                active.drop();
-            }
-            drop(guard);
-            self.outgoing
-                .send_response(
-                    request_id,
-                    codex_protocol::mcp_protocol::CancelLoginChatGptResponse {},
-                )
-                .await;
-        } else {
-            drop(guard);
-            let error = JSONRPCErrorError {
-                code: INVALID_REQUEST_ERROR_CODE,
-                message: format!("login id not found: {login_id}"),
-                data: None,
-            };
-            self.outgoing.send_error(request_id, error).await;
-        }
-    }
-
-    async fn logout_chatgpt(&mut self, request_id: RequestId) {
-        {
-            // Cancel any active login attempt.
-            let mut guard = self.active_login.lock().await;
-            if let Some(active) = guard.take() {
-                active.drop();
-            }
-        }
-
-        if let Err(err) = self.auth_manager.logout() {
-            let error = JSONRPCErrorError {
-                code: INTERNAL_ERROR_CODE,
-                message: format!("logout failed: {err}"),
-                data: None,
-            };
-            self.outgoing.send_error(request_id, error).await;
-            return;
-        }
-
-        self.outgoing
-            .send_response(
-                request_id,
-                codex_protocol::mcp_protocol::LogoutChatGptResponse {},
-            )
-            .await;
-
-        // Send auth status change notification reflecting the current auth mode
-        // after logout (which may fall back to API key via env var).
-        let current_auth_method = self.auth_manager.auth().map(|auth| auth.mode);
-        let payload = AuthStatusChangeNotification {
-            auth_method: current_auth_method,
-        };
-        self.outgoing
-            .send_server_notification(ServerNotification::AuthStatusChange(payload))
-            .await;
-    }
-
-    async fn get_auth_status(
-        &self,
-        request_id: RequestId,
-        params: codex_protocol::mcp_protocol::GetAuthStatusParams,
-    ) {
-        let preferred_auth_method: AuthMode = self.auth_manager.preferred_auth_method();
-        let include_token = params.include_token.unwrap_or(false);
-        let do_refresh = params.refresh_token.unwrap_or(false);
-
-        if do_refresh && let Err(err) = self.auth_manager.refresh_token().await {
-            tracing::warn!("failed to refresh token while getting auth status: {err}");
-        }
-
-        let response = match self.auth_manager.auth() {
-            Some(auth) => {
-                let (reported_auth_method, token_opt) = match auth.get_token().await {
-                    Ok(token) if !token.is_empty() => {
-                        let tok = if include_token { Some(token) } else { None };
-                        (Some(auth.mode), tok)
-                    }
-                    Ok(_) => (None, None),
-                    Err(err) => {
-                        tracing::warn!("failed to get token for auth status: {err}");
-                        (None, None)
-                    }
-                };
-                codex_protocol::mcp_protocol::GetAuthStatusResponse {
-                    auth_method: reported_auth_method,
-                    preferred_auth_method,
-                    auth_token: token_opt,
-                }
-            }
-            None => codex_protocol::mcp_protocol::GetAuthStatusResponse {
-                auth_method: None,
-                preferred_auth_method,
-                auth_token: None,
-            },
-        };
-
-        self.outgoing.send_response(request_id, response).await;
-    }
-
->>>>>>> 311ad0ce
+            }
+        }
+    }
+
     async fn process_new_conversation(&self, request_id: RequestId, params: NewConversationParams) {
         let config = match derive_config_from_params(params, self.codex_linux_sandbox_exe.clone()) {
             Ok(config) => config,
