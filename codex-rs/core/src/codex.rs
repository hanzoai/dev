--- conflicted
+++ resolved
@@ -11,26 +11,14 @@
 use std::sync::atomic::AtomicU64;
 use std::time::Duration;
 
-<<<<<<< HEAD
-=======
-use crate::AuthManager;
-use crate::event_mapping::map_response_item_to_event_messages;
->>>>>>> 64e6c4af
 use async_channel::Receiver;
 use async_channel::Sender;
 use base64::Engine;
 use codex_apply_patch::ApplyPatchAction;
 use codex_apply_patch::MaybeApplyPatchVerified;
 use codex_apply_patch::maybe_parse_apply_patch_verified;
-<<<<<<< HEAD
 // unused: AuthManager
 // unused: ConversationHistoryResponseEvent
-=======
-use codex_protocol::mcp_protocol::ConversationId;
-use codex_protocol::protocol::ConversationHistoryResponseEvent;
-use codex_protocol::protocol::RolloutItem;
-use codex_protocol::protocol::TaskStartedEvent;
->>>>>>> 64e6c4af
 use codex_protocol::protocol::TurnAbortReason;
 // unused: TurnAbortedEvent
 use futures::prelude::*;
@@ -368,10 +356,6 @@
 use crate::config::Config;
 use crate::config_types::ShellEnvironmentPolicy;
 use crate::conversation_history::ConversationHistory;
-<<<<<<< HEAD
-=======
-use crate::environment_context::EnvironmentContext;
->>>>>>> 64e6c4af
 use crate::error::CodexErr;
 use crate::error::Result as CodexResult;
 use crate::error::SandboxErr;
@@ -428,6 +412,7 @@
 use crate::protocol::TaskCompleteEvent;
 use crate::protocol::TurnDiffEvent;
 use crate::rollout::RolloutRecorder;
+use codex_protocol::mcp_protocol::ConversationId;
 use crate::safety::SafetyCheck;
 use crate::safety::assess_command_safety;
 use crate::safety::assess_safety_for_untrusted_command;
@@ -435,36 +420,8 @@
 use crate::turn_diff_tracker::TurnDiffTracker;
 use crate::user_notification::UserNotification;
 use crate::util::backoff;
-<<<<<<< HEAD
 use serde_json::Value;
 use crate::exec_command::ExecSessionManager;
-=======
-use codex_protocol::config_types::ReasoningEffort as ReasoningEffortConfig;
-use codex_protocol::config_types::ReasoningSummary as ReasoningSummaryConfig;
-use codex_protocol::custom_prompts::CustomPrompt;
-use codex_protocol::models::ContentItem;
-use codex_protocol::models::FunctionCallOutputPayload;
-use codex_protocol::models::LocalShellAction;
-use codex_protocol::models::ResponseInputItem;
-use codex_protocol::models::ResponseItem;
-use codex_protocol::models::ShellToolCallParams;
-use codex_protocol::protocol::InitialHistory;
-
-// A convenience extension trait for acquiring mutex locks where poisoning is
-// unrecoverable and should abort the program. This avoids scattered `.unwrap()`
-// calls on `lock()` while still surfacing a clear panic message when a lock is
-// poisoned.
-trait MutexExt<T> {
-    fn lock_unchecked(&self) -> MutexGuard<'_, T>;
-}
-
-impl<T> MutexExt<T> for Mutex<T> {
-    fn lock_unchecked(&self) -> MutexGuard<'_, T> {
-        #[expect(clippy::expect_used)]
-        self.lock().expect("poisoned lock")
-    }
-}
->>>>>>> 64e6c4af
 
 /// The high-level interface to the Codex system.
 /// It operates as a queue pair where you send submissions and receive events.
@@ -1634,7 +1591,13 @@
                 let rollout_recorder = match rollout_recorder {
                     Some(rec) => Some(rec),
                     None => {
-                        match RolloutRecorder::new(&config, session_id, user_instructions.clone())
+                        match RolloutRecorder::new(
+                            &config,
+                            crate::rollout::recorder::RolloutRecorderParams::new(
+                                ConversationId(session_id),
+                                user_instructions.clone(),
+                            ),
+                        )
                             .await
                         {
                             Ok(r) => Some(r),
