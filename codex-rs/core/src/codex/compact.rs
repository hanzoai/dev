--- conflicted
+++ resolved
@@ -42,7 +42,6 @@
     sub_id: String,
     input: Vec<InputItem>,
 ) {
-<<<<<<< HEAD
     let task = AgentTask::compact(
         sess.clone(),
         turn_context,
@@ -52,10 +51,6 @@
     );
     // set_task is synchronous in our fork
     sess.set_task(task);
-=======
-    let task = AgentTask::compact(sess.clone(), turn_context, sub_id, input);
-    sess.set_task(task).await;
->>>>>>> c6e8671b
 }
 
 pub(super) async fn run_inline_auto_compact_task(
@@ -63,10 +58,7 @@
     turn_context: Arc<TurnContext>,
 ) -> Vec<ResponseItem> {
     let sub_id = sess.next_internal_sub_id();
-    let input = vec![InputItem::Text {
-        text: SUMMARIZATION_PROMPT.to_string(),
-    }];
-<<<<<<< HEAD
+    let input = vec![InputItem::Text { text: SUMMARIZATION_PROMPT.to_string() }];
     run_compact_task_inner_inline(
         sess,
         turn_context,
@@ -75,9 +67,6 @@
         SUMMARIZATION_PROMPT.to_string(),
     )
     .await
-=======
-    run_compact_task_inner(sess, turn_context, sub_id, input, None, false).await;
->>>>>>> c6e8671b
 }
 
 #[allow(dead_code)]
@@ -86,6 +75,7 @@
     turn_context: Arc<TurnContext>,
     sub_id: String,
     input: Vec<InputItem>,
+    compact_instructions: String,
 ) {
     let start_event = sess.make_event(&sub_id, EventMsg::TaskStarted);
     sess.send_event(start_event).await;
@@ -94,7 +84,7 @@
         turn_context,
         sub_id.clone(),
         input,
-        None,
+        compact_instructions,
         true,
     )
     .await;
@@ -113,20 +103,12 @@
     turn_context: Arc<TurnContext>,
     sub_id: String,
     input: Vec<InputItem>,
-    instructions_override: Option<String>,
+    compact_instructions: String,
     remove_task_on_completion: bool,
-<<<<<<< HEAD
 ) -> CodexResult<()> {
     // Convert core InputItem -> ResponseInputItem using the same logic as the main turn flow
     let initial_input_for_turn: ResponseInputItem = response_input_from_core_items(input);
     let turn_input = sess.turn_input_with_history(vec![initial_input_for_turn.clone().into()]);
-=======
-) {
-    let initial_input_for_turn: ResponseInputItem = ResponseInputItem::from(input);
-    let turn_input = sess
-        .turn_input_with_history(vec![initial_input_for_turn.clone().into()])
-        .await;
->>>>>>> c6e8671b
 
     let prompt = Prompt {
         input: turn_input,
@@ -139,16 +121,12 @@
             Some(sess.user_shell.clone()),
         )),
         tools: Vec::new(),
-<<<<<<< HEAD
         status_items: Vec::new(),
         base_instructions_override: Some(compact_instructions),
         include_additional_instructions: true,
         text_format: None,
         model_override: None,
         model_family_override: None,
-=======
-        base_instructions_override: instructions_override,
->>>>>>> c6e8671b
     };
 
     let max_retries = turn_context.client.get_provider().stream_max_retries();
