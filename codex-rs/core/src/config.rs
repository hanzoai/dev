use crate::config_profile::ConfigProfile;
use crate::config_types::AgentConfig;
use crate::config_types::BrowserConfig;
use crate::config_types::History;
use crate::config_types::ThemeName;
use crate::config_types::McpServerConfig;
use crate::config_types::SandboxWorkspaceWrite;
use crate::config_types::ShellEnvironmentPolicy;
use crate::config_types::ShellEnvironmentPolicyToml;
use crate::config_types::TextVerbosity;
use crate::config_types::Tui;
use crate::config_types::UriBasedFileOpener;
use crate::config_types::Verbosity;
use crate::git_info::resolve_root_git_project_for_trust;
use crate::model_family::ModelFamily;
use crate::model_family::find_family_for_model;
use crate::model_provider_info::ModelProviderInfo;
use crate::model_provider_info::built_in_model_providers;
use crate::openai_model_info::get_model_info;
use crate::protocol::AskForApproval;
use crate::protocol::SandboxPolicy;
use crate::config_types::ReasoningEffort;
use crate::config_types::ReasoningSummary;
use codex_login::AuthMode;
use codex_protocol::config_types::SandboxMode;
use dirs::home_dir;
use serde::Deserialize;
use std::collections::HashMap;
use std::path::Path;
use std::path::PathBuf;
use tempfile::NamedTempFile;
use toml::Value as TomlValue;
use toml_edit::DocumentMut;

const OPENAI_DEFAULT_MODEL: &str = "gpt-5";

/// Maximum number of bytes of the documentation that will be embedded. Larger
/// files are *silently truncated* to this size so we do not take up too much of
/// the context window.
pub(crate) const PROJECT_DOC_MAX_BYTES: usize = 32 * 1024; // 32 KiB

const CONFIG_TOML_FILE: &str = "config.toml";

const DEFAULT_RESPONSES_ORIGINATOR_HEADER: &str = "codex_cli_rs";

/// Application configuration loaded from disk and merged with overrides.
#[derive(Debug, Clone, PartialEq)]
pub struct Config {
    /// Optional override of model selection.
    pub model: String,

    pub model_family: ModelFamily,

    /// Size of the context window for the model, in tokens.
    pub model_context_window: Option<u64>,

    /// Maximum number of output tokens.
    pub model_max_output_tokens: Option<u64>,

    /// Key into the model_providers map that specifies which provider to use.
    pub model_provider_id: String,

    /// Info needed to make an API request to the model.
    pub model_provider: ModelProviderInfo,

    /// Approval policy for executing commands.
    pub approval_policy: AskForApproval,

    pub sandbox_policy: SandboxPolicy,

    pub shell_environment_policy: ShellEnvironmentPolicy,

    /// When `true`, `AgentReasoning` events emitted by the backend will be
    /// suppressed from the frontend output. This can reduce visual noise when
    /// users are only interested in the final agent responses.
    pub hide_agent_reasoning: bool,

    /// When set to `true`, `AgentReasoningRawContentEvent` events will be shown in the UI/output.
    /// Defaults to `false`.
    pub show_raw_agent_reasoning: bool,

    /// Disable server-side response storage (sends the full conversation
    /// context with every request). Currently necessary for OpenAI customers
    /// who have opted into Zero Data Retention (ZDR).
    pub disable_response_storage: bool,

    /// User-provided instructions from AGENTS.md.
    pub user_instructions: Option<String>,

    /// Base instructions override.
    pub base_instructions: Option<String>,

    /// Optional external notifier command. When set, Codex will spawn this
    /// program after each completed *turn* (i.e. when the agent finishes
    /// processing a user submission). The value must be the full command
    /// broken into argv tokens **without** the trailing JSON argument - Codex
    /// appends one extra argument containing a JSON payload describing the
    /// event.
    ///
    /// Example `~/.codex/config.toml` snippet:
    ///
    /// ```toml
    /// notify = ["notify-send", "Codex"]
    /// ```
    ///
    /// which will be invoked as:
    ///
    /// ```shell
    /// notify-send Codex '{"type":"agent-turn-complete","turn-id":"12345"}'
    /// ```
    ///
    /// If unset the feature is disabled.
    pub notify: Option<Vec<String>>,

    /// The directory that should be treated as the current working directory
    /// for the session. All relative paths inside the business-logic layer are
    /// resolved against this path.
    pub cwd: PathBuf,

    /// Definition for MCP servers that Codex can reach out to for tool calls.
    pub mcp_servers: HashMap<String, McpServerConfig>,

    /// Configuration for available agent models
    pub agents: Vec<AgentConfig>,

    /// Combined provider map (defaults merged with user-defined overrides).
    pub model_providers: HashMap<String, ModelProviderInfo>,

    /// Maximum number of bytes to include from an AGENTS.md project doc file.
    pub project_doc_max_bytes: usize,

    /// Directory containing all Codex state (defaults to `~/.codex` but can be
    /// overridden by the `CODEX_HOME` environment variable).
    pub codex_home: PathBuf,

    /// Settings that govern if and what will be written to `~/.codex/history.jsonl`.
    pub history: History,

    /// Optional URI-based file opener. If set, citations to files in the model
    /// output will be hyperlinked using the specified URI scheme.
    pub file_opener: UriBasedFileOpener,

    /// Collection of settings that are specific to the TUI.
    pub tui: Tui,

    /// Path to the `codex-linux-sandbox` executable. This must be set if
    /// [`crate::exec::SandboxType::LinuxSeccomp`] is used. Note that this
    /// cannot be set in the config file: it must be set in code via
    /// [`ConfigOverrides`].
    ///
    /// When this program is invoked, arg0 will be set to `codex-linux-sandbox`.
    pub codex_linux_sandbox_exe: Option<PathBuf>,

    /// The value to use for `reasoning.effort` when making a
    /// request using the Responses API. Allowed values: `minimal`, `low`, `medium`, `high`.
    pub model_reasoning_effort: ReasoningEffort,

    /// If not "none", the value to use for `reasoning.summary` when making a
    /// request using the Responses API.
    pub model_reasoning_summary: ReasoningSummary,

<<<<<<< HEAD
    /// The value to use for `text.verbosity` when making a request using the Responses API.
    pub model_text_verbosity: TextVerbosity,
=======
    /// Optional verbosity control for GPT-5 models (Responses API `text.verbosity`).
    pub model_verbosity: Option<Verbosity>,
>>>>>>> 311ad0ce

    /// Base URL for requests to ChatGPT (as opposed to the OpenAI API).
    pub chatgpt_base_url: String,

    /// Experimental rollout resume path (absolute path to .jsonl; undocumented).
    pub experimental_resume: Option<PathBuf>,

    /// Include an experimental plan tool that the model can use to update its current plan and status of each step.
    pub include_plan_tool: bool,

    /// The value for the `originator` header included with Responses API requests.
    pub responses_originator_header: String,

    /// Enable debug logging of LLM requests and responses
    pub debug: bool,
    
    /// Whether we're using ChatGPT authentication (affects feature availability)
    pub using_chatgpt_auth: bool,
}

impl Config {
    /// Load configuration with *generic* CLI overrides (`-c key=value`) applied
    /// **in between** the values parsed from `config.toml` and the
    /// strongly-typed overrides specified via [`ConfigOverrides`].
    ///
    /// The precedence order is therefore: `config.toml` < `-c` overrides <
    /// `ConfigOverrides`.
    pub fn load_with_cli_overrides(
        cli_overrides: Vec<(String, TomlValue)>,
        overrides: ConfigOverrides,
    ) -> std::io::Result<Self> {
        // Resolve the directory that stores Codex state (e.g. ~/.codex or the
        // value of $CODEX_HOME) so we can embed it into the resulting
        // `Config` instance.
        let codex_home = find_codex_home()?;

        // Step 1: parse `config.toml` into a generic JSON value.
        let mut root_value = load_config_as_toml(&codex_home)?;

        // Step 2: apply the `-c` overrides.
        for (path, value) in cli_overrides.into_iter() {
            apply_toml_override(&mut root_value, &path, value);
        }

        // Step 3: deserialize into `ConfigToml` so that Serde can enforce the
        // correct types.
        let cfg: ConfigToml = root_value.try_into().map_err(|e| {
            tracing::error!("Failed to deserialize overridden config: {e}");
            std::io::Error::new(std::io::ErrorKind::InvalidData, e)
        })?;

        // Step 4: merge with the strongly-typed overrides.
        Self::load_from_base_config_with_overrides(cfg, overrides, codex_home)
    }
}

pub fn load_config_as_toml_with_cli_overrides(
    codex_home: &Path,
    cli_overrides: Vec<(String, TomlValue)>,
) -> std::io::Result<ConfigToml> {
    let mut root_value = load_config_as_toml(codex_home)?;

    for (path, value) in cli_overrides.into_iter() {
        apply_toml_override(&mut root_value, &path, value);
    }

    let cfg: ConfigToml = root_value.try_into().map_err(|e| {
        tracing::error!("Failed to deserialize overridden config: {e}");
        std::io::Error::new(std::io::ErrorKind::InvalidData, e)
    })?;

    Ok(cfg)
}

/// Read `CODEX_HOME/config.toml` and return it as a generic TOML value. Returns
/// an empty TOML table when the file does not exist.
pub fn load_config_as_toml(codex_home: &Path) -> std::io::Result<TomlValue> {
    let config_path = codex_home.join(CONFIG_TOML_FILE);
    match std::fs::read_to_string(&config_path) {
        Ok(contents) => match toml::from_str::<TomlValue>(&contents) {
            Ok(val) => Ok(val),
            Err(e) => {
                tracing::error!("Failed to parse config.toml: {e}");
                Err(std::io::Error::new(std::io::ErrorKind::InvalidData, e))
            }
        },
        Err(e) if e.kind() == std::io::ErrorKind::NotFound => {
            tracing::info!("config.toml not found, using defaults");
            Ok(TomlValue::Table(Default::default()))
        }
        Err(e) => {
            tracing::error!("Failed to read config.toml: {e}");
            Err(e)
        }
    }
}

/// Patch `CODEX_HOME/config.toml` project state.
/// Use with caution.
pub fn set_project_trusted(codex_home: &Path, project_path: &Path) -> anyhow::Result<()> {
    let config_path = codex_home.join(CONFIG_TOML_FILE);
    // Parse existing config if present; otherwise start a new document.
    let mut doc = match std::fs::read_to_string(config_path.clone()) {
        Ok(s) => s.parse::<DocumentMut>()?,
        Err(e) if e.kind() == std::io::ErrorKind::NotFound => DocumentMut::new(),
        Err(e) => return Err(e.into()),
    };

    // Ensure we render a human-friendly structure:
    //
    // [projects]
    // [projects."/path/to/project"]
    // trust_level = "trusted"
    //
    // rather than inline tables like:
    //
    // [projects]
    // "/path/to/project" = { trust_level = "trusted" }
    let project_key = project_path.to_string_lossy().to_string();

    // Ensure top-level `projects` exists as a non-inline, explicit table. If it
    // exists but was previously represented as a non-table (e.g., inline),
    // replace it with an explicit table.
    let mut created_projects_table = false;
    {
        let root = doc.as_table_mut();
        let needs_table = !root.contains_key("projects")
            || root.get("projects").and_then(|i| i.as_table()).is_none();
        if needs_table {
            root.insert("projects", toml_edit::table());
            created_projects_table = true;
        }
    }
    let Some(projects_tbl) = doc["projects"].as_table_mut() else {
        return Err(anyhow::anyhow!(
            "projects table missing after initialization"
        ));
    };

    // If we created the `projects` table ourselves, keep it implicit so we
    // don't render a standalone `[projects]` header.
    if created_projects_table {
        projects_tbl.set_implicit(true);
    }

    // Ensure the per-project entry is its own explicit table. If it exists but
    // is not a table (e.g., an inline table), replace it with an explicit table.
    let needs_proj_table = !projects_tbl.contains_key(project_key.as_str())
        || projects_tbl
            .get(project_key.as_str())
            .and_then(|i| i.as_table())
            .is_none();
    if needs_proj_table {
        projects_tbl.insert(project_key.as_str(), toml_edit::table());
    }
    let Some(proj_tbl) = projects_tbl
        .get_mut(project_key.as_str())
        .and_then(|i| i.as_table_mut())
    else {
        return Err(anyhow::anyhow!("project table missing for {}", project_key));
    };
    proj_tbl.set_implicit(false);
    proj_tbl["trust_level"] = toml_edit::value("trusted");

    // ensure codex_home exists
    std::fs::create_dir_all(codex_home)?;

    // create a tmp_file
    let tmp_file = NamedTempFile::new_in(codex_home)?;
    std::fs::write(tmp_file.path(), doc.to_string())?;

    // atomically move the tmp file into config.toml
    tmp_file.persist(config_path)?;

    Ok(())
}

/// Persist the selected TUI theme into `CODEX_HOME/config.toml` at `[tui.theme].name`.
pub fn set_tui_theme_name(codex_home: &Path, theme: ThemeName) -> anyhow::Result<()> {
    let config_path = codex_home.join(CONFIG_TOML_FILE);

    // Parse existing config if present; otherwise start a new document.
    let mut doc = match std::fs::read_to_string(config_path.clone()) {
        Ok(s) => s.parse::<DocumentMut>()?,
        Err(e) if e.kind() == std::io::ErrorKind::NotFound => DocumentMut::new(),
        Err(e) => return Err(e.into()),
    };

    // Map enum to kebab-case string used in config
    let theme_str = match theme {
        ThemeName::LightPhoton => "light-photon",
        ThemeName::LightPrismRainbow => "light-prism-rainbow",
        ThemeName::LightVividTriad => "light-vivid-triad",
        ThemeName::LightPorcelain => "light-porcelain",
        ThemeName::LightSandbar => "light-sandbar",
        ThemeName::LightGlacier => "light-glacier",
        ThemeName::DarkCarbonNight => "dark-carbon-night",
        ThemeName::DarkShinobiDusk => "dark-shinobi-dusk",
        ThemeName::DarkOledBlackPro => "dark-oled-black-pro",
        ThemeName::DarkAmberTerminal => "dark-amber-terminal",
        ThemeName::DarkAuroraFlux => "dark-aurora-flux",
        ThemeName::DarkCharcoalRainbow => "dark-charcoal-rainbow",
        ThemeName::DarkZenGarden => "dark-zen-garden",
        ThemeName::DarkPaperLightPro => "dark-paper-light-pro",
        ThemeName::Custom => "custom",
    };

    // Write `[tui.theme].name = "…"`
    doc["tui"]["theme"]["name"] = toml_edit::value(theme_str);

    // ensure codex_home exists
    std::fs::create_dir_all(codex_home)?;

    // create a tmp_file
    let tmp_file = NamedTempFile::new_in(codex_home)?;
    std::fs::write(tmp_file.path(), doc.to_string())?;

    // atomically move the tmp file into config.toml
    tmp_file.persist(config_path)?;

    Ok(())
}

/// Apply a single dotted-path override onto a TOML value.
fn apply_toml_override(root: &mut TomlValue, path: &str, value: TomlValue) {
    use toml::value::Table;

    let segments: Vec<&str> = path.split('.').collect();
    let mut current = root;

    for (idx, segment) in segments.iter().enumerate() {
        let is_last = idx == segments.len() - 1;

        if is_last {
            match current {
                TomlValue::Table(table) => {
                    table.insert(segment.to_string(), value);
                }
                _ => {
                    let mut table = Table::new();
                    table.insert(segment.to_string(), value);
                    *current = TomlValue::Table(table);
                }
            }
            return;
        }

        // Traverse or create intermediate object.
        match current {
            TomlValue::Table(table) => {
                current = table
                    .entry(segment.to_string())
                    .or_insert_with(|| TomlValue::Table(Table::new()));
            }
            _ => {
                *current = TomlValue::Table(Table::new());
                if let TomlValue::Table(tbl) = current {
                    current = tbl
                        .entry(segment.to_string())
                        .or_insert_with(|| TomlValue::Table(Table::new()));
                }
            }
        }
    }
}

/// Base config deserialized from ~/.codex/config.toml.
#[derive(Deserialize, Debug, Clone, Default)]
pub struct ConfigToml {
    /// Optional override of model selection.
    pub model: Option<String>,

    /// Provider to use from the model_providers map.
    pub model_provider: Option<String>,

    /// Size of the context window for the model, in tokens.
    pub model_context_window: Option<u64>,

    /// Maximum number of output tokens.
    pub model_max_output_tokens: Option<u64>,

    /// Default approval policy for executing commands.
    pub approval_policy: Option<AskForApproval>,

    #[serde(default)]
    pub shell_environment_policy: ShellEnvironmentPolicyToml,

    /// Sandbox mode to use.
    pub sandbox_mode: Option<SandboxMode>,

    /// Sandbox configuration to apply if `sandbox` is `WorkspaceWrite`.
    pub sandbox_workspace_write: Option<SandboxWorkspaceWrite>,

    /// Disable server-side response storage (sends the full conversation
    /// context with every request). Currently necessary for OpenAI customers
    /// who have opted into Zero Data Retention (ZDR).
    pub disable_response_storage: Option<bool>,

    /// Optional external command to spawn for end-user notifications.
    #[serde(default)]
    pub notify: Option<Vec<String>>,

    /// System instructions.
    pub instructions: Option<String>,

    /// Definition for MCP servers that Codex can reach out to for tool calls.
    #[serde(default)]
    pub mcp_servers: HashMap<String, McpServerConfig>,

    /// Configuration for available agent models
    #[serde(default)]
    pub agents: Vec<AgentConfig>,

    /// User-defined provider entries that extend/override the built-in list.
    #[serde(default)]
    pub model_providers: HashMap<String, ModelProviderInfo>,

    /// Maximum number of bytes to include from an AGENTS.md project doc file.
    pub project_doc_max_bytes: Option<usize>,

    /// Profile to use from the `profiles` map.
    pub profile: Option<String>,

    /// Named profiles to facilitate switching between different configurations.
    #[serde(default)]
    pub profiles: HashMap<String, ConfigProfile>,

    /// Settings that govern if and what will be written to `~/.codex/history.jsonl`.
    #[serde(default)]
    pub history: Option<History>,

    /// Optional URI-based file opener. If set, citations to files in the model
    /// output will be hyperlinked using the specified URI scheme.
    pub file_opener: Option<UriBasedFileOpener>,

    /// Collection of settings that are specific to the TUI.
    pub tui: Option<Tui>,

    /// Browser configuration for integrated screenshot capabilities.
    pub browser: Option<BrowserConfig>,

    /// When set to `true`, `AgentReasoning` events will be hidden from the
    /// UI/output. Defaults to `false`.
    pub hide_agent_reasoning: Option<bool>,

    /// When set to `true`, `AgentReasoningRawContentEvent` events will be shown in the UI/output.
    /// Defaults to `false`.
    pub show_raw_agent_reasoning: Option<bool>,

    pub model_reasoning_effort: Option<ReasoningEffort>,
    pub model_reasoning_summary: Option<ReasoningSummary>,
<<<<<<< HEAD
    pub model_text_verbosity: Option<TextVerbosity>,
=======
    /// Optional verbosity control for GPT-5 models (Responses API `text.verbosity`).
    pub model_verbosity: Option<Verbosity>,
>>>>>>> 311ad0ce

    /// Override to force-enable reasoning summaries for the configured model.
    pub model_supports_reasoning_summaries: Option<bool>,

    /// Base URL for requests to ChatGPT (as opposed to the OpenAI API).
    pub chatgpt_base_url: Option<String>,

    /// Experimental rollout resume path (absolute path to .jsonl; undocumented).
    pub experimental_resume: Option<PathBuf>,

    /// Experimental path to a file whose contents replace the built-in BASE_INSTRUCTIONS.
    pub experimental_instructions_file: Option<PathBuf>,

    /// The value for the `originator` header included with Responses API requests.
    pub responses_originator_header_internal_override: Option<String>,

    pub projects: Option<HashMap<String, ProjectConfig>>,

    /// If set to `true`, the API key will be signed with the `originator` header.
    pub preferred_auth_method: Option<AuthMode>,
}

#[derive(Deserialize, Debug, Clone, PartialEq, Eq)]
pub struct ProjectConfig {
    pub trust_level: Option<String>,
}

impl ConfigToml {
    /// Derive the effective sandbox policy from the configuration.
    fn derive_sandbox_policy(&self, sandbox_mode_override: Option<SandboxMode>) -> SandboxPolicy {
        let resolved_sandbox_mode = sandbox_mode_override
            .or(self.sandbox_mode)
            .unwrap_or_default();
        match resolved_sandbox_mode {
            SandboxMode::ReadOnly => SandboxPolicy::new_read_only_policy(),
            SandboxMode::WorkspaceWrite => match self.sandbox_workspace_write.as_ref() {
                Some(SandboxWorkspaceWrite {
                    writable_roots,
                    network_access,
                    exclude_tmpdir_env_var,
                    exclude_slash_tmp,
                }) => SandboxPolicy::WorkspaceWrite {
                    writable_roots: writable_roots.clone(),
                    network_access: *network_access,
                    exclude_tmpdir_env_var: *exclude_tmpdir_env_var,
                    exclude_slash_tmp: *exclude_slash_tmp,
                },
                None => SandboxPolicy::new_workspace_write_policy(),
            },
            SandboxMode::DangerFullAccess => SandboxPolicy::DangerFullAccess,
        }
    }

    pub fn is_cwd_trusted(&self, resolved_cwd: &Path) -> bool {
        let projects = self.projects.clone().unwrap_or_default();

        let is_path_trusted = |path: &Path| {
            let path_str = path.to_string_lossy().to_string();
            projects
                .get(&path_str)
                .map(|p| p.trust_level.as_deref() == Some("trusted"))
                .unwrap_or(false)
        };

        // Fast path: exact cwd match
        if is_path_trusted(resolved_cwd) {
            return true;
        }

        // If cwd lives inside a git worktree, check whether the root git project
        // (the primary repository working directory) is trusted. This lets
        // worktrees inherit trust from the main project.
        if let Some(root_project) = resolve_root_git_project_for_trust(resolved_cwd) {
            return is_path_trusted(&root_project);
        }

        false
    }

    pub fn get_config_profile(
        &self,
        override_profile: Option<String>,
    ) -> Result<ConfigProfile, std::io::Error> {
        let profile = override_profile.or_else(|| self.profile.clone());

        match profile {
            Some(key) => {
                if let Some(profile) = self.profiles.get(key.as_str()) {
                    return Ok(profile.clone());
                }

                Err(std::io::Error::new(
                    std::io::ErrorKind::NotFound,
                    format!("config profile `{key}` not found"),
                ))
            }
            None => Ok(ConfigProfile::default()),
        }
    }
}

/// Optional overrides for user configuration (e.g., from CLI flags).
#[derive(Default, Debug, Clone)]
pub struct ConfigOverrides {
    pub model: Option<String>,
    pub cwd: Option<PathBuf>,
    pub approval_policy: Option<AskForApproval>,
    pub sandbox_mode: Option<SandboxMode>,
    pub model_provider: Option<String>,
    pub config_profile: Option<String>,
    pub codex_linux_sandbox_exe: Option<PathBuf>,
    pub base_instructions: Option<String>,
    pub include_plan_tool: Option<bool>,
    pub disable_response_storage: Option<bool>,
    pub show_raw_agent_reasoning: Option<bool>,
    pub debug: Option<bool>,
}

impl Config {
    /// Meant to be used exclusively for tests: `load_with_overrides()` should
    /// be used in all other cases.
    pub fn load_from_base_config_with_overrides(
        cfg: ConfigToml,
        overrides: ConfigOverrides,
        codex_home: PathBuf,
    ) -> std::io::Result<Self> {
        let user_instructions = Self::load_instructions(Some(&codex_home));

        // Destructure ConfigOverrides fully to ensure all overrides are applied.
        let ConfigOverrides {
            model,
            cwd,
            approval_policy,
            sandbox_mode,
            model_provider,
            config_profile: config_profile_key,
            codex_linux_sandbox_exe,
            base_instructions,
            include_plan_tool,
            disable_response_storage,
            show_raw_agent_reasoning,
            debug,
        } = overrides;

        let config_profile = match config_profile_key.as_ref().or(cfg.profile.as_ref()) {
            Some(key) => cfg
                .profiles
                .get(key)
                .ok_or_else(|| {
                    std::io::Error::new(
                        std::io::ErrorKind::NotFound,
                        format!("config profile `{key}` not found"),
                    )
                })?
                .clone(),
            None => ConfigProfile::default(),
        };

        let sandbox_policy = cfg.derive_sandbox_policy(sandbox_mode);

        let mut model_providers = built_in_model_providers();
        // Merge user-defined providers into the built-in list.
        for (key, provider) in cfg.model_providers.into_iter() {
            model_providers.entry(key).or_insert(provider);
        }

        let model_provider_id = model_provider
            .or(config_profile.model_provider)
            .or(cfg.model_provider)
            .unwrap_or_else(|| "openai".to_string());
        let model_provider = model_providers
            .get(&model_provider_id)
            .ok_or_else(|| {
                std::io::Error::new(
                    std::io::ErrorKind::NotFound,
                    format!("Model provider `{model_provider_id}` not found"),
                )
            })?
            .clone();

        let shell_environment_policy = cfg.shell_environment_policy.into();

        let resolved_cwd = {
            use std::env;

            match cwd {
                None => {
                    tracing::info!("cwd not set, using current dir");
                    env::current_dir()?
                }
                Some(p) if p.is_absolute() => p,
                Some(p) => {
                    // Resolve relative path against the current working directory.
                    tracing::info!("cwd is relative, resolving against current dir");
                    let mut current = env::current_dir()?;
                    current.push(p);
                    current
                }
            }
        };

        let history = cfg.history.unwrap_or_default();

        let model = model
            .or(config_profile.model)
            .or(cfg.model)
            .unwrap_or_else(default_model);
        let model_family = find_family_for_model(&model).unwrap_or_else(|| {
            let supports_reasoning_summaries =
                cfg.model_supports_reasoning_summaries.unwrap_or(false);
            ModelFamily {
                slug: model.clone(),
                family: model.clone(),
                needs_special_apply_patch_instructions: false,
                supports_reasoning_summaries,
                uses_local_shell_tool: false,
                apply_patch_tool_type: None,
            }
        });

        let openai_model_info = get_model_info(&model_family);
        let model_context_window = cfg
            .model_context_window
            .or_else(|| openai_model_info.as_ref().map(|info| info.context_window));
        let model_max_output_tokens = cfg.model_max_output_tokens.or_else(|| {
            openai_model_info
                .as_ref()
                .map(|info| info.max_output_tokens)
        });

        let experimental_resume = cfg.experimental_resume;

        // Load base instructions override from a file if specified. If the
        // path is relative, resolve it against the effective cwd so the
        // behaviour matches other path-like config values.
        let experimental_instructions_path = config_profile
            .experimental_instructions_file
            .as_ref()
            .or(cfg.experimental_instructions_file.as_ref());
        let file_base_instructions =
            Self::get_base_instructions(experimental_instructions_path, &resolved_cwd)?;
        let base_instructions = base_instructions.or(file_base_instructions);

<<<<<<< HEAD
        // Check if we're using ChatGPT auth before moving codex_home
        let using_chatgpt_auth = Self::is_using_chatgpt_auth(&codex_home);

=======
>>>>>>> 311ad0ce
        let responses_originator_header: String = cfg
            .responses_originator_header_internal_override
            .unwrap_or(DEFAULT_RESPONSES_ORIGINATOR_HEADER.to_owned());

        let config = Self {
            model,
            model_family,
            model_context_window,
            model_max_output_tokens,
            model_provider_id,
            model_provider,
            cwd: resolved_cwd,
            approval_policy: approval_policy
                .or(config_profile.approval_policy)
                .or(cfg.approval_policy)
                .unwrap_or_else(AskForApproval::default),
            sandbox_policy,
            shell_environment_policy,
            disable_response_storage: config_profile
                .disable_response_storage
                .or(cfg.disable_response_storage)
                .or(disable_response_storage)
                .unwrap_or(false),
            notify: cfg.notify,
            user_instructions,
            base_instructions,
            mcp_servers: cfg.mcp_servers,
            agents: cfg.agents,
            model_providers,
            project_doc_max_bytes: cfg.project_doc_max_bytes.unwrap_or(PROJECT_DOC_MAX_BYTES),
            codex_home,
            history,
            file_opener: cfg.file_opener.unwrap_or(UriBasedFileOpener::VsCode),
            tui: cfg.tui.unwrap_or_default(),
            codex_linux_sandbox_exe,

            hide_agent_reasoning: cfg.hide_agent_reasoning.unwrap_or(false),
            show_raw_agent_reasoning: cfg
                .show_raw_agent_reasoning
                .or(show_raw_agent_reasoning)
                .unwrap_or(false),
            model_reasoning_effort: config_profile
                .model_reasoning_effort
                .or(cfg.model_reasoning_effort)
                .unwrap_or_default(),
            model_reasoning_summary: config_profile
                .model_reasoning_summary
                .or(cfg.model_reasoning_summary)
                .unwrap_or_default(),
<<<<<<< HEAD
            model_text_verbosity: config_profile
                .model_text_verbosity
                .or(cfg.model_text_verbosity)
                .unwrap_or_default(),

=======
            model_verbosity: config_profile.model_verbosity.or(cfg.model_verbosity),
>>>>>>> 311ad0ce
            chatgpt_base_url: config_profile
                .chatgpt_base_url
                .or(cfg.chatgpt_base_url)
                .unwrap_or("https://chatgpt.com/backend-api/".to_string()),

            experimental_resume,
            include_plan_tool: include_plan_tool.unwrap_or(false),
<<<<<<< HEAD
=======
            include_apply_patch_tool: include_apply_patch_tool.unwrap_or(false),
>>>>>>> 311ad0ce
            responses_originator_header,
            debug: debug.unwrap_or(false),
            // Already computed before moving codex_home
            using_chatgpt_auth,
        };
        Ok(config)
    }

    /// Check if we're using ChatGPT authentication
    fn is_using_chatgpt_auth(codex_home: &Path) -> bool {
        use codex_login::AuthMode;
        use codex_login::CodexAuth;
        
        match CodexAuth::from_codex_home(codex_home, AuthMode::ApiKey) {
            Ok(Some(auth)) => auth.mode == AuthMode::ChatGPT,
            _ => false,
        }
    }
    
    fn load_instructions(codex_dir: Option<&Path>) -> Option<String> {
        let mut p = match codex_dir {
            Some(p) => p.to_path_buf(),
            None => return None,
        };

        p.push("AGENTS.md");
        std::fs::read_to_string(&p).ok().and_then(|s| {
            let s = s.trim();
            if s.is_empty() {
                None
            } else {
                Some(s.to_string())
            }
        })
    }

    fn get_base_instructions(
        path: Option<&PathBuf>,
        cwd: &Path,
    ) -> std::io::Result<Option<String>> {
        let p = match path.as_ref() {
            None => return Ok(None),
            Some(p) => p,
        };

        // Resolve relative paths against the provided cwd to make CLI
        // overrides consistent regardless of where the process was launched
        // from.
        let full_path = if p.is_relative() {
            cwd.join(p)
        } else {
            p.to_path_buf()
        };

        let contents = std::fs::read_to_string(&full_path).map_err(|e| {
            std::io::Error::new(
                e.kind(),
                format!(
                    "failed to read experimental instructions file {}: {e}",
                    full_path.display()
                ),
            )
        })?;

        let s = contents.trim().to_string();
        if s.is_empty() {
            Err(std::io::Error::new(
                std::io::ErrorKind::InvalidData,
                format!(
                    "experimental instructions file is empty: {}",
                    full_path.display()
                ),
            ))
        } else {
            Ok(Some(s))
        }
    }
}

fn default_model() -> String {
    OPENAI_DEFAULT_MODEL.to_string()
}

/// Returns the path to the Code/Codex configuration directory, which can be
/// specified by the `CODE_HOME` or `CODEX_HOME` environment variables. If not set,
/// defaults to `~/.code` (falling back to `~/.codex` if it exists for compatibility).
///
/// - If `CODE_HOME` or `CODEX_HOME` is set, the value will be canonicalized and this
///   function will Err if the path does not exist.
/// - If neither is set, this function does not verify that the directory exists.
pub fn find_codex_home() -> std::io::Result<PathBuf> {
    // First check CODE_HOME for the fork
    if let Ok(val) = std::env::var("CODE_HOME") {
        if !val.is_empty() {
            return PathBuf::from(val).canonicalize();
        }
    }

    // Fall back to CODEX_HOME for compatibility
    if let Ok(val) = std::env::var("CODEX_HOME") {
        if !val.is_empty() {
            return PathBuf::from(val).canonicalize();
        }
    }

    let home = home_dir().ok_or_else(|| {
        std::io::Error::new(
            std::io::ErrorKind::NotFound,
            "Could not find home directory",
        )
    })?;

    // Check if ~/.codex exists for backward compatibility
    let mut codex_path = home.clone();
    codex_path.push(".codex");
    if codex_path.exists() {
        return Ok(codex_path);
    }

    // Otherwise use ~/.code for the fork
    let mut p = home;
    p.push(".code");
    Ok(p)
}

/// Returns the path to the folder where Codex logs are stored. Does not verify
/// that the directory exists.
pub fn log_dir(cfg: &Config) -> std::io::Result<PathBuf> {
    let mut p = cfg.codex_home.clone();
    p.push("log");
    Ok(p)
}

#[cfg(test)]
mod tests {
    #![allow(clippy::expect_used, clippy::unwrap_used)]
    use crate::config_types::HistoryPersistence;

    use super::*;
    use pretty_assertions::assert_eq;
    use tempfile::TempDir;

    #[test]
    fn test_toml_parsing() {
        let history_with_persistence = r#"
[history]
persistence = "save-all"
"#;
        let history_with_persistence_cfg = toml::from_str::<ConfigToml>(history_with_persistence)
            .expect("TOML deserialization should succeed");
        assert_eq!(
            Some(History {
                persistence: HistoryPersistence::SaveAll,
                max_bytes: None,
            }),
            history_with_persistence_cfg.history
        );

        let history_no_persistence = r#"
[history]
persistence = "none"
"#;

        let history_no_persistence_cfg = toml::from_str::<ConfigToml>(history_no_persistence)
            .expect("TOML deserialization should succeed");
        assert_eq!(
            Some(History {
                persistence: HistoryPersistence::None,
                max_bytes: None,
            }),
            history_no_persistence_cfg.history
        );
    }

    #[test]
    fn test_sandbox_config_parsing() {
        let sandbox_full_access = r#"
sandbox_mode = "danger-full-access"

[sandbox_workspace_write]
network_access = false  # This should be ignored.
"#;
        let sandbox_full_access_cfg = toml::from_str::<ConfigToml>(sandbox_full_access)
            .expect("TOML deserialization should succeed");
        let sandbox_mode_override = None;
        assert_eq!(
            SandboxPolicy::DangerFullAccess,
            sandbox_full_access_cfg.derive_sandbox_policy(sandbox_mode_override)
        );

        let sandbox_read_only = r#"
sandbox_mode = "read-only"

[sandbox_workspace_write]
network_access = true  # This should be ignored.
"#;

        let sandbox_read_only_cfg = toml::from_str::<ConfigToml>(sandbox_read_only)
            .expect("TOML deserialization should succeed");
        let sandbox_mode_override = None;
        assert_eq!(
            SandboxPolicy::ReadOnly,
            sandbox_read_only_cfg.derive_sandbox_policy(sandbox_mode_override)
        );

        let sandbox_workspace_write = r#"
sandbox_mode = "workspace-write"

[sandbox_workspace_write]
writable_roots = [
    "/my/workspace",
]
exclude_tmpdir_env_var = true
exclude_slash_tmp = true
"#;

        let sandbox_workspace_write_cfg = toml::from_str::<ConfigToml>(sandbox_workspace_write)
            .expect("TOML deserialization should succeed");
        let sandbox_mode_override = None;
        assert_eq!(
            SandboxPolicy::WorkspaceWrite {
                writable_roots: vec![PathBuf::from("/my/workspace")],
                network_access: false,
                exclude_tmpdir_env_var: true,
                exclude_slash_tmp: true,
            },
            sandbox_workspace_write_cfg.derive_sandbox_policy(sandbox_mode_override)
        );
    }

    struct PrecedenceTestFixture {
        cwd: TempDir,
        codex_home: TempDir,
        cfg: ConfigToml,
        model_provider_map: HashMap<String, ModelProviderInfo>,
        openai_provider: ModelProviderInfo,
        openai_chat_completions_provider: ModelProviderInfo,
    }

    impl PrecedenceTestFixture {
        fn cwd(&self) -> PathBuf {
            self.cwd.path().to_path_buf()
        }

        fn codex_home(&self) -> PathBuf {
            self.codex_home.path().to_path_buf()
        }
    }

    fn create_test_fixture() -> std::io::Result<PrecedenceTestFixture> {
        let toml = r#"
model = "o3"
approval_policy = "untrusted"
disable_response_storage = false

# Can be used to determine which profile to use if not specified by
# `ConfigOverrides`.
profile = "gpt3"

[model_providers.openai-chat-completions]
name = "OpenAI using Chat Completions"
base_url = "https://api.openai.com/v1"
env_key = "OPENAI_API_KEY"
wire_api = "chat"
request_max_retries = 4            # retry failed HTTP requests
stream_max_retries = 10            # retry dropped SSE streams
stream_idle_timeout_ms = 300000    # 5m idle timeout

[profiles.o3]
model = "o3"
model_provider = "openai"
approval_policy = "never"
model_reasoning_effort = "high"
model_reasoning_summary = "detailed"

[profiles.gpt3]
model = "gpt-3.5-turbo"
model_provider = "openai-chat-completions"

[profiles.zdr]
model = "o3"
model_provider = "openai"
approval_policy = "on-failure"
disable_response_storage = true
"#;

        let cfg: ConfigToml = toml::from_str(toml).expect("TOML deserialization should succeed");

        // Use a temporary directory for the cwd so it does not contain an
        // AGENTS.md file.
        let cwd_temp_dir = TempDir::new().unwrap();
        let cwd = cwd_temp_dir.path().to_path_buf();
        // Make it look like a Git repo so it does not search for AGENTS.md in
        // a parent folder, either.
        std::fs::write(cwd.join(".git"), "gitdir: nowhere")?;

        let codex_home_temp_dir = TempDir::new().unwrap();

        let openai_chat_completions_provider = ModelProviderInfo {
            name: "OpenAI using Chat Completions".to_string(),
            base_url: Some("https://api.openai.com/v1".to_string()),
            env_key: Some("OPENAI_API_KEY".to_string()),
            wire_api: crate::WireApi::Chat,
            env_key_instructions: None,
            query_params: None,
            http_headers: None,
            env_http_headers: None,
            request_max_retries: Some(4),
            stream_max_retries: Some(10),
            stream_idle_timeout_ms: Some(300_000),
            requires_openai_auth: false,
        };
        let model_provider_map = {
            let mut model_provider_map = built_in_model_providers();
            model_provider_map.insert(
                "openai-chat-completions".to_string(),
                openai_chat_completions_provider.clone(),
            );
            model_provider_map
        };

        let openai_provider = model_provider_map
            .get("openai")
            .expect("openai provider should exist")
            .clone();

        Ok(PrecedenceTestFixture {
            cwd: cwd_temp_dir,
            codex_home: codex_home_temp_dir,
            cfg,
            model_provider_map,
            openai_provider,
            openai_chat_completions_provider,
        })
    }

    /// Users can specify config values at multiple levels that have the
    /// following precedence:
    ///
    /// 1. custom command-line argument, e.g. `--model o3`
    /// 2. as part of a profile, where the `--profile` is specified via a CLI
    ///    (or in the config file itself)
    /// 3. as an entry in `config.toml`, e.g. `model = "o3"`
    /// 4. the default value for a required field defined in code, e.g.,
    ///    `crate::flags::OPENAI_DEFAULT_MODEL`
    ///
    /// Note that profiles are the recommended way to specify a group of
    /// configuration options together.
    #[test]
    fn test_precedence_fixture_with_o3_profile() -> std::io::Result<()> {
        let fixture = create_test_fixture()?;

        let o3_profile_overrides = ConfigOverrides {
            config_profile: Some("o3".to_string()),
            cwd: Some(fixture.cwd()),
            ..Default::default()
        };
        let o3_profile_config: Config = Config::load_from_base_config_with_overrides(
            fixture.cfg.clone(),
            o3_profile_overrides,
            fixture.codex_home(),
        )?;
        assert_eq!(
            Config {
                model: "o3".to_string(),
                model_family: find_family_for_model("o3").expect("known model slug"),
                model_context_window: Some(200_000),
                model_max_output_tokens: Some(100_000),
                model_provider_id: "openai".to_string(),
                model_provider: fixture.openai_provider.clone(),
                approval_policy: AskForApproval::Never,
                sandbox_policy: SandboxPolicy::new_read_only_policy(),
                shell_environment_policy: ShellEnvironmentPolicy::default(),
                disable_response_storage: false,
                user_instructions: None,
                notify: None,
                cwd: fixture.cwd(),
                mcp_servers: HashMap::new(),
                model_providers: fixture.model_provider_map.clone(),
                project_doc_max_bytes: PROJECT_DOC_MAX_BYTES,
                codex_home: fixture.codex_home(),
                history: History::default(),
                file_opener: UriBasedFileOpener::VsCode,
                tui: Tui::default(),
                codex_linux_sandbox_exe: None,
                hide_agent_reasoning: false,
                show_raw_agent_reasoning: false,
                model_reasoning_effort: ReasoningEffort::High,
                model_reasoning_summary: ReasoningSummary::Detailed,
<<<<<<< HEAD
                model_text_verbosity: TextVerbosity::default(),
=======
                model_verbosity: None,
>>>>>>> 311ad0ce
                chatgpt_base_url: "https://chatgpt.com/backend-api/".to_string(),
                experimental_resume: None,
                base_instructions: None,
                include_plan_tool: false,
                internal_originator: None,
                debug: false,
                using_chatgpt_auth: false,
            },
            o3_profile_config
        );
        Ok(())
    }

    #[test]
    fn test_precedence_fixture_with_gpt3_profile() -> std::io::Result<()> {
        let fixture = create_test_fixture()?;

        let gpt3_profile_overrides = ConfigOverrides {
            config_profile: Some("gpt3".to_string()),
            cwd: Some(fixture.cwd()),
            ..Default::default()
        };
        let gpt3_profile_config = Config::load_from_base_config_with_overrides(
            fixture.cfg.clone(),
            gpt3_profile_overrides,
            fixture.codex_home(),
        )?;
        let expected_gpt3_profile_config = Config {
            model: "gpt-3.5-turbo".to_string(),
            model_family: find_family_for_model("gpt-3.5-turbo").expect("known model slug"),
            model_context_window: Some(16_385),
            model_max_output_tokens: Some(4_096),
            model_provider_id: "openai-chat-completions".to_string(),
            model_provider: fixture.openai_chat_completions_provider.clone(),
            approval_policy: AskForApproval::UnlessTrusted,
            sandbox_policy: SandboxPolicy::new_read_only_policy(),
            shell_environment_policy: ShellEnvironmentPolicy::default(),
            disable_response_storage: false,
            user_instructions: None,
            notify: None,
            cwd: fixture.cwd(),
            mcp_servers: HashMap::new(),
            model_providers: fixture.model_provider_map.clone(),
            project_doc_max_bytes: PROJECT_DOC_MAX_BYTES,
            codex_home: fixture.codex_home(),
            history: History::default(),
            file_opener: UriBasedFileOpener::VsCode,
            tui: Tui::default(),
            codex_linux_sandbox_exe: None,
            hide_agent_reasoning: false,
            show_raw_agent_reasoning: false,
            model_reasoning_effort: ReasoningEffort::default(),
            model_reasoning_summary: ReasoningSummary::default(),
<<<<<<< HEAD
            model_text_verbosity: TextVerbosity::default(),
=======
            model_verbosity: None,
>>>>>>> 311ad0ce
            chatgpt_base_url: "https://chatgpt.com/backend-api/".to_string(),
            experimental_resume: None,
            base_instructions: None,
            include_plan_tool: false,
            internal_originator: None,
            debug: false,
            using_chatgpt_auth: false,
        };

        assert_eq!(expected_gpt3_profile_config, gpt3_profile_config);

        // Verify that loading without specifying a profile in ConfigOverrides
        // uses the default profile from the config file (which is "gpt3").
        let default_profile_overrides = ConfigOverrides {
            cwd: Some(fixture.cwd()),
            ..Default::default()
        };

        let default_profile_config = Config::load_from_base_config_with_overrides(
            fixture.cfg.clone(),
            default_profile_overrides,
            fixture.codex_home(),
        )?;

        assert_eq!(expected_gpt3_profile_config, default_profile_config);
        Ok(())
    }

    #[test]
    fn test_precedence_fixture_with_zdr_profile() -> std::io::Result<()> {
        let fixture = create_test_fixture()?;

        let zdr_profile_overrides = ConfigOverrides {
            config_profile: Some("zdr".to_string()),
            cwd: Some(fixture.cwd()),
            ..Default::default()
        };
        let zdr_profile_config = Config::load_from_base_config_with_overrides(
            fixture.cfg.clone(),
            zdr_profile_overrides,
            fixture.codex_home(),
        )?;
        let expected_zdr_profile_config = Config {
            model: "o3".to_string(),
            model_family: find_family_for_model("o3").expect("known model slug"),
            model_context_window: Some(200_000),
            model_max_output_tokens: Some(100_000),
            model_provider_id: "openai".to_string(),
            model_provider: fixture.openai_provider.clone(),
            approval_policy: AskForApproval::OnFailure,
            sandbox_policy: SandboxPolicy::new_read_only_policy(),
            shell_environment_policy: ShellEnvironmentPolicy::default(),
            disable_response_storage: true,
            user_instructions: None,
            notify: None,
            cwd: fixture.cwd(),
            mcp_servers: HashMap::new(),
            model_providers: fixture.model_provider_map.clone(),
            project_doc_max_bytes: PROJECT_DOC_MAX_BYTES,
            codex_home: fixture.codex_home(),
            history: History::default(),
            file_opener: UriBasedFileOpener::VsCode,
            tui: Tui::default(),
            codex_linux_sandbox_exe: None,
            hide_agent_reasoning: false,
            show_raw_agent_reasoning: false,
            model_reasoning_effort: ReasoningEffort::default(),
            model_reasoning_summary: ReasoningSummary::default(),
<<<<<<< HEAD
            model_text_verbosity: TextVerbosity::default(),
=======
            model_verbosity: None,
>>>>>>> 311ad0ce
            chatgpt_base_url: "https://chatgpt.com/backend-api/".to_string(),
            experimental_resume: None,
            base_instructions: None,
            include_plan_tool: false,
            internal_originator: None,
            debug: false,
            using_chatgpt_auth: false,
        };

        assert_eq!(expected_zdr_profile_config, zdr_profile_config);

        Ok(())
    }

    #[test]
    fn test_set_project_trusted_writes_explicit_tables() -> anyhow::Result<()> {
        let codex_home = TempDir::new().unwrap();
        let project_dir = TempDir::new().unwrap();

        // Call the function under test
        set_project_trusted(codex_home.path(), project_dir.path())?;

        // Read back the generated config.toml and assert exact contents
        let config_path = codex_home.path().join(CONFIG_TOML_FILE);
        let contents = std::fs::read_to_string(&config_path)?;

        let raw_path = project_dir.path().to_string_lossy();
        let path_str = if raw_path.contains('\\') {
            format!("'{}'", raw_path)
        } else {
            format!("\"{}\"", raw_path)
        };
        let expected = format!(
            r#"[projects.{path_str}]
trust_level = "trusted"
"#
        );
        assert_eq!(contents, expected);

        Ok(())
    }

    #[test]
    fn test_set_project_trusted_converts_inline_to_explicit() -> anyhow::Result<()> {
        let codex_home = TempDir::new().unwrap();
        let project_dir = TempDir::new().unwrap();

        // Seed config.toml with an inline project entry under [projects]
        let config_path = codex_home.path().join(CONFIG_TOML_FILE);
        let raw_path = project_dir.path().to_string_lossy();
        let path_str = if raw_path.contains('\\') {
            format!("'{}'", raw_path)
        } else {
            format!("\"{}\"", raw_path)
        };
        // Use a quoted key so backslashes don't require escaping on Windows
        let initial = format!(
            r#"[projects]
{path_str} = {{ trust_level = "untrusted" }}
"#
        );
        std::fs::create_dir_all(codex_home.path())?;
        std::fs::write(&config_path, initial)?;

        // Run the function; it should convert to explicit tables and set trusted
        set_project_trusted(codex_home.path(), project_dir.path())?;

        let contents = std::fs::read_to_string(&config_path)?;

        // Assert exact output after conversion to explicit table
        let expected = format!(
            r#"[projects]

[projects.{path_str}]
trust_level = "trusted"
"#
        );
        assert_eq!(contents, expected);

        Ok(())
    }

    // No test enforcing the presence of a standalone [projects] header.
}<|MERGE_RESOLUTION|>--- conflicted
+++ resolved
@@ -10,7 +10,6 @@
 use crate::config_types::TextVerbosity;
 use crate::config_types::Tui;
 use crate::config_types::UriBasedFileOpener;
-use crate::config_types::Verbosity;
 use crate::git_info::resolve_root_git_project_for_trust;
 use crate::model_family::ModelFamily;
 use crate::model_family::find_family_for_model;
@@ -159,13 +158,8 @@
     /// request using the Responses API.
     pub model_reasoning_summary: ReasoningSummary,
 
-<<<<<<< HEAD
     /// The value to use for `text.verbosity` when making a request using the Responses API.
     pub model_text_verbosity: TextVerbosity,
-=======
-    /// Optional verbosity control for GPT-5 models (Responses API `text.verbosity`).
-    pub model_verbosity: Option<Verbosity>,
->>>>>>> 311ad0ce
 
     /// Base URL for requests to ChatGPT (as opposed to the OpenAI API).
     pub chatgpt_base_url: String,
@@ -517,12 +511,7 @@
 
     pub model_reasoning_effort: Option<ReasoningEffort>,
     pub model_reasoning_summary: Option<ReasoningSummary>,
-<<<<<<< HEAD
     pub model_text_verbosity: Option<TextVerbosity>,
-=======
-    /// Optional verbosity control for GPT-5 models (Responses API `text.verbosity`).
-    pub model_verbosity: Option<Verbosity>,
->>>>>>> 311ad0ce
 
     /// Override to force-enable reasoning summaries for the configured model.
     pub model_supports_reasoning_summaries: Option<bool>,
@@ -766,12 +755,9 @@
             Self::get_base_instructions(experimental_instructions_path, &resolved_cwd)?;
         let base_instructions = base_instructions.or(file_base_instructions);
 
-<<<<<<< HEAD
         // Check if we're using ChatGPT auth before moving codex_home
         let using_chatgpt_auth = Self::is_using_chatgpt_auth(&codex_home);
 
-=======
->>>>>>> 311ad0ce
         let responses_originator_header: String = cfg
             .responses_originator_header_internal_override
             .unwrap_or(DEFAULT_RESPONSES_ORIGINATOR_HEADER.to_owned());
@@ -821,15 +807,11 @@
                 .model_reasoning_summary
                 .or(cfg.model_reasoning_summary)
                 .unwrap_or_default(),
-<<<<<<< HEAD
             model_text_verbosity: config_profile
                 .model_text_verbosity
                 .or(cfg.model_text_verbosity)
                 .unwrap_or_default(),
 
-=======
-            model_verbosity: config_profile.model_verbosity.or(cfg.model_verbosity),
->>>>>>> 311ad0ce
             chatgpt_base_url: config_profile
                 .chatgpt_base_url
                 .or(cfg.chatgpt_base_url)
@@ -837,10 +819,6 @@
 
             experimental_resume,
             include_plan_tool: include_plan_tool.unwrap_or(false),
-<<<<<<< HEAD
-=======
-            include_apply_patch_tool: include_apply_patch_tool.unwrap_or(false),
->>>>>>> 311ad0ce
             responses_originator_header,
             debug: debug.unwrap_or(false),
             // Already computed before moving codex_home
@@ -1230,11 +1208,7 @@
                 show_raw_agent_reasoning: false,
                 model_reasoning_effort: ReasoningEffort::High,
                 model_reasoning_summary: ReasoningSummary::Detailed,
-<<<<<<< HEAD
                 model_text_verbosity: TextVerbosity::default(),
-=======
-                model_verbosity: None,
->>>>>>> 311ad0ce
                 chatgpt_base_url: "https://chatgpt.com/backend-api/".to_string(),
                 experimental_resume: None,
                 base_instructions: None,
@@ -1288,11 +1262,7 @@
             show_raw_agent_reasoning: false,
             model_reasoning_effort: ReasoningEffort::default(),
             model_reasoning_summary: ReasoningSummary::default(),
-<<<<<<< HEAD
             model_text_verbosity: TextVerbosity::default(),
-=======
-            model_verbosity: None,
->>>>>>> 311ad0ce
             chatgpt_base_url: "https://chatgpt.com/backend-api/".to_string(),
             experimental_resume: None,
             base_instructions: None,
@@ -1361,11 +1331,7 @@
             show_raw_agent_reasoning: false,
             model_reasoning_effort: ReasoningEffort::default(),
             model_reasoning_summary: ReasoningSummary::default(),
-<<<<<<< HEAD
             model_text_verbosity: TextVerbosity::default(),
-=======
-            model_verbosity: None,
->>>>>>> 311ad0ce
             chatgpt_base_url: "https://chatgpt.com/backend-api/".to_string(),
             experimental_resume: None,
             base_instructions: None,
