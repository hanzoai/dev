--- conflicted
+++ resolved
@@ -1,3 +1,4 @@
+#![allow(dead_code)]
 use std::cmp::Reverse;
 use std::io::{self};
 use std::path::Path;
@@ -10,12 +11,9 @@
 use uuid::Uuid;
 
 use super::SESSIONS_SUBDIR;
-<<<<<<< HEAD
-=======
-use crate::protocol::EventMsg;
+use codex_protocol::protocol::EventMsg as ProtocolEventMsg;
 use codex_protocol::protocol::RolloutItem;
 use codex_protocol::protocol::RolloutLine;
->>>>>>> 64e6c4af
 
 /// Returned page of conversation summaries.
 #[derive(Debug, Default, PartialEq)]
@@ -40,7 +38,8 @@
 }
 
 /// Hard cap to bound worst‑case work per request.
-const MAX_SCAN_FILES: usize = 50_000;
+const MAX_SCAN_FILES: usize = 100;
+const HEAD_RECORD_LIMIT: usize = 10;
 
 /// Pagination cursor identifying a file by timestamp and UUID.
 #[derive(Debug, Clone, PartialEq, Eq)]
@@ -172,8 +171,16 @@
                     if items.len() == page_size {
                         break 'outer;
                     }
-                    let head = read_first_jsonl_records(&path, 5).await.unwrap_or_default();
-                    items.push(ConversationItem { path, head });
+                    // Read head and simultaneously detect message events within the same
+                    // first N JSONL records to avoid a second file read.
+                    let (head, saw_session_meta, saw_user_event) =
+                        read_head_and_flags(&path, HEAD_RECORD_LIMIT)
+                            .await
+                            .unwrap_or((Vec::new(), false, false));
+                    // Apply filters: must have session meta and at least one user message event
+                    if saw_session_meta && saw_user_event {
+                        items.push(ConversationItem { path, head });
+                    }
                 }
             }
         }
@@ -227,12 +234,10 @@
             .await
             .map(|ft| ft.is_dir())
             .unwrap_or(false)
+            && let Some(s) = entry.file_name().to_str()
+            && let Some(v) = parse(s)
         {
-            if let Some(s) = entry.file_name().to_str() {
-                if let Some(v) = parse(s) {
-                    vec.push((v, entry.path()));
-                }
-            }
+            vec.push((v, entry.path()));
         }
     }
     vec.sort_by_key(|(v, _)| Reverse(*v));
@@ -252,12 +257,10 @@
             .await
             .map(|ft| ft.is_file())
             .unwrap_or(false)
+            && let Some(s) = entry.file_name().to_str()
+            && let Some(v) = parse(s, &entry.path())
         {
-            if let Some(s) = entry.file_name().to_str() {
-                if let Some(v) = parse(s, &entry.path()) {
-                    collected.push(v);
-                }
-            }
+            collected.push(v);
         }
     }
     Ok(collected)
@@ -280,16 +283,19 @@
     Some((ts, uuid))
 }
 
-async fn read_first_jsonl_records(
+async fn read_head_and_flags(
     path: &Path,
     max_records: usize,
-) -> io::Result<Vec<serde_json::Value>> {
+) -> io::Result<(Vec<serde_json::Value>, bool, bool)> {
     use tokio::io::AsyncBufReadExt;
 
     let file = tokio::fs::File::open(path).await?;
     let reader = tokio::io::BufReader::new(file);
     let mut lines = reader.lines();
     let mut head: Vec<serde_json::Value> = Vec::new();
+    let mut saw_session_meta = false;
+    let mut saw_user_event = false;
+
     while head.len() < max_records {
         let line_opt = lines.next_line().await?;
         let Some(line) = line_opt else { break };
@@ -297,9 +303,29 @@
         if trimmed.is_empty() {
             continue;
         }
-        if let Ok(v) = serde_json::from_str::<serde_json::Value>(trimmed) {
-            head.push(v);
-        }
-    }
-    Ok(head)
+
+        let parsed: Result<RolloutLine, _> = serde_json::from_str(trimmed);
+        let Ok(rollout_line) = parsed else { continue };
+
+        match rollout_line.item {
+            RolloutItem::SessionMeta(session_meta_line) => {
+                if let Ok(val) = serde_json::to_value(session_meta_line) {
+                    head.push(val);
+                    saw_session_meta = true;
+                }
+            }
+            RolloutItem::ResponseItem(item) => {
+                if let Ok(val) = serde_json::to_value(item) {
+                    head.push(val);
+                }
+            }
+            RolloutItem::EventMsg(ev) => {
+                if matches!(ev, ProtocolEventMsg::AgentMessage(_)) {
+                    saw_user_event = true;
+                }
+            }
+        }
+    }
+
+    Ok((head, saw_session_meta, saw_user_event))
 }