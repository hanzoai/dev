use serde::Deserialize;
use serde::Serialize;
use serde_json::Value as JsonValue;
use serde_json::json;
use std::collections::BTreeMap;
use std::collections::HashMap;

use crate::agent_tool::create_cancel_agent_tool;
use crate::agent_tool::create_check_agent_status_tool;
use crate::agent_tool::create_get_agent_result_tool;
use crate::agent_tool::create_list_agents_tool;
use crate::agent_tool::create_run_agent_tool;
use crate::agent_tool::create_wait_for_agent_tool;
use crate::model_family::ModelFamily;
use crate::plan_tool::PLAN_TOOL;
use crate::protocol::AskForApproval;
use crate::protocol::SandboxPolicy;
use crate::tool_apply_patch::ApplyPatchToolType;
// apply_patch tools are not currently surfaced; keep imports out to avoid warnings.

#[derive(Debug, Clone, Serialize, PartialEq)]
pub struct ResponsesApiTool {
    pub(crate) name: String,
    pub(crate) description: String,
    /// TODO: Validation. When strict is set to true, the JSON schema,
    /// `required` and `additional_properties` must be present. All fields in
    /// `properties` must be present in `required`.
    pub(crate) strict: bool,
    pub(crate) parameters: JsonSchema,
}

#[derive(Debug, Clone, Serialize, Deserialize, PartialEq)]
pub struct FreeformTool {
    pub(crate) name: String,
    pub(crate) description: String,
    pub(crate) format: FreeformToolFormat,
}

#[derive(Debug, Clone, Serialize, Deserialize, PartialEq)]
pub struct FreeformToolFormat {
    pub(crate) r#type: String,
    pub(crate) syntax: String,
    pub(crate) definition: String,
}

/// When serialized as JSON, this produces a valid "Tool" in the OpenAI
/// Responses API.
#[allow(dead_code)]
#[derive(Debug, Clone, Serialize, PartialEq)]
#[serde(tag = "type")]
pub(crate) enum OpenAiTool {
    #[serde(rename = "function")]
    Function(ResponsesApiTool),
    #[serde(rename = "local_shell")]
    LocalShell {},
    /// Native Responses API web search tool. Optional fields like `filters`
    /// are serialized alongside the type discriminator.
    #[serde(rename = "web_search")]
    WebSearch(WebSearchTool),
    #[serde(rename = "custom")]
    Freeform(FreeformTool),
}

#[derive(Debug, Clone, Serialize, PartialEq, Default)]
pub struct WebSearchTool {
    #[serde(skip_serializing_if = "Option::is_none")]
    pub filters: Option<WebSearchFilters>,
}

#[derive(Debug, Clone, Serialize, PartialEq, Default)]
pub struct WebSearchFilters {
    #[serde(skip_serializing_if = "Option::is_none")]
    pub allowed_domains: Option<Vec<String>>,
}

#[derive(Debug, Clone)]
pub enum ConfigShellToolType {
    DefaultShell,
    ShellWithRequest { sandbox_policy: SandboxPolicy },
    LocalShell,
    StreamableShell,
}

#[derive(Debug, Clone)]
pub(crate) struct ToolsConfig {
    pub shell_type: ConfigShellToolType,
    pub plan_tool: bool,
    #[allow(dead_code)]
    pub apply_patch_tool_type: Option<ApplyPatchToolType>,
    pub web_search_request: bool,
    #[allow(dead_code)]
    pub include_view_image_tool: bool,
    pub web_search_allowed_domains: Option<Vec<String>>,
}

#[allow(dead_code)]
pub(crate) struct ToolsConfigParams<'a> {
    pub(crate) model_family: &'a ModelFamily,
    pub(crate) approval_policy: AskForApproval,
    pub(crate) sandbox_policy: SandboxPolicy,
    pub(crate) include_plan_tool: bool,
    pub(crate) include_apply_patch_tool: bool,
    pub(crate) include_web_search_request: bool,
    pub(crate) use_streamable_shell_tool: bool,
    pub(crate) include_view_image_tool: bool,
}

impl ToolsConfig {
    pub fn new(
        model_family: &ModelFamily,
        approval_policy: AskForApproval,
        sandbox_policy: SandboxPolicy,
        include_plan_tool: bool,
        include_apply_patch_tool: bool,
        include_web_search_request: bool,
        _use_streamable_shell_tool: bool,
        include_view_image_tool: bool,
    ) -> Self {
        // Our fork does not yet enable the experimental streamable shell tool
        // in the tool selection phase. Default to the existing behaviors.
        let use_streamable_shell_tool = false;
        let mut shell_type = if use_streamable_shell_tool {
            ConfigShellToolType::StreamableShell
        } else if model_family.uses_local_shell_tool {
            ConfigShellToolType::LocalShell
        } else {
            ConfigShellToolType::DefaultShell
        };
        if matches!(approval_policy, AskForApproval::OnRequest) && !use_streamable_shell_tool {
            shell_type = ConfigShellToolType::ShellWithRequest {
                sandbox_policy: sandbox_policy.clone(),
            }
        }

        let apply_patch_tool_type = if include_apply_patch_tool {
            model_family.apply_patch_tool_type.clone()
        } else {
            None
        };

        Self {
            shell_type,
            plan_tool: include_plan_tool,
            apply_patch_tool_type,
            web_search_request: include_web_search_request,
            include_view_image_tool,
            web_search_allowed_domains: None,
        }
    }

    // Compatibility constructor used by some tests/upstream calls.
    #[allow(dead_code)]
    pub fn new_from_params(p: &ToolsConfigParams) -> Self {
        Self::new(
            p.model_family,
            p.approval_policy,
            p.sandbox_policy.clone(),
            p.include_plan_tool,
            p.include_apply_patch_tool,
            p.include_web_search_request,
            p.use_streamable_shell_tool,
            p.include_view_image_tool,
        )
    }
}

/// Generic JSON‑Schema subset needed for our tool definitions
#[derive(Debug, Clone, Serialize, Deserialize, PartialEq)]
#[serde(tag = "type", rename_all = "lowercase")]
pub(crate) enum JsonSchema {
    Boolean {
        #[serde(skip_serializing_if = "Option::is_none")]
        description: Option<String>,
    },
    String {
        #[serde(skip_serializing_if = "Option::is_none")]
        description: Option<String>,
    },
    /// MCP schema allows "number" | "integer" for Number
    #[serde(alias = "integer")]
    Number {
        #[serde(skip_serializing_if = "Option::is_none")]
        description: Option<String>,
    },
    Array {
        items: Box<JsonSchema>,

        #[serde(skip_serializing_if = "Option::is_none")]
        description: Option<String>,
    },
    Object {
        properties: BTreeMap<String, JsonSchema>,
        #[serde(skip_serializing_if = "Option::is_none")]
        required: Option<Vec<String>>,
        #[serde(
            rename = "additionalProperties",
            skip_serializing_if = "Option::is_none"
        )]
        additional_properties: Option<bool>,
    },
}

fn create_shell_tool() -> OpenAiTool {
    let mut properties = BTreeMap::new();
    properties.insert(
        "command".to_string(),
        JsonSchema::Array {
            items: Box::new(JsonSchema::String { description: None }),
            description: Some("The command to execute".to_string()),
        },
    );
    properties.insert(
        "workdir".to_string(),
        JsonSchema::String {
            description: Some("The working directory to execute the command in".to_string()),
        },
    );
    properties.insert(
        "timeout".to_string(),
        JsonSchema::Number {
            description: Some("The timeout for the command in milliseconds (default: 120000 ms = 120s)".to_string()),
        },
    );

    OpenAiTool::Function(ResponsesApiTool {
        name: "shell".to_string(),
        description: "Runs a shell command and returns its output. Default timeout: 120000 ms (120s). Override via the `timeout` parameter.".to_string(),
        strict: false,
        parameters: JsonSchema::Object {
            properties,
            required: Some(vec!["command".to_string()]),
            additional_properties: Some(false),
        },
    })
}

fn create_shell_tool_for_sandbox(sandbox_policy: &SandboxPolicy) -> OpenAiTool {
    let mut properties = BTreeMap::new();
    properties.insert(
        "command".to_string(),
        JsonSchema::Array {
            items: Box::new(JsonSchema::String { description: None }),
            description: Some("The command to execute".to_string()),
        },
    );
    properties.insert(
        "workdir".to_string(),
        JsonSchema::String {
            description: Some("The working directory to execute the command in".to_string()),
        },
    );
    properties.insert(
        "timeout_ms".to_string(),
        JsonSchema::Number {
            description: Some("The timeout for the command in milliseconds (default: 120000 ms = 120s)".to_string()),
        },
    );

    if matches!(sandbox_policy, SandboxPolicy::WorkspaceWrite { .. }) {
        properties.insert(
        "with_escalated_permissions".to_string(),
        JsonSchema::Boolean {
            description: Some("Whether to request escalated permissions. Set to true if command needs to be run without sandbox restrictions".to_string()),
        },
    );
        properties.insert(
        "justification".to_string(),
        JsonSchema::String {
            description: Some("Only set if with_escalated_permissions is true. 1-sentence explanation of why we want to run this command.".to_string()),
        },
    );
    }

<<<<<<< HEAD
    let description = match sandbox_policy {
        SandboxPolicy::WorkspaceWrite {
            network_access,
            writable_roots,
            ..
        } => {
            let roots_str = if writable_roots.is_empty() {
                "    - (none)\n".to_string()
            } else {
                writable_roots
                    .iter()
                    .map(|p| format!("    - {}\n", p.display()))
                    .collect()
            };
            format!(
                r#"
The shell tool is used to execute shell commands.
- When invoking the shell tool, your call will be running in a sandbox, and some shell commands will require escalated privileges:
  - Types of actions that require escalated privileges:
    - Writing files other than those in the writable roots
      - writable roots:
{}{}
  - Examples of commands that require escalated privileges:
    - git commit
    - npm install or pnpm install
    - cargo build
    - cargo test
- When invoking a command that will require escalated privileges:
  - Provide the with_escalated_permissions parameter with the boolean value true
  - Include a short, 1 sentence explanation for why we need to run with_escalated_permissions in the justification parameter.

Default timeout: 120000 ms (120s). Override via the `timeout` parameter."#,
                roots_str,
                if !network_access {
                    "\n    - Commands that require network access\n"
                } else {
                    ""
                }
            )
        }
        SandboxPolicy::DangerFullAccess => {
            "Runs a shell command and returns its output. Default timeout: 120000 ms (120s). Override via the `timeout` parameter.".to_string()
        }
        SandboxPolicy::ReadOnly => {
            r#"
The shell tool is used to execute shell commands.
- When invoking the shell tool, your call will be running in a sandbox, and some shell commands (including apply_patch) will require escalated permissions:
  - Types of actions that require escalated privileges:
    - Writing files
    - Applying patches
  - Examples of commands that require escalated privileges:
    - apply_patch
    - git commit
    - npm install or pnpm install
    - cargo build
    - cargo test
- When invoking a command that will require escalated privileges:
  - Provide the with_escalated_permissions parameter with the boolean value true
  - Include a short, 1 sentence explanation for why we need to run with_escalated_permissions in the justification parameter

Default timeout: 120000 ms (120s). Override via the `timeout` parameter."#.to_string()
        }
    };

=======
>>>>>>> abdcb40f
    OpenAiTool::Function(ResponsesApiTool {
        name: "shell".to_string(),
        description: "Runs a shell command and returns its output.".to_string(),
        strict: false,
        parameters: JsonSchema::Object {
            properties,
            required: Some(vec!["command".to_string()]),
            additional_properties: Some(false),
        },
    })
}

/// Returns JSON values that are compatible with Function Calling in the
/// Responses API:
/// https://platform.openai.com/docs/guides/function-calling?api-mode=responses
pub fn create_tools_json_for_responses_api(
    tools: &Vec<OpenAiTool>,
) -> crate::error::Result<Vec<serde_json::Value>> {
    let mut tools_json = Vec::new();

    for tool in tools {
        let json = serde_json::to_value(tool)?;
        tools_json.push(json);
    }

    Ok(tools_json)
}
/// Returns JSON values that are compatible with Function Calling in the
/// Chat Completions API:
/// https://platform.openai.com/docs/guides/function-calling?api-mode=chat
pub(crate) fn create_tools_json_for_chat_completions_api(
    tools: &Vec<OpenAiTool>,
) -> crate::error::Result<Vec<serde_json::Value>> {
    // We start with the JSON for the Responses API and than rewrite it to match
    // the chat completions tool call format.
    let responses_api_tools_json = create_tools_json_for_responses_api(tools)?;
    let tools_json = responses_api_tools_json
        .into_iter()
        .filter_map(|mut tool| {
            if tool.get("type") != Some(&serde_json::Value::String("function".to_string())) {
                return None;
            }

            if let Some(map) = tool.as_object_mut() {
                // Remove "type" field as it is not needed in chat completions.
                map.remove("type");
                Some(json!({
                    "type": "function",
                    "function": map,
                }))
            } else {
                None
            }
        })
        .collect::<Vec<serde_json::Value>>();
    Ok(tools_json)
}

pub(crate) fn mcp_tool_to_openai_tool(
    fully_qualified_name: String,
    tool: mcp_types::Tool,
) -> Result<ResponsesApiTool, serde_json::Error> {
    let mcp_types::Tool {
        description,
        mut input_schema,
        ..
    } = tool;

    // OpenAI models mandate the "properties" field in the schema. The Agents
    // SDK fixed this by inserting an empty object for "properties" if it is not
    // already present https://github.com/openai/openai-agents-python/issues/449
    // so here we do the same.
    if input_schema.properties.is_none() {
        input_schema.properties = Some(serde_json::Value::Object(serde_json::Map::new()));
    }

    // Serialize to a raw JSON value so we can sanitize schemas coming from MCP
    // servers. Some servers omit the top-level or nested `type` in JSON
    // Schemas (e.g. using enum/anyOf), or use unsupported variants like
    // `integer`. Our internal JsonSchema is a small subset and requires
    // `type`, so we coerce/sanitize here for compatibility.
    let mut serialized_input_schema = serde_json::to_value(input_schema)?;
    sanitize_json_schema(&mut serialized_input_schema);
    let input_schema = serde_json::from_value::<JsonSchema>(serialized_input_schema)?;

    Ok(ResponsesApiTool {
        name: fully_qualified_name,
        description: description.unwrap_or_default(),
        strict: false,
        parameters: input_schema,
    })
}

/// Sanitize a JSON Schema (as serde_json::Value) so it can fit our limited
/// JsonSchema enum. This function:
/// - Ensures every schema object has a "type". If missing, infers it from
///   common keywords (properties => object, items => array, enum/const/format => string)
///   and otherwise defaults to "string".
/// - Fills required child fields (e.g. array items, object properties) with
///   permissive defaults when absent.
fn sanitize_json_schema(value: &mut JsonValue) {
    match value {
        JsonValue::Bool(_) => {
            // JSON Schema boolean form: true/false. Coerce to an accept-all string.
            *value = json!({ "type": "string" });
        }
        JsonValue::Array(arr) => {
            for v in arr.iter_mut() {
                sanitize_json_schema(v);
            }
        }
        JsonValue::Object(map) => {
            // First, recursively sanitize known nested schema holders
            if let Some(props) = map.get_mut("properties") {
                if let Some(props_map) = props.as_object_mut() {
                    for (_k, v) in props_map.iter_mut() {
                        sanitize_json_schema(v);
                    }
                }
            }
            if let Some(items) = map.get_mut("items") {
                sanitize_json_schema(items);
            }
            // Some schemas use oneOf/anyOf/allOf - sanitize their entries
            for combiner in ["oneOf", "anyOf", "allOf", "prefixItems"] {
                if let Some(v) = map.get_mut(combiner) {
                    sanitize_json_schema(v);
                }
            }

            // Normalize/ensure type
            let mut ty = map
                .get("type")
                .and_then(|v| v.as_str())
                .map(|s| s.to_string());

            // If type is an array (union), pick first supported; else leave to inference
            if ty.is_none() {
                if let Some(JsonValue::Array(types)) = map.get("type") {
                    for t in types {
                        if let Some(tt) = t.as_str() {
                            if matches!(
                                tt,
                                "object" | "array" | "string" | "number" | "integer" | "boolean"
                            ) {
                                ty = Some(tt.to_string());
                                break;
                            }
                        }
                    }
                }
            }

            // Infer type if still missing
            if ty.is_none() {
                if map.contains_key("properties")
                    || map.contains_key("required")
                    || map.contains_key("additionalProperties")
                {
                    ty = Some("object".to_string());
                } else if map.contains_key("items") || map.contains_key("prefixItems") {
                    ty = Some("array".to_string());
                } else if map.contains_key("enum")
                    || map.contains_key("const")
                    || map.contains_key("format")
                {
                    ty = Some("string".to_string());
                } else if map.contains_key("minimum")
                    || map.contains_key("maximum")
                    || map.contains_key("exclusiveMinimum")
                    || map.contains_key("exclusiveMaximum")
                    || map.contains_key("multipleOf")
                {
                    ty = Some("number".to_string());
                }
            }
            // If we still couldn't infer, default to string
            let ty = ty.unwrap_or_else(|| "string".to_string());
            map.insert("type".to_string(), JsonValue::String(ty.to_string()));

            // Ensure object schemas have properties map
            if ty == "object" {
                if !map.contains_key("properties") {
                    map.insert(
                        "properties".to_string(),
                        JsonValue::Object(serde_json::Map::new()),
                    );
                }
                // If additionalProperties is an object schema, sanitize it too.
                // Leave booleans as-is, since JSON Schema allows boolean here.
                if let Some(ap) = map.get_mut("additionalProperties") {
                    let is_bool = matches!(ap, JsonValue::Bool(_));
                    if !is_bool {
                        sanitize_json_schema(ap);
                    }
                }
            }

            // Ensure array schemas have items
            if ty == "array" && !map.contains_key("items") {
                map.insert("items".to_string(), json!({ "type": "string" }));
            }
        }
        _ => {}
    }
}

/// Returns a list of OpenAiTools based on the provided config and MCP tools.
/// Note that the keys of mcp_tools should be fully qualified names. See
/// [`McpConnectionManager`] for more details.
pub(crate) fn get_openai_tools(
    config: &ToolsConfig,
    mcp_tools: Option<HashMap<String, mcp_types::Tool>>,
    browser_enabled: bool,
) -> Vec<OpenAiTool> {
    let mut tools: Vec<OpenAiTool> = Vec::new();

    match &config.shell_type {
        ConfigShellToolType::DefaultShell => {
            tools.push(create_shell_tool());
        }
        ConfigShellToolType::ShellWithRequest { sandbox_policy } => {
            tools.push(create_shell_tool_for_sandbox(sandbox_policy));
        }
        ConfigShellToolType::LocalShell => {
            tools.push(OpenAiTool::LocalShell {});
        }
        ConfigShellToolType::StreamableShell => {
            tools.push(OpenAiTool::Function(
                crate::exec_command::create_exec_command_tool_for_responses_api(),
            ));
            tools.push(OpenAiTool::Function(
                crate::exec_command::create_write_stdin_tool_for_responses_api(),
            ));
        }
    }

    if config.plan_tool {
        tools.push(PLAN_TOOL.clone());
    }

    // Add browser tools only when browser is enabled
    if browser_enabled {
        tools.push(create_browser_open_tool());
        tools.push(create_browser_close_tool());
        tools.push(create_browser_status_tool());
        tools.push(create_browser_click_tool());
        tools.push(create_browser_move_tool());
        tools.push(create_browser_type_tool());
        tools.push(create_browser_key_tool());
        tools.push(create_browser_javascript_tool());
        tools.push(create_browser_scroll_tool());
        tools.push(create_browser_history_tool());
        tools.push(create_browser_inspect_tool());
        tools.push(create_browser_console_tool());
        tools.push(create_browser_cleanup_tool());
        tools.push(create_browser_cdp_tool());
    } else {
        // Only include browser_open and browser_status when browser is disabled
        tools.push(create_browser_open_tool());
        tools.push(create_browser_status_tool());
    }

    // Add agent management tools for calling external LLMs asynchronously
    tools.push(create_run_agent_tool());
    tools.push(create_check_agent_status_tool());
    tools.push(create_get_agent_result_tool());
    tools.push(create_cancel_agent_tool());
    tools.push(create_wait_for_agent_tool());
    tools.push(create_list_agents_tool());

    if config.web_search_request {
        let tool = match &config.web_search_allowed_domains {
            Some(domains) if !domains.is_empty() => OpenAiTool::WebSearch(WebSearchTool {
                filters: Some(WebSearchFilters {
                    allowed_domains: Some(domains.clone()),
                }),
            }),
            _ => OpenAiTool::WebSearch(WebSearchTool::default()),
        };
        tools.push(tool);
    }

    // Always include web_fetch tool
    tools.push(create_web_fetch_tool());

    if let Some(mcp_tools) = mcp_tools {
        // Ensure deterministic ordering to maximize prompt cache hits.
        // HashMap iteration order is non-deterministic, so sort by fully-qualified tool name.
        let mut entries: Vec<(String, mcp_types::Tool)> = mcp_tools.into_iter().collect();
        entries.sort_by(|a, b| a.0.cmp(&b.0));

        for (name, tool) in entries.into_iter() {
            match mcp_tool_to_openai_tool(name.clone(), tool.clone()) {
                Ok(converted_tool) => tools.push(OpenAiTool::Function(converted_tool)),
                Err(e) => {
                    tracing::error!("Failed to convert {name:?} MCP tool to OpenAI tool: {e:?}");
                }
            }
        }
    }

    tools
}

#[cfg(test)]
#[allow(clippy::expect_used)]
mod tests {
    use crate::model_family::find_family_for_model;
    use mcp_types::ToolInputSchema;
    use pretty_assertions::assert_eq;

    use super::*;

    fn assert_eq_tool_names(tools: &[OpenAiTool], expected_names: &[&str]) {
        let tool_names = tools
            .iter()
            .map(|tool| match tool {
                OpenAiTool::Function(ResponsesApiTool { name, .. }) => name,
                OpenAiTool::LocalShell {} => "local_shell",
                OpenAiTool::WebSearch(_) => "web_search",
                OpenAiTool::Freeform(FreeformTool { name, .. }) => name,
            })
            .collect::<Vec<_>>();

        assert_eq!(
            tool_names.len(),
            expected_names.len(),
            "tool_name mismatch, {tool_names:?}, {expected_names:?}",
        );
        for (name, expected_name) in tool_names.iter().zip(expected_names.iter()) {
            assert_eq!(
                name, expected_name,
                "tool_name mismatch, {name:?}, {expected_name:?}"
            );
        }
    }

    #[test]
    fn test_get_openai_tools() {
        let model_family = find_family_for_model("codex-mini-latest")
            .expect("codex-mini-latest should be a valid model family");
        let config = ToolsConfig::new(
            &model_family,
            AskForApproval::Never,
            SandboxPolicy::ReadOnly,
            true,
            false,
            true,
            /*use_experimental_streamable_shell_tool*/ false,
            false,
        );
        let tools = get_openai_tools(&config, Some(HashMap::new()), false);

        assert_eq_tool_names(
            &tools,
            &[
                "local_shell",
                "update_plan",
                "browser_open",
                "browser_status",
                "agent_run",
                "agent_check",
                "agent_result",
                "agent_cancel",
                "agent_wait",
                "agent_list",
                "web_search",
                "web_fetch",
            ],
        );
    }

    #[test]
    fn test_get_openai_tools_default_shell() {
        let model_family = find_family_for_model("o3").expect("o3 should be a valid model family");
        let config = ToolsConfig::new(
            &model_family,
            AskForApproval::Never,
            SandboxPolicy::ReadOnly,
            true,
            false,
            true,
            /*use_experimental_streamable_shell_tool*/ false,
            false,
        );
        let tools = get_openai_tools(&config, Some(HashMap::new()), false);

        assert_eq_tool_names(
            &tools,
            &[
                "shell",
                "update_plan",
                "browser_open",
                "browser_status",
                "agent_run",
                "agent_check",
                "agent_result",
                "agent_cancel",
                "agent_wait",
                "agent_list",
                "web_search",
                "web_fetch",
            ],
        );
    }

    #[test]
    fn test_get_openai_tools_mcp_tools() {
        let model_family = find_family_for_model("o3").expect("o3 should be a valid model family");
        let config = ToolsConfig::new(
            &model_family,
            AskForApproval::Never,
            SandboxPolicy::ReadOnly,
            false,
            false,
            true,
            /*use_experimental_streamable_shell_tool*/ false,
            false,
        );
        let tools = get_openai_tools(
            &config,
            Some(HashMap::from([(
                "test_server/do_something_cool".to_string(),
                mcp_types::Tool {
                    name: "do_something_cool".to_string(),
                    input_schema: ToolInputSchema {
                        properties: Some(serde_json::json!({
                            "string_argument": {
                                "type": "string",
                            },
                            "number_argument": {
                                "type": "number",
                            },
                            "object_argument": {
                                "type": "object",
                                "properties": {
                                    "string_property": { "type": "string" },
                                    "number_property": { "type": "number" },
                                },
                                "required": [
                                    "string_property",
                                    "number_property",
                                ],
                                "additionalProperties": Some(false),
                            },
                        })),
                        required: None,
                        r#type: "object".to_string(),
                    },
                    output_schema: None,
                    title: None,
                    annotations: None,
                    description: Some("Do something cool".to_string()),
                },
            )])),
            false,
        );

        assert_eq_tool_names(
            &tools,
            &[
                "shell",
                "browser_open",
                "browser_status",
                "agent_run",
                "agent_check",
                "agent_result",
                "agent_cancel",
                "agent_wait",
                "agent_list",
                "web_search",
                "web_fetch",
                "test_server/do_something_cool",
            ],
        );

        assert_eq!(
            tools[3],
            OpenAiTool::Function(ResponsesApiTool {
                name: "test_server/do_something_cool".to_string(),
                parameters: JsonSchema::Object {
                    properties: BTreeMap::from([
                        (
                            "string_argument".to_string(),
                            JsonSchema::String { description: None }
                        ),
                        (
                            "number_argument".to_string(),
                            JsonSchema::Number { description: None }
                        ),
                        (
                            "object_argument".to_string(),
                            JsonSchema::Object {
                                properties: BTreeMap::from([
                                    (
                                        "string_property".to_string(),
                                        JsonSchema::String { description: None }
                                    ),
                                    (
                                        "number_property".to_string(),
                                        JsonSchema::Number { description: None }
                                    ),
                                ]),
                                required: Some(vec![
                                    "string_property".to_string(),
                                    "number_property".to_string(),
                                ]),
                                additional_properties: Some(false),
                            },
                        ),
                    ]),
                    required: None,
                    additional_properties: None,
                },
                description: "Do something cool".to_string(),
                strict: false,
            })
        );
    }

    #[test]
    fn test_get_openai_tools_mcp_tools_sorted_by_name() {
        let model_family = find_family_for_model("o3").expect("o3 should be a valid model family");
        let config = ToolsConfig::new(
            &model_family,
            AskForApproval::Never,
            SandboxPolicy::ReadOnly,
            false,
            false,
            true,
            /*use_experimental_streamable_shell_tool*/ false,
            false,
        );
    }

    #[test]
    fn test_mcp_tool_property_missing_type_defaults_to_string() {
        let model_family = find_family_for_model("o3").expect("o3 should be a valid model family");
        let config = ToolsConfig::new_from_params(&ToolsConfigParams {
            model_family: &model_family,
            approval_policy: AskForApproval::Never,
            sandbox_policy: SandboxPolicy::ReadOnly,
            include_plan_tool: false,
            include_apply_patch_tool: false,
            include_web_search_request: true,
            use_streamable_shell_tool: false,
            include_view_image_tool: true,
        });

        let tools = get_openai_tools(
            &config,
            Some(HashMap::from([(
                "dash/search".to_string(),
                mcp_types::Tool {
                    name: "search".to_string(),
                    input_schema: ToolInputSchema {
                        properties: Some(serde_json::json!({
                            "query": {
                                "description": "search query"
                            }
                        })),
                        required: None,
                        r#type: "object".to_string(),
                    },
                    output_schema: None,
                    title: None,
                    annotations: None,
                    description: Some("Search docs".to_string()),
                },
            )])),
            false,
        );

        assert_eq_tool_names(
            &tools,
            &[
                "shell",
                "browser_open",
                "browser_status",
                "agent_run",
                "agent_check",
                "agent_result",
                "agent_cancel",
                "agent_wait",
                "agent_list",
                "web_search",
                "web_fetch",
                "dash/search",
            ],
        );

        assert_eq!(
            tools[3],
            OpenAiTool::Function(ResponsesApiTool {
                name: "dash/search".to_string(),
                parameters: JsonSchema::Object {
                    properties: BTreeMap::from([(
                        "query".to_string(),
                        JsonSchema::String {
                            description: Some("search query".to_string())
                        }
                    )]),
                    required: None,
                    additional_properties: None,
                },
                description: "Search docs".to_string(),
                strict: false,
            })
        );
    }

    #[test]
    fn test_mcp_tool_integer_normalized_to_number() {
        let model_family = find_family_for_model("o3").expect("o3 should be a valid model family");
        let config = ToolsConfig::new(
            &model_family,
            AskForApproval::Never,
            SandboxPolicy::ReadOnly,
            false,
            false,
            true,
            /*use_experimental_streamable_shell_tool*/ false,
            false,
        );

        let tools = get_openai_tools(
            &config,
            Some(HashMap::from([(
                "dash/paginate".to_string(),
                mcp_types::Tool {
                    name: "paginate".to_string(),
                    input_schema: ToolInputSchema {
                        properties: Some(serde_json::json!({
                            "page": { "type": "integer" }
                        })),
                        required: None,
                        r#type: "object".to_string(),
                    },
                    output_schema: None,
                    title: None,
                    annotations: None,
                    description: Some("Pagination".to_string()),
                },
            )])),
            false,
        );

        assert_eq_tool_names(
            &tools,
            &[
                "shell",
                "browser_open",
                "browser_status",
                "agent_run",
                "agent_check",
                "agent_result",
                "agent_cancel",
                "agent_wait",
                "agent_list",
                "web_search",
                "web_fetch",
                "dash/paginate",
            ],
        );
        assert_eq!(
            tools[3],
            OpenAiTool::Function(ResponsesApiTool {
                name: "dash/paginate".to_string(),
                parameters: JsonSchema::Object {
                    properties: BTreeMap::from([(
                        "page".to_string(),
                        JsonSchema::Number { description: None }
                    )]),
                    required: None,
                    additional_properties: None,
                },
                description: "Pagination".to_string(),
                strict: false,
            })
        );
    }

    #[test]
    fn test_mcp_tool_array_without_items_gets_default_string_items() {
        let model_family = find_family_for_model("o3").expect("o3 should be a valid model family");
        let config = ToolsConfig::new(
            &model_family,
            AskForApproval::Never,
            SandboxPolicy::ReadOnly,
            false,
            false,
            true,
            /*use_experimental_streamable_shell_tool*/ false,
            false,
        );

        let tools = get_openai_tools(
            &config,
            Some(HashMap::from([(
                "dash/tags".to_string(),
                mcp_types::Tool {
                    name: "tags".to_string(),
                    input_schema: ToolInputSchema {
                        properties: Some(serde_json::json!({
                            "tags": { "type": "array" }
                        })),
                        required: None,
                        r#type: "object".to_string(),
                    },
                    output_schema: None,
                    title: None,
                    annotations: None,
                    description: Some("Tags".to_string()),
                },
            )])),
            false,
        );

        assert_eq_tool_names(
            &tools,
            &[
                "shell",
                "browser_open",
                "browser_status",
                "agent_run",
                "agent_check",
                "agent_result",
                "agent_cancel",
                "agent_wait",
                "agent_list",
                "web_search",
                "web_fetch",
                "dash/tags",
            ],
        );
        assert_eq!(
            tools[3],
            OpenAiTool::Function(ResponsesApiTool {
                name: "dash/tags".to_string(),
                parameters: JsonSchema::Object {
                    properties: BTreeMap::from([(
                        "tags".to_string(),
                        JsonSchema::Array {
                            items: Box::new(JsonSchema::String { description: None }),
                            description: None
                        }
                    )]),
                    required: None,
                    additional_properties: None,
                },
                description: "Tags".to_string(),
                strict: false,
            })
        );
    }

    #[test]
    fn test_mcp_tool_anyof_defaults_to_string() {
        let model_family = find_family_for_model("o3").expect("o3 should be a valid model family");
        let config = ToolsConfig::new(
            &model_family,
            AskForApproval::Never,
            SandboxPolicy::ReadOnly,
            false,
            false,
            true,
            /*use_experimental_streamable_shell_tool*/ false,
            false,
        );

        let tools = get_openai_tools(
            &config,
            Some(HashMap::from([(
                "dash/value".to_string(),
                mcp_types::Tool {
                    name: "value".to_string(),
                    input_schema: ToolInputSchema {
                        properties: Some(serde_json::json!({
                            "value": { "anyOf": [ { "type": "string" }, { "type": "number" } ] }
                        })),
                        required: None,
                        r#type: "object".to_string(),
                    },
                    output_schema: None,
                    title: None,
                    annotations: None,
                    description: Some("AnyOf Value".to_string()),
                },
            )])),
            false,
        );

        assert_eq_tool_names(
            &tools,
            &[
                "shell",
                "browser_open",
                "browser_status",
                "agent_run",
                "agent_check",
                "agent_result",
                "agent_cancel",
                "agent_wait",
                "agent_list",
                "web_search",
                "web_fetch",
                "dash/value",
            ],
        );
        assert_eq!(
            tools[3],
            OpenAiTool::Function(ResponsesApiTool {
                name: "dash/value".to_string(),
                parameters: JsonSchema::Object {
                    properties: BTreeMap::from([(
                        "value".to_string(),
                        JsonSchema::String { description: None }
                    )]),
                    required: None,
                    additional_properties: None,
                },
                description: "AnyOf Value".to_string(),
                strict: false,
            })
        );
    }

    #[test]
    fn test_shell_tool_for_sandbox_workspace_write() {
        let sandbox_policy = SandboxPolicy::WorkspaceWrite {
            writable_roots: vec!["workspace".into()],
            network_access: false,
            exclude_tmpdir_env_var: false,
            exclude_slash_tmp: false,
        };
        let tool = super::create_shell_tool_for_sandbox(&sandbox_policy);
        let OpenAiTool::Function(ResponsesApiTool {
            description, name, ..
        }) = &tool
        else {
            panic!("expected function tool");
        };
        assert_eq!(name, "shell");

<<<<<<< HEAD
        let expected = r#"
The shell tool is used to execute shell commands.
- When invoking the shell tool, your call will be running in a sandbox, and some shell commands will require escalated privileges:
  - Types of actions that require escalated privileges:
    - Writing files other than those in the writable roots
      - writable roots:
        - workspace
    - Commands that require network access

  - Examples of commands that require escalated privileges:
    - git commit
    - npm install or pnpm install
    - cargo build
    - cargo test
- When invoking a command that will require escalated privileges:
  - Provide the with_escalated_permissions parameter with the boolean value true
  - Include a short, 1 sentence explanation for why we need to run with_escalated_permissions in the justification parameter."#;
=======
        let expected = "Runs a shell command and returns its output.";
>>>>>>> abdcb40f
        assert_eq!(description, expected);
    }

    #[test]
    fn test_shell_tool_for_sandbox_readonly() {
        let tool = super::create_shell_tool_for_sandbox(&SandboxPolicy::ReadOnly);
        let OpenAiTool::Function(ResponsesApiTool {
            description, name, ..
        }) = &tool
        else {
            panic!("expected function tool");
        };
        assert_eq!(name, "shell");

        let expected = "Runs a shell command and returns its output.";
        assert_eq!(description, expected);
    }

    #[test]
    fn test_shell_tool_for_sandbox_danger_full_access() {
        let tool = super::create_shell_tool_for_sandbox(&SandboxPolicy::DangerFullAccess);
        let OpenAiTool::Function(ResponsesApiTool {
            description, name, ..
        }) = &tool
        else {
            panic!("expected function tool");
        };
        assert_eq!(name, "shell");

        assert_eq!(description, "Runs a shell command and returns its output.");
    }
}

fn create_browser_open_tool() -> OpenAiTool {
    let mut properties = BTreeMap::new();
    properties.insert(
        "url".to_string(),
        JsonSchema::String {
            description: Some("The URL to navigate to (e.g., https://example.com)".to_string()),
        },
    );

    OpenAiTool::Function(ResponsesApiTool {
        name: "browser_open".to_string(),
        description: "Opens a browser window and navigates to the specified URL. Screenshots will be automatically attached to subsequent messages.".to_string(),
        strict: false,
        parameters: JsonSchema::Object {
            properties,
            required: Some(vec!["url".to_string()]),
            additional_properties: Some(false),
        },
    })
}

fn create_browser_close_tool() -> OpenAiTool {
    let properties = BTreeMap::new();

    OpenAiTool::Function(ResponsesApiTool {
        name: "browser_close".to_string(),
        description: "Closes the browser window and disables screenshot capture.".to_string(),
        strict: false,
        parameters: JsonSchema::Object {
            properties,
            required: Some(vec![]),
            additional_properties: Some(false),
        },
    })
}

fn create_browser_status_tool() -> OpenAiTool {
    let properties = BTreeMap::new();

    OpenAiTool::Function(ResponsesApiTool {
        name: "browser_status".to_string(),
        description: "Gets the current browser status including whether it's enabled, current URL, and viewport settings.".to_string(),
        strict: false,
        parameters: JsonSchema::Object {
            properties,
            required: Some(vec![]),
            additional_properties: Some(false),
        },
    })
}

fn create_browser_click_tool() -> OpenAiTool {
    let mut properties = BTreeMap::new();
    properties.insert(
        "type".to_string(),
        JsonSchema::String {
            description: Some("Optional type of mouse event: 'click' (default), 'mousedown', or 'mouseup'. Use mousedown, browser_move, mouseup sequence to drag.".to_string()),
        },
    );
    properties.insert(
        "x".to_string(),
        JsonSchema::Number {
            description: Some("Optional absolute X coordinate to click. If provided (with y), the cursor will first move to (x,y).".to_string()),
        },
    );
    properties.insert(
        "y".to_string(),
        JsonSchema::Number {
            description: Some("Optional absolute Y coordinate to click. If provided (with x), the cursor will first move to (x,y).".to_string()),
        },
    );

    OpenAiTool::Function(ResponsesApiTool {
        name: "browser_click".to_string(),
        description: "Performs a mouse action. By default acts at the current cursor; if x,y are provided, moves there (briefly waits for animation) then clicks.".to_string(),
        strict: false,
        parameters: JsonSchema::Object {
            properties,
            required: Some(vec![]),
            additional_properties: Some(false),
        },
    })
}

fn create_browser_move_tool() -> OpenAiTool {
    let mut properties = BTreeMap::new();
    properties.insert(
        "x".to_string(),
        JsonSchema::Number {
            description: Some(
                "The absolute X coordinate to move the mouse to (use with y)".to_string(),
            ),
        },
    );
    properties.insert(
        "y".to_string(),
        JsonSchema::Number {
            description: Some(
                "The absolute Y coordinate to move the mouse to (use with x)".to_string(),
            ),
        },
    );
    properties.insert(
        "dx".to_string(),
        JsonSchema::Number {
            description: Some(
                "Relative (+/-) X movement in CSS pixels from current mouse position (use with dy)"
                    .to_string(),
            ),
        },
    );
    properties.insert(
        "dy".to_string(),
        JsonSchema::Number {
            description: Some(
                "Relative (+/-) Y movement in CSS pixels from current mouse position (use with dx)"
                    .to_string(),
            ),
        },
    );

    OpenAiTool::Function(ResponsesApiTool {
        name: "browser_move".to_string(),
        description: "Move your mouse [as shown as a blue cursor in your screenshot] to new coordinates in the browser window (x,y - top left origin) or by relative offset to your current mouse position (dx,dy). If the mouse is close to where it should be then dx,dy may be easier to judge. Always confirm your mouse is where you expected it to be in the next screenshot after a move, otherwise try again.".to_string(),
        strict: false,
        parameters: JsonSchema::Object {
            properties,
            required: Some(vec![]),
            additional_properties: Some(false),
        },
    })
}

fn create_browser_type_tool() -> OpenAiTool {
    let mut properties = BTreeMap::new();
    properties.insert(
        "text".to_string(),
        JsonSchema::String {
            description: Some("The text to type into the currently focused element".to_string()),
        },
    );

    OpenAiTool::Function(ResponsesApiTool {
        name: "browser_type".to_string(),
        description: "Types text into the currently focused element in the browser.".to_string(),
        strict: false,
        parameters: JsonSchema::Object {
            properties,
            required: Some(vec!["text".to_string()]),
            additional_properties: Some(false),
        },
    })
}

fn create_browser_key_tool() -> OpenAiTool {
    let mut properties = BTreeMap::new();
    properties.insert(
        "key".to_string(),
        JsonSchema::String {
            description: Some("The key to press (e.g., 'Enter', 'Tab', 'Escape', 'ArrowUp', 'ArrowDown', 'ArrowLeft', 'ArrowRight', 'Backspace', 'Delete')".to_string()),
        },
    );

    OpenAiTool::Function(ResponsesApiTool {
        name: "browser_key".to_string(),
        description:
            "Presses a keyboard key in the browser (e.g., Enter, Tab, Escape, arrow keys)."
                .to_string(),
        strict: false,
        parameters: JsonSchema::Object {
            properties,
            required: Some(vec!["key".to_string()]),
            additional_properties: Some(false),
        },
    })
}

fn create_browser_javascript_tool() -> OpenAiTool {
    let mut properties = BTreeMap::new();
    properties.insert(
        "code".to_string(),
        JsonSchema::String {
            description: Some("The JavaScript code to execute in the browser context".to_string()),
        },
    );

    OpenAiTool::Function(ResponsesApiTool {
        name: "browser_javascript".to_string(),
        description: "Executes JavaScript code in the browser and returns the result. The code is wrapped to automatically capture return values and console.log output.".to_string(),
        strict: false,
        parameters: JsonSchema::Object {
            properties,
            required: Some(vec!["code".to_string()]),
            additional_properties: Some(false),
        },
    })
}

fn create_browser_scroll_tool() -> OpenAiTool {
    let mut properties = BTreeMap::new();
    properties.insert(
        "dx".to_string(),
        JsonSchema::Number {
            description: Some("Horizontal scroll delta in pixels (positive = right)".to_string()),
        },
    );
    properties.insert(
        "dy".to_string(),
        JsonSchema::Number {
            description: Some("Vertical scroll delta in pixels (positive = down)".to_string()),
        },
    );

    OpenAiTool::Function(ResponsesApiTool {
        name: "browser_scroll".to_string(),
        description: "Scrolls the page by the specified CSS pixel deltas.".to_string(),
        strict: false,
        parameters: JsonSchema::Object {
            properties,
            required: Some(vec![]),
            additional_properties: Some(false),
        },
    })
}

fn create_browser_history_tool() -> OpenAiTool {
    let mut properties = BTreeMap::new();
    properties.insert(
        "direction".to_string(),
        JsonSchema::String {
            description: Some("History direction: 'back' or 'forward'".to_string()),
        },
    );

    OpenAiTool::Function(ResponsesApiTool {
        name: "browser_history".to_string(),
        description: "Navigates browser history backward or forward.".to_string(),
        strict: false,
        parameters: JsonSchema::Object {
            properties,
            required: Some(vec!["direction".to_string()]),
            additional_properties: Some(false),
        },
    })
}

fn create_browser_inspect_tool() -> OpenAiTool {
    let mut properties = BTreeMap::new();
    properties.insert(
        "x".to_string(),
        JsonSchema::Number {
            description: Some("Optional absolute X coordinate to inspect.".to_string()),
        },
    );
    properties.insert(
        "y".to_string(),
        JsonSchema::Number {
            description: Some("Optional absolute Y coordinate to inspect.".to_string()),
        },
    );
    properties.insert(
        "id".to_string(),
        JsonSchema::String {
            description: Some("Optional element id attribute value. If provided, looks up '#id' and inspects that element.".to_string()),
        },
    );

    OpenAiTool::Function(ResponsesApiTool {
        name: "browser_inspect".to_string(),
        description: "Inspects a DOM element by coordinates or id, returns attributes, outerHTML, box model, and matched styles.".to_string(),
        strict: false,
        parameters: JsonSchema::Object {
            properties,
            required: Some(vec![]),
            additional_properties: Some(false),
        },
    })
}

fn create_browser_console_tool() -> OpenAiTool {
    let mut properties = BTreeMap::new();
    properties.insert(
        "lines".to_string(),
        JsonSchema::Number {
            description: Some("Optional: Number of recent console lines to return (default: all available)".to_string()),
        },
    );

    OpenAiTool::Function(ResponsesApiTool {
        name: "browser_console".to_string(),
        description: "Captures and returns the console output from the browser, including logs, warnings, and errors.".to_string(),
        strict: false,
        parameters: JsonSchema::Object {
            properties,
            required: Some(vec![]),
            additional_properties: Some(false),
        },
    })
}

fn create_browser_cleanup_tool() -> OpenAiTool {
    OpenAiTool::Function(ResponsesApiTool {
        name: "browser_cleanup".to_string(),
        description: "Cleans up injected artifacts (cursor overlays, highlights) and resets viewport metrics without closing the browser.".to_string(),
        strict: false,
        parameters: JsonSchema::Object {
            properties: BTreeMap::new(),
            required: Some(vec![]),
            additional_properties: Some(false),
        },
    })
}

fn create_browser_cdp_tool() -> OpenAiTool {
    let mut properties = BTreeMap::new();
    properties.insert(
        "method".to_string(),
        JsonSchema::String {
            description: Some("CDP method name, e.g. 'Page.navigate' or 'Input.dispatchKeyEvent'".to_string()),
        },
    );
    properties.insert(
        "params".to_string(),
        JsonSchema::Object {
            properties: BTreeMap::new(),
            required: None,
            additional_properties: Some(true),
        },
    );
    properties.insert(
        "target".to_string(),
        JsonSchema::String {
            description: Some("Target for the command: 'page' (default) or 'browser'".to_string()),
        },
    );

    OpenAiTool::Function(ResponsesApiTool {
        name: "browser_cdp".to_string(),
        description: "Executes an arbitrary Chrome DevTools Protocol command with a JSON payload against the active page session.".to_string(),
        strict: false,
        parameters: JsonSchema::Object {
            properties,
            required: Some(vec!["method".to_string()]),
            additional_properties: Some(false),
        },
    })
}

fn create_web_fetch_tool() -> OpenAiTool {
    let mut properties = BTreeMap::new();
    properties.insert(
        "url".to_string(),
        JsonSchema::String {
            description: Some("The URL to fetch (e.g., https://example.com)".to_string()),
        },
    );
    properties.insert(
        "timeout_ms".to_string(),
        JsonSchema::Number {
            description: Some("Optional timeout in milliseconds for the HTTP request".to_string()),
        },
    );

    // Optional mode: auto (default), browser (use internal browser/CDP), http (raw HTTP only)
    properties.insert(
        "mode".to_string(),
        JsonSchema::String {
            description: Some("Optional: 'auto' (default) falls back to the internal browser on challenges; 'browser' forces CDP-based fetch; 'http' disables browser fallback.".to_string()),
        },
    );

    OpenAiTool::Function(ResponsesApiTool {
        name: "web_fetch".to_string(),
        description: "Fetches a webpage over HTTP(S) and converts the HTML to Markdown using htmd.".to_string(),
        strict: false,
        parameters: JsonSchema::Object {
            properties,
            required: Some(vec!["url".to_string()]),
            additional_properties: Some(false),
        },
    })
}<|MERGE_RESOLUTION|>--- conflicted
+++ resolved
@@ -271,7 +271,6 @@
     );
     }
 
-<<<<<<< HEAD
     let description = match sandbox_policy {
         SandboxPolicy::WorkspaceWrite {
             network_access,
@@ -313,34 +312,16 @@
             )
         }
         SandboxPolicy::DangerFullAccess => {
-            "Runs a shell command and returns its output. Default timeout: 120000 ms (120s). Override via the `timeout` parameter.".to_string()
+            "Runs a shell command and returns its output.".to_string()
         }
         SandboxPolicy::ReadOnly => {
-            r#"
-The shell tool is used to execute shell commands.
-- When invoking the shell tool, your call will be running in a sandbox, and some shell commands (including apply_patch) will require escalated permissions:
-  - Types of actions that require escalated privileges:
-    - Writing files
-    - Applying patches
-  - Examples of commands that require escalated privileges:
-    - apply_patch
-    - git commit
-    - npm install or pnpm install
-    - cargo build
-    - cargo test
-- When invoking a command that will require escalated privileges:
-  - Provide the with_escalated_permissions parameter with the boolean value true
-  - Include a short, 1 sentence explanation for why we need to run with_escalated_permissions in the justification parameter
-
-Default timeout: 120000 ms (120s). Override via the `timeout` parameter."#.to_string()
+            "Runs a shell command and returns its output.".to_string()
         }
     };
 
-=======
->>>>>>> abdcb40f
     OpenAiTool::Function(ResponsesApiTool {
         name: "shell".to_string(),
-        description: "Runs a shell command and returns its output.".to_string(),
+        description,
         strict: false,
         parameters: JsonSchema::Object {
             properties,
@@ -1183,7 +1164,6 @@
         };
         assert_eq!(name, "shell");
 
-<<<<<<< HEAD
         let expected = r#"
 The shell tool is used to execute shell commands.
 - When invoking the shell tool, your call will be running in a sandbox, and some shell commands will require escalated privileges:
@@ -1200,10 +1180,9 @@
     - cargo test
 - When invoking a command that will require escalated privileges:
   - Provide the with_escalated_permissions parameter with the boolean value true
-  - Include a short, 1 sentence explanation for why we need to run with_escalated_permissions in the justification parameter."#;
-=======
-        let expected = "Runs a shell command and returns its output.";
->>>>>>> abdcb40f
+  - Include a short, 1 sentence explanation for why we need to run with_escalated_permissions in the justification parameter.
+
+Default timeout: 120000 ms (120s). Override via the `timeout` parameter."#;
         assert_eq!(description, expected);
     }
 
