--- conflicted
+++ resolved
@@ -247,26 +247,7 @@
 #[cfg(test)]
 mod tests {
     use super::*;
-    use codex_protocol::protocol::RateLimitWindow;
-
-<<<<<<< HEAD
-=======
-    fn rate_limit_snapshot() -> RateLimitSnapshot {
-        RateLimitSnapshot {
-            primary: Some(RateLimitWindow {
-                used_percent: 50.0,
-                window_minutes: Some(60),
-                resets_in_seconds: Some(3600),
-            }),
-            secondary: Some(RateLimitWindow {
-                used_percent: 30.0,
-                window_minutes: Some(120),
-                resets_in_seconds: Some(7200),
-            }),
-        }
-    }
-
->>>>>>> 639a6fd2
+    
     #[test]
     fn usage_limit_reached_error_formats_plus_plan() {
         let err = UsageLimitReachedError {
