--- conflicted
+++ resolved
@@ -176,11 +176,7 @@
         let rollout_items = history.get_rollout_items();
         if !rollout_items.is_empty() {
             recorder
-<<<<<<< HEAD
-                .record_response_items(&response_items)
-=======
                 .record_items(&rollout_items)
->>>>>>> 26e538a6
                 .await
                 .map_err(CodexErr::Io)?;
         }
