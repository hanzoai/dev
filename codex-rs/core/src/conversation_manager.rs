use crate::AuthManager;
use crate::CodexAuth;
use crate::codex::Codex;
use crate::codex::CodexSpawnOk;
use crate::codex::INITIAL_SUBMIT_ID;
use crate::codex_conversation::CodexConversation;
use crate::config::Config;
use crate::error::CodexErr;
use crate::error::Result as CodexResult;
use crate::protocol::Event;
use crate::protocol::EventMsg;
use crate::protocol::SessionConfiguredEvent;
use codex_protocol::mcp_protocol::ConversationId;
use std::collections::HashMap;
use std::path::PathBuf;
use std::sync::Arc;
use tokio::sync::RwLock;

/// Represents a newly created Codex conversation, including the first event
/// (which is [`EventMsg::SessionConfigured`]).
pub struct NewConversation {
    pub conversation_id: ConversationId,
    pub conversation: Arc<CodexConversation>,
    pub session_configured: SessionConfiguredEvent,
}

/// [`ConversationManager`] is responsible for creating conversations and
/// maintaining them in memory.
pub struct ConversationManager {
    conversations: Arc<RwLock<HashMap<ConversationId, Arc<CodexConversation>>>>,
    auth_manager: Arc<AuthManager>,
}

impl ConversationManager {
    pub fn new(auth_manager: Arc<AuthManager>) -> Self {
        Self {
            conversations: Arc::new(RwLock::new(HashMap::new())),
            auth_manager,
        }
    }

    /// Construct with a dummy AuthManager containing the provided CodexAuth.
    /// Used for integration tests: should not be used by ordinary business logic.
    pub fn with_auth(auth: CodexAuth) -> Self {
        Self::new(crate::AuthManager::from_auth_for_testing(auth))
    }

    pub async fn new_conversation(&self, config: Config) -> CodexResult<NewConversation> {
        self.spawn_conversation(config, self.auth_manager.clone())
            .await
    }

    async fn spawn_conversation(
        &self,
        config: Config,
        _auth_manager: Arc<AuthManager>,
    ) -> CodexResult<NewConversation> {
        let CodexSpawnOk { codex, .. } = Codex::spawn(config, None).await?;
        self.finalize_spawn(codex).await
    }

    async fn finalize_spawn(&self, codex: Codex) -> CodexResult<NewConversation> {
        // The first event must be `SessionInitialized`. Validate and forward it
        // to the caller so that they can display it in the conversation
        // history.
        let event = codex.next_event().await?;
        let session_configured = match event {
            Event { id, msg: EventMsg::SessionConfigured(session_configured), .. } if id == INITIAL_SUBMIT_ID => session_configured,
            _ => {
                return Err(CodexErr::SessionConfiguredNotFirstEvent);
            }
        };
        let conversation_id: ConversationId = session_configured.session_id.into();

        let conversation = Arc::new(CodexConversation::new(codex));
        self.conversations
            .write()
            .await
            .insert(conversation_id, conversation.clone());

        Ok(NewConversation {
            conversation_id,
            conversation,
            session_configured,
        })
    }

    pub async fn get_conversation(
        &self,
        conversation_id: ConversationId,
    ) -> CodexResult<Arc<CodexConversation>> {
        let conversations = self.conversations.read().await;
        conversations
            .get(&conversation_id)
            .cloned()
            .ok_or_else(|| CodexErr::ConversationNotFound(conversation_id.into()))
    }

    pub async fn resume_conversation_from_rollout(
        &self,
        mut config: Config,
        rollout_path: PathBuf,
        _auth_manager: Arc<AuthManager>,
    ) -> CodexResult<NewConversation> {
        config.experimental_resume = Some(rollout_path);
        let CodexSpawnOk { codex, .. } = Codex::spawn(config, None).await?;
        self.finalize_spawn(codex).await
    }

    /// Removes the conversation from the manager's internal map, though the
    /// conversation is stored as `Arc<CodexConversation>`, it is possible that
    /// other references to it exist elsewhere. Returns the conversation if the
    /// conversation was found and removed.
    pub async fn remove_conversation(
        &self,
        conversation_id: &ConversationId,
    ) -> Option<Arc<CodexConversation>> {
        self.conversations.write().await.remove(conversation_id)
    }

    /// Fork an existing conversation by dropping the last `drop_last_messages`
    /// user/assistant messages from its transcript and starting a new
    /// conversation with identical configuration (unless overridden by the
    /// caller's `config`). The new conversation will have a fresh id.
    pub async fn fork_conversation(
        &self,
<<<<<<< HEAD
        _nth_user_message: usize,
        mut config: Config,
        path: PathBuf,
    ) -> CodexResult<NewConversation> {
        config.experimental_resume = Some(path);
        let CodexSpawnOk { codex, .. } = Codex::spawn(config, None).await?;
        self.finalize_spawn(codex).await
    }
}

/// Return a prefix of `items` obtained by cutting strictly before the nth user message
/// (0-based) and all items that follow it.
#[cfg(test)]
fn truncate_after_nth_user_message(history: codex_protocol::protocol::InitialHistory, n: usize) -> codex_protocol::protocol::InitialHistory {
    use codex_protocol::models::ResponseItem;
    use codex_protocol::protocol::RolloutItem;
    // Work directly on rollout items, and cut the vector at the nth user message input.
=======
        num_messages_to_drop: usize,
        config: Config,
        path: PathBuf,
    ) -> CodexResult<NewConversation> {
        // Compute the prefix up to the cut point.
        let history = RolloutRecorder::get_rollout_history(&path).await?;
        let history = truncate_after_dropping_last_messages(history, num_messages_to_drop);

        // Spawn a new conversation with the computed initial history.
        let auth_manager = self.auth_manager.clone();
        let CodexSpawnOk {
            codex,
            conversation_id,
        } = Codex::spawn(config, auth_manager, history).await?;

        self.finalize_spawn(codex, conversation_id).await
    }
}

/// Return a prefix of `items` obtained by dropping the last `n` user messages
/// and all items that follow them.
fn truncate_after_dropping_last_messages(history: InitialHistory, n: usize) -> InitialHistory {
    if n == 0 {
        return InitialHistory::Forked(history.get_rollout_items());
    }

    // Work directly on rollout items, and cut the vector at the nth-from-last user message input.
>>>>>>> 26f1246a
    let items: Vec<RolloutItem> = history.get_rollout_items();

    // Find indices of user message inputs in rollout order.
    let mut user_positions: Vec<usize> = Vec::new();
    for (idx, item) in items.iter().enumerate() {
        if let RolloutItem::ResponseItem(ResponseItem::Message { role, .. }) = item
            && role == "user"
        {
            user_positions.push(idx);
        }
    }

    // If fewer than n user messages exist, treat as empty.
    if user_positions.len() < n {
        return InitialHistory::New;
    }

    // Cut strictly before the nth-from-last user message (do not keep the nth itself).
    let cut_idx = user_positions[user_positions.len() - n];
    let rolled: Vec<RolloutItem> = items.into_iter().take(cut_idx).collect();

    if rolled.is_empty() {
        InitialHistory::New
    } else {
        InitialHistory::Forked(rolled)
    }
}

#[cfg(test)]
mod tests {
    use super::*;
    use codex_protocol::models::ContentItem;
    use codex_protocol::models::ReasoningItemReasoningSummary;
    use codex_protocol::models::ResponseItem;

    fn user_msg(text: &str) -> ResponseItem {
        ResponseItem::Message {
            id: None,
            role: "user".to_string(),
            content: vec![ContentItem::OutputText {
                text: text.to_string(),
            }],
        }
    }
    fn assistant_msg(text: &str) -> ResponseItem {
        ResponseItem::Message {
            id: None,
            role: "assistant".to_string(),
            content: vec![ContentItem::OutputText {
                text: text.to_string(),
            }],
        }
    }

    #[test]
    fn drops_from_last_user_only() {
        let items = vec![
            user_msg("u1"),
            assistant_msg("a1"),
            assistant_msg("a2"),
            user_msg("u2"),
            assistant_msg("a3"),
            ResponseItem::Reasoning {
                id: "r1".to_string(),
                summary: vec![ReasoningItemReasoningSummary::SummaryText {
                    text: "s".to_string(),
                }],
                content: None,
                encrypted_content: None,
            },
            ResponseItem::FunctionCall {
                id: None,
                name: "tool".to_string(),
                arguments: "{}".to_string(),
                call_id: "c1".to_string(),
            },
            assistant_msg("a4"),
        ];

        // Wrap as InitialHistory::Forked with response items only.
        let initial: Vec<RolloutItem> = items
            .iter()
            .cloned()
            .map(RolloutItem::ResponseItem)
            .collect();
        let truncated = truncate_after_dropping_last_messages(InitialHistory::Forked(initial), 1);
        let got_items = truncated.get_rollout_items();
        let expected_items = vec![
            RolloutItem::ResponseItem(items[0].clone()),
            RolloutItem::ResponseItem(items[1].clone()),
            RolloutItem::ResponseItem(items[2].clone()),
        ];
        assert_eq!(
            serde_json::to_value(&got_items).unwrap(),
            serde_json::to_value(&expected_items).unwrap()
        );

        let initial2: Vec<RolloutItem> = items
            .iter()
            .cloned()
            .map(RolloutItem::ResponseItem)
            .collect();
        let truncated2 = truncate_after_dropping_last_messages(InitialHistory::Forked(initial2), 2);
        assert!(matches!(truncated2, InitialHistory::New));
    }
}<|MERGE_RESOLUTION|>--- conflicted
+++ resolved
@@ -10,7 +10,11 @@
 use crate::protocol::Event;
 use crate::protocol::EventMsg;
 use crate::protocol::SessionConfiguredEvent;
+use crate::rollout::RolloutRecorder;
 use codex_protocol::mcp_protocol::ConversationId;
+use codex_protocol::models::ResponseItem;
+use codex_protocol::protocol::InitialHistory;
+use codex_protocol::protocol::RolloutItem;
 use std::collections::HashMap;
 use std::path::PathBuf;
 use std::sync::Arc;
@@ -52,25 +56,40 @@
 
     async fn spawn_conversation(
         &self,
-        config: Config,
-        _auth_manager: Arc<AuthManager>,
+        mut config: Config,
+        auth_manager: Arc<AuthManager>,
     ) -> CodexResult<NewConversation> {
-        let CodexSpawnOk { codex, .. } = Codex::spawn(config, None).await?;
-        self.finalize_spawn(codex).await
-    }
-
-    async fn finalize_spawn(&self, codex: Codex) -> CodexResult<NewConversation> {
+        // Our core `Codex::spawn` takes `(config, auth)` and handles resume via
+        // `config.experimental_resume`. For a fresh conversation we leave it as `None`.
+        config.experimental_resume = None;
+        let CodexSpawnOk {
+            codex,
+            init_id: _,
+            session_id,
+        } = Codex::spawn(config, auth_manager.auth()).await?;
+        let conversation_id: codex_protocol::mcp_protocol::ConversationId = session_id.into();
+        self.finalize_spawn(codex, conversation_id).await
+    }
+
+    async fn finalize_spawn(
+        &self,
+        codex: Codex,
+        conversation_id: ConversationId,
+    ) -> CodexResult<NewConversation> {
         // The first event must be `SessionInitialized`. Validate and forward it
         // to the caller so that they can display it in the conversation
         // history.
         let event = codex.next_event().await?;
         let session_configured = match event {
-            Event { id, msg: EventMsg::SessionConfigured(session_configured), .. } if id == INITIAL_SUBMIT_ID => session_configured,
+            Event {
+                id,
+                msg: EventMsg::SessionConfigured(session_configured),
+                ..
+            } if id == INITIAL_SUBMIT_ID => session_configured,
             _ => {
                 return Err(CodexErr::SessionConfiguredNotFirstEvent);
             }
         };
-        let conversation_id: ConversationId = session_configured.session_id.into();
 
         let conversation = Arc::new(CodexConversation::new(codex));
         self.conversations
@@ -100,11 +119,17 @@
         &self,
         mut config: Config,
         rollout_path: PathBuf,
-        _auth_manager: Arc<AuthManager>,
+        auth_manager: Arc<AuthManager>,
     ) -> CodexResult<NewConversation> {
+        // Point the config at the rollout we want to resume.
         config.experimental_resume = Some(rollout_path);
-        let CodexSpawnOk { codex, .. } = Codex::spawn(config, None).await?;
-        self.finalize_spawn(codex).await
+        let CodexSpawnOk {
+            codex,
+            init_id: _,
+            session_id,
+        } = Codex::spawn(config, auth_manager.auth()).await?;
+        let conversation_id: codex_protocol::mcp_protocol::ConversationId = session_id.into();
+        self.finalize_spawn(codex, conversation_id).await
     }
 
     /// Removes the conversation from the manager's internal map, though the
@@ -124,40 +149,55 @@
     /// caller's `config`). The new conversation will have a fresh id.
     pub async fn fork_conversation(
         &self,
-<<<<<<< HEAD
-        _nth_user_message: usize,
+        num_messages_to_drop: usize,
         mut config: Config,
-        path: PathBuf,
-    ) -> CodexResult<NewConversation> {
-        config.experimental_resume = Some(path);
-        let CodexSpawnOk { codex, .. } = Codex::spawn(config, None).await?;
-        self.finalize_spawn(codex).await
-    }
-}
-
-/// Return a prefix of `items` obtained by cutting strictly before the nth user message
-/// (0-based) and all items that follow it.
-#[cfg(test)]
-fn truncate_after_nth_user_message(history: codex_protocol::protocol::InitialHistory, n: usize) -> codex_protocol::protocol::InitialHistory {
-    use codex_protocol::models::ResponseItem;
-    use codex_protocol::protocol::RolloutItem;
-    // Work directly on rollout items, and cut the vector at the nth user message input.
-=======
-        num_messages_to_drop: usize,
-        config: Config,
         path: PathBuf,
     ) -> CodexResult<NewConversation> {
         // Compute the prefix up to the cut point.
         let history = RolloutRecorder::get_rollout_history(&path).await?;
         let history = truncate_after_dropping_last_messages(history, num_messages_to_drop);
 
-        // Spawn a new conversation with the computed initial history.
-        let auth_manager = self.auth_manager.clone();
+        // If there is no prior history to seed, just start a fresh conversation.
+        if matches!(history, InitialHistory::New) {
+            return self.spawn_conversation(config, self.auth_manager.clone()).await;
+        }
+
+        // Otherwise, create a temporary rollout with the truncated items and resume from it.
+        let convo_id = codex_protocol::mcp_protocol::ConversationId::new();
+        let instructions = config.user_instructions.clone();
+        let recorder = RolloutRecorder::new(
+            &config,
+            crate::rollout::recorder::RolloutRecorderParams::new(convo_id, instructions),
+        )
+        .await
+        .map_err(|e| CodexErr::Io(e))?;
+
+        // Extract only response items to seed the rollout file.
+        let response_items: Vec<ResponseItem> = history
+            .get_rollout_items()
+            .into_iter()
+            .filter_map(|ri| match ri {
+                codex_protocol::protocol::RolloutItem::ResponseItem(item) => Some(item),
+                _ => None,
+            })
+            .collect();
+        if !response_items.is_empty() {
+            recorder
+                .record_items(&response_items)
+                .await
+                .map_err(|e| CodexErr::Io(e))?;
+        }
+        // Ensure data is flushed to disk before resuming.
+        recorder.shutdown().await.map_err(|e| CodexErr::Io(e))?;
+
+        // Now spawn a conversation resuming from the newly created rollout.
+        config.experimental_resume = Some(recorder.rollout_path.clone());
         let CodexSpawnOk {
             codex,
-            conversation_id,
-        } = Codex::spawn(config, auth_manager, history).await?;
-
+            init_id: _,
+            session_id,
+        } = Codex::spawn(config, self.auth_manager.auth()).await?;
+        let conversation_id: codex_protocol::mcp_protocol::ConversationId = session_id.into();
         self.finalize_spawn(codex, conversation_id).await
     }
 }
@@ -170,7 +210,6 @@
     }
 
     // Work directly on rollout items, and cut the vector at the nth-from-last user message input.
->>>>>>> 26f1246a
     let items: Vec<RolloutItem> = history.get_rollout_items();
 
     // Find indices of user message inputs in rollout order.
