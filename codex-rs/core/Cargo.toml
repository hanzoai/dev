[package]
edition = "2024"
name = "codex-core"
version = { workspace = true }

[lib]
doctest = false
name = "codex_core"
path = "src/lib.rs"

[lints]
workspace = true

[dependencies]
<<<<<<< HEAD
anyhow = "1"
askama = "0.12"
async-channel = "2.3.1"
base64 = "0.22.1"
bytes = "1.10.1"
chrono = { version = "0.4", features = ["serde"] }
codex-apply-patch = { path = "../apply-patch" }
codex-file-search = { path = "../file-search" }
codex-mcp-client = { path = "../mcp-client" }
codex-protocol = { path = "../protocol" }
codex-rmcp-client = { path = "../rmcp-client" }
agent-client-protocol = "0.4.3"
dirs = "6"
env-flags = "0.1.1"
eventsource-stream = "0.2.3"
futures = "0.3"
libc = "0.2.175"
mcp-types = { path = "../mcp-types" }
os_info = "3.12.0"
portable-pty = "0.9.0"
rand = "0.9"
regex-lite = "0.1.7"
reqwest = { version = "0.12", features = ["json", "stream"] }
schemars = "0.8.22"
serde = { version = "1", features = ["derive"] }
serde_json = "1"
serde_yaml = "0.9"
sha1 = "0.10.6"
shlex = "1.3.0"
similar = "2.7.0"
strum_macros = "0.27.2"
tempfile = "3"
thiserror = "2.0.16"
time = { version = "0.3", features = [
=======
anyhow = { workspace = true }
askama = { workspace = true }
async-channel = { workspace = true }
async-trait = { workspace = true }
base64 = { workspace = true }
bytes = { workspace = true }
chrono = { workspace = true, features = ["serde"] }
codex-apply-patch = { workspace = true }
codex-file-search = { workspace = true }
codex-mcp-client = { workspace = true }
codex-rmcp-client = { workspace = true }
codex-protocol = { workspace = true }
codex-otel = { workspace = true, features = ["otel"] }
dirs = { workspace = true }
env-flags = { workspace = true }
eventsource-stream = { workspace = true }
futures = { workspace = true }
indexmap = { workspace = true }
libc = { workspace = true }
mcp-types = { workspace = true }
os_info = { workspace = true }
portable-pty = { workspace = true }
rand = { workspace = true }
regex-lite = { workspace = true }
reqwest = { workspace = true, features = ["json", "stream"] }
serde = { workspace = true, features = ["derive"] }
serde_json = { workspace = true }
sha1 = { workspace = true }
shlex = { workspace = true }
similar = { workspace = true }
strum_macros = { workspace = true }
tempfile = { workspace = true }
thiserror = { workspace = true }
time = { workspace = true, features = [
>>>>>>> 5b038135
    "formatting",
    "parsing",
    "local-offset",
    "macros",
] }
tokio = { version = "1", features = [
    "io-std",
    "macros",
    "process",
    "rt-multi-thread",
    "signal",
] }
tokio-util = "0.7.16"
toml = "0.9.5"
toml_edit = "0.23.4"
tracing = { version = "0.1.41", features = ["log"] }
tree-sitter = "0.25.9"
tree-sitter-bash = "0.25.0"
uuid = { version = "1", features = ["serde", "v4"] }
which = "6"
wildmatch = "2.5.0"
lazy_static = "1"
mime_guess = "2"
serde_bytes = "0.11"
fs2 = "0.4"
url = "2"
htmd = "0.1"
img_hash = "3"
codex-browser = { path = "../browser" }
codex-version = { path = "../codex-version" }


[target.'cfg(target_os = "linux")'.dependencies]
landlock = "0.4.1"
seccompiler = "0.5.0"

# Build OpenSSL from source for musl builds.
[target.x86_64-unknown-linux-musl.dependencies]
openssl-sys = { version = "*", features = ["vendored"] }

# Build OpenSSL from source for musl builds.
[target.aarch64-unknown-linux-musl.dependencies]
openssl-sys = { version = "*", features = ["vendored"] }

[dev-dependencies]
<<<<<<< HEAD
assert_cmd = "2"
core_test_support = { path = "tests/common" }
maplit = "1.0.2"
predicates = "3"
pretty_assertions = "1.4.1"
tempfile = "3"
tokio-test = "0.4"
walkdir = "2.5.0"
wiremock = "0.6"
=======
assert_cmd = { workspace = true }
core_test_support = { workspace = true }
escargot = { workspace = true }
maplit = { workspace = true }
predicates = { workspace = true }
pretty_assertions = { workspace = true }
tempfile = { workspace = true }
tokio-test = { workspace = true }
walkdir = { workspace = true }
wiremock = { workspace = true }
tracing-test = {  workspace = true, features = ["no-env-filter"] }
>>>>>>> 5b038135

[package.metadata.cargo-shear]
ignored = ["openssl-sys"]<|MERGE_RESOLUTION|>--- conflicted
+++ resolved
@@ -12,7 +12,6 @@
 workspace = true
 
 [dependencies]
-<<<<<<< HEAD
 anyhow = "1"
 askama = "0.12"
 async-channel = "2.3.1"
@@ -24,6 +23,7 @@
 codex-mcp-client = { path = "../mcp-client" }
 codex-protocol = { path = "../protocol" }
 codex-rmcp-client = { path = "../rmcp-client" }
+codex-otel = { path = "../otel", features = ["otel"] }
 agent-client-protocol = "0.4.3"
 dirs = "6"
 env-flags = "0.1.1"
@@ -47,42 +47,6 @@
 tempfile = "3"
 thiserror = "2.0.16"
 time = { version = "0.3", features = [
-=======
-anyhow = { workspace = true }
-askama = { workspace = true }
-async-channel = { workspace = true }
-async-trait = { workspace = true }
-base64 = { workspace = true }
-bytes = { workspace = true }
-chrono = { workspace = true, features = ["serde"] }
-codex-apply-patch = { workspace = true }
-codex-file-search = { workspace = true }
-codex-mcp-client = { workspace = true }
-codex-rmcp-client = { workspace = true }
-codex-protocol = { workspace = true }
-codex-otel = { workspace = true, features = ["otel"] }
-dirs = { workspace = true }
-env-flags = { workspace = true }
-eventsource-stream = { workspace = true }
-futures = { workspace = true }
-indexmap = { workspace = true }
-libc = { workspace = true }
-mcp-types = { workspace = true }
-os_info = { workspace = true }
-portable-pty = { workspace = true }
-rand = { workspace = true }
-regex-lite = { workspace = true }
-reqwest = { workspace = true, features = ["json", "stream"] }
-serde = { workspace = true, features = ["derive"] }
-serde_json = { workspace = true }
-sha1 = { workspace = true }
-shlex = { workspace = true }
-similar = { workspace = true }
-strum_macros = { workspace = true }
-tempfile = { workspace = true }
-thiserror = { workspace = true }
-time = { workspace = true, features = [
->>>>>>> 5b038135
     "formatting",
     "parsing",
     "local-offset",
@@ -128,7 +92,6 @@
 openssl-sys = { version = "*", features = ["vendored"] }
 
 [dev-dependencies]
-<<<<<<< HEAD
 assert_cmd = "2"
 core_test_support = { path = "tests/common" }
 maplit = "1.0.2"
@@ -138,19 +101,6 @@
 tokio-test = "0.4"
 walkdir = "2.5.0"
 wiremock = "0.6"
-=======
-assert_cmd = { workspace = true }
-core_test_support = { workspace = true }
-escargot = { workspace = true }
-maplit = { workspace = true }
-predicates = { workspace = true }
-pretty_assertions = { workspace = true }
-tempfile = { workspace = true }
-tokio-test = { workspace = true }
-walkdir = { workspace = true }
-wiremock = { workspace = true }
-tracing-test = {  workspace = true, features = ["no-env-filter"] }
->>>>>>> 5b038135
 
 [package.metadata.cargo-shear]
 ignored = ["openssl-sys"]