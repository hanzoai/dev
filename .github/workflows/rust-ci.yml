--- conflicted
+++ resolved
@@ -1,14 +1,9 @@
 name: rust-ci
 on:
-<<<<<<< HEAD
-  # Disabled for now due to clippy warnings from upstream merge
-  # Will re-enable after addressing all warnings
-=======
   pull_request: {}
   push:
     branches:
       - main
->>>>>>> c26d42ab
   workflow_dispatch:
 
 # CI builds in debug (dev) for faster signal.
