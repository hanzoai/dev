{
  "lockfileVersion": 1,
  "workspaces": {
    "": {
      "name": "codex-action",
      "dependencies": {
        "@actions/core": "^1.11.1",
        "@actions/github": "^6.0.1",
      },
      "devDependencies": {
<<<<<<< HEAD
        "@types/bun": "^1.2.19",
=======
        "@types/bun": "^1.2.20",
>>>>>>> 320f150c
        "@types/node": "^24.2.1",
        "prettier": "^3.6.2",
        "typescript": "^5.9.2",
      },
    },
  },
  "packages": {
    "@actions/core": ["@actions/core@1.11.1", "", { "dependencies": { "@actions/exec": "^1.1.1", "@actions/http-client": "^2.0.1" } }, "sha512-hXJCSrkwfA46Vd9Z3q4cpEpHB1rL5NG04+/rbqW9d3+CSvtB1tYe8UTpAlixa1vj0m/ULglfEK2UKxMGxCxv5A=="],

    "@actions/exec": ["@actions/exec@1.1.1", "", { "dependencies": { "@actions/io": "^1.0.1" } }, "sha512-+sCcHHbVdk93a0XT19ECtO/gIXoxvdsgQLzb2fE2/5sIZmWQuluYyjPQtrtTHdU1YzTZ7bAPN4sITq2xi1679w=="],

    "@actions/github": ["@actions/github@6.0.1", "", { "dependencies": { "@actions/http-client": "^2.2.0", "@octokit/core": "^5.0.1", "@octokit/plugin-paginate-rest": "^9.2.2", "@octokit/plugin-rest-endpoint-methods": "^10.4.0", "@octokit/request": "^8.4.1", "@octokit/request-error": "^5.1.1", "undici": "^5.28.5" } }, "sha512-xbZVcaqD4XnQAe35qSQqskb3SqIAfRyLBrHMd/8TuL7hJSz2QtbDwnNM8zWx4zO5l2fnGtseNE3MbEvD7BxVMw=="],

    "@actions/http-client": ["@actions/http-client@2.2.3", "", { "dependencies": { "tunnel": "^0.0.6", "undici": "^5.25.4" } }, "sha512-mx8hyJi/hjFvbPokCg4uRd4ZX78t+YyRPtnKWwIl+RzNaVuFpQHfmlGVfsKEJN8LwTCvL+DfVgAM04XaHkm6bA=="],

    "@actions/io": ["@actions/io@1.1.3", "", {}, "sha512-wi9JjgKLYS7U/z8PPbco+PvTb/nRWjeoFlJ1Qer83k/3C5PHQi28hiVdeE2kHXmIL99mQFawx8qt/JPjZilJ8Q=="],

    "@fastify/busboy": ["@fastify/busboy@2.1.1", "", {}, "sha512-vBZP4NlzfOlerQTnba4aqZoMhE/a9HY7HRqoOPaETQcSQuWEIyZMHGfVu6w9wGtGK5fED5qRs2DteVCjOH60sA=="],

    "@octokit/auth-token": ["@octokit/auth-token@4.0.0", "", {}, "sha512-tY/msAuJo6ARbK6SPIxZrPBms3xPbfwBrulZe0Wtr/DIY9lje2HeV1uoebShn6mx7SjCHif6EjMvoREj+gZ+SA=="],

    "@octokit/core": ["@octokit/core@5.2.1", "", { "dependencies": { "@octokit/auth-token": "^4.0.0", "@octokit/graphql": "^7.1.0", "@octokit/request": "^8.4.1", "@octokit/request-error": "^5.1.1", "@octokit/types": "^13.0.0", "before-after-hook": "^2.2.0", "universal-user-agent": "^6.0.0" } }, "sha512-dKYCMuPO1bmrpuogcjQ8z7ICCH3FP6WmxpwC03yjzGfZhj9fTJg6+bS1+UAplekbN2C+M61UNllGOOoAfGCrdQ=="],

    "@octokit/endpoint": ["@octokit/endpoint@9.0.6", "", { "dependencies": { "@octokit/types": "^13.1.0", "universal-user-agent": "^6.0.0" } }, "sha512-H1fNTMA57HbkFESSt3Y9+FBICv+0jFceJFPWDePYlR/iMGrwM5ph+Dd4XRQs+8X+PUFURLQgX9ChPfhJ/1uNQw=="],

    "@octokit/graphql": ["@octokit/graphql@7.1.1", "", { "dependencies": { "@octokit/request": "^8.4.1", "@octokit/types": "^13.0.0", "universal-user-agent": "^6.0.0" } }, "sha512-3mkDltSfcDUoa176nlGoA32RGjeWjl3K7F/BwHwRMJUW/IteSa4bnSV8p2ThNkcIcZU2umkZWxwETSSCJf2Q7g=="],

    "@octokit/openapi-types": ["@octokit/openapi-types@24.2.0", "", {}, "sha512-9sIH3nSUttelJSXUrmGzl7QUBFul0/mB8HRYl3fOlgHbIWG+WnYDXU3v/2zMtAvuzZ/ed00Ei6on975FhBfzrg=="],

    "@octokit/plugin-paginate-rest": ["@octokit/plugin-paginate-rest@9.2.2", "", { "dependencies": { "@octokit/types": "^12.6.0" }, "peerDependencies": { "@octokit/core": "5" } }, "sha512-u3KYkGF7GcZnSD/3UP0S7K5XUFT2FkOQdcfXZGZQPGv3lm4F2Xbf71lvjldr8c1H3nNbF+33cLEkWYbokGWqiQ=="],

    "@octokit/plugin-rest-endpoint-methods": ["@octokit/plugin-rest-endpoint-methods@10.4.1", "", { "dependencies": { "@octokit/types": "^12.6.0" }, "peerDependencies": { "@octokit/core": "5" } }, "sha512-xV1b+ceKV9KytQe3zCVqjg+8GTGfDYwaT1ATU5isiUyVtlVAO3HNdzpS4sr4GBx4hxQ46s7ITtZrAsxG22+rVg=="],

    "@octokit/request": ["@octokit/request@8.4.1", "", { "dependencies": { "@octokit/endpoint": "^9.0.6", "@octokit/request-error": "^5.1.1", "@octokit/types": "^13.1.0", "universal-user-agent": "^6.0.0" } }, "sha512-qnB2+SY3hkCmBxZsR/MPCybNmbJe4KAlfWErXq+rBKkQJlbjdJeS85VI9r8UqeLYLvnAenU8Q1okM/0MBsAGXw=="],

    "@octokit/request-error": ["@octokit/request-error@5.1.1", "", { "dependencies": { "@octokit/types": "^13.1.0", "deprecation": "^2.0.0", "once": "^1.4.0" } }, "sha512-v9iyEQJH6ZntoENr9/yXxjuezh4My67CBSu9r6Ve/05Iu5gNgnisNWOsoJHTP6k0Rr0+HQIpnH+kyammu90q/g=="],

    "@octokit/types": ["@octokit/types@13.10.0", "", { "dependencies": { "@octokit/openapi-types": "^24.2.0" } }, "sha512-ifLaO34EbbPj0Xgro4G5lP5asESjwHracYJvVaPIyXMuiuXLlhic3S47cBdTb+jfODkTE5YtGCLt3Ay3+J97sA=="],

    "@types/bun": ["@types/bun@1.2.20", "", { "dependencies": { "bun-types": "1.2.20" } }, "sha512-dX3RGzQ8+KgmMw7CsW4xT5ITBSCrSbfHc36SNT31EOUg/LA9JWq0VDdEXDRSe1InVWpd2yLUM1FUF/kEOyTzYA=="],

    "@types/node": ["@types/node@24.2.1", "", { "dependencies": { "undici-types": "~7.10.0" } }, "sha512-DRh5K+ka5eJic8CjH7td8QpYEV6Zo10gfRkjHCO3weqZHWDtAaSTFtl4+VMqOJ4N5jcuhZ9/l+yy8rVgw7BQeQ=="],

    "@types/react": ["@types/react@19.1.8", "", { "dependencies": { "csstype": "^3.0.2" } }, "sha512-AwAfQ2Wa5bCx9WP8nZL2uMZWod7J7/JSplxbTmBQ5ms6QpqNYm672H0Vu9ZVKVngQ+ii4R/byguVEUZQyeg44g=="],

    "before-after-hook": ["before-after-hook@2.2.3", "", {}, "sha512-NzUnlZexiaH/46WDhANlyR2bXRopNg4F/zuSA3OpZnllCUgRaOF2znDioDWrmbNVsuZk6l9pMquQB38cfBZwkQ=="],

    "bun-types": ["bun-types@1.2.20", "", { "dependencies": { "@types/node": "*" }, "peerDependencies": { "@types/react": "^19" } }, "sha512-pxTnQYOrKvdOwyiyd/7sMt9yFOenN004Y6O4lCcCUoKVej48FS5cvTw9geRaEcB9TsDZaJKAxPTVvi8tFsVuXA=="],

    "csstype": ["csstype@3.1.3", "", {}, "sha512-M1uQkMl8rQK/szD0LNhtqxIPLpimGm8sOBwU7lLnCpSbTyY3yeU1Vc7l4KT5zT4s/yOxHH5O7tIuuLOCnLADRw=="],

    "deprecation": ["deprecation@2.3.1", "", {}, "sha512-xmHIy4F3scKVwMsQ4WnVaS8bHOx0DmVwRywosKhaILI0ywMDWPtBSku2HNxRvF7jtwDRsoEwYQSfbxj8b7RlJQ=="],

    "once": ["once@1.4.0", "", { "dependencies": { "wrappy": "1" } }, "sha512-lNaJgI+2Q5URQBkccEKHTQOPaXdUxnZZElQTZY0MFUAuaEqe1E+Nyvgdz/aIyNi6Z9MzO5dv1H8n58/GELp3+w=="],

    "prettier": ["prettier@3.6.2", "", { "bin": { "prettier": "bin/prettier.cjs" } }, "sha512-I7AIg5boAr5R0FFtJ6rCfD+LFsWHp81dolrFD8S79U9tb8Az2nGrJncnMSnys+bpQJfRUzqs9hnA81OAA3hCuQ=="],

    "tunnel": ["tunnel@0.0.6", "", {}, "sha512-1h/Lnq9yajKY2PEbBadPXj3VxsDDu844OnaAo52UVmIzIvwwtBPIuNvkjuzBlTWpfJyUbG3ez0KSBibQkj4ojg=="],

    "typescript": ["typescript@5.9.2", "", { "bin": { "tsc": "bin/tsc", "tsserver": "bin/tsserver" } }, "sha512-CWBzXQrc/qOkhidw1OzBTQuYRbfyxDXJMVJ1XNwUHGROVmuaeiEm3OslpZ1RV96d7SKKjZKrSJu3+t/xlw3R9A=="],

    "undici": ["undici@5.29.0", "", { "dependencies": { "@fastify/busboy": "^2.0.0" } }, "sha512-raqeBD6NQK4SkWhQzeYKd1KmIG6dllBOTt55Rmkt4HtI9mwdWtJljnrXjAFUBLTSN67HWrOIZ3EPF4kjUw80Bg=="],

    "undici-types": ["undici-types@7.10.0", "", {}, "sha512-t5Fy/nfn+14LuOc2KNYg75vZqClpAiqscVvMygNnlsHBFpSXdJaYtXMcdNLpl/Qvc3P2cB3s6lOV51nqsFq4ag=="],

    "universal-user-agent": ["universal-user-agent@6.0.1", "", {}, "sha512-yCzhz6FN2wU1NiiQRogkTQszlQSlpWaw8SvVegAc+bDxbzHgh1vX8uIe8OYyMH6DwH+sdTJsgMl36+mSMdRJIQ=="],

    "wrappy": ["wrappy@1.0.2", "", {}, "sha512-l4Sp/DRseor9wL6EvV2+TuQn63dMkPjZ/sp9XkghTEbV9KlPS1xUsZ3u7/IQO4wxtcFB4bgpQPRcR3QCvezPcQ=="],

    "@octokit/plugin-paginate-rest/@octokit/types": ["@octokit/types@12.6.0", "", { "dependencies": { "@octokit/openapi-types": "^20.0.0" } }, "sha512-1rhSOfRa6H9w4YwK0yrf5faDaDTb+yLyBUKOCV4xtCDB5VmIPqd/v9yr9o6SAzOAlRxMiRiCic6JVM1/kunVkw=="],

    "@octokit/plugin-rest-endpoint-methods/@octokit/types": ["@octokit/types@12.6.0", "", { "dependencies": { "@octokit/openapi-types": "^20.0.0" } }, "sha512-1rhSOfRa6H9w4YwK0yrf5faDaDTb+yLyBUKOCV4xtCDB5VmIPqd/v9yr9o6SAzOAlRxMiRiCic6JVM1/kunVkw=="],

    "@octokit/plugin-paginate-rest/@octokit/types/@octokit/openapi-types": ["@octokit/openapi-types@20.0.0", "", {}, "sha512-EtqRBEjp1dL/15V7WiX5LJMIxxkdiGJnabzYx5Apx4FkQIFgAfKumXeYAqqJCj1s+BMX4cPFIFC4OLCR6stlnA=="],

    "@octokit/plugin-rest-endpoint-methods/@octokit/types/@octokit/openapi-types": ["@octokit/openapi-types@20.0.0", "", {}, "sha512-EtqRBEjp1dL/15V7WiX5LJMIxxkdiGJnabzYx5Apx4FkQIFgAfKumXeYAqqJCj1s+BMX4cPFIFC4OLCR6stlnA=="],

    "bun-types/@types/node/undici-types": ["undici-types@7.8.0", "", {}, "sha512-9UJ2xGDvQ43tYyVMpuHlsgApydB8ZKfVYTsLDhXkFL/6gfkp+U8xTGdh8pMJv1SpZna0zxG1DwsKZsreLbXBxw=="],
  }
}<|MERGE_RESOLUTION|>--- conflicted
+++ resolved
@@ -8,11 +8,7 @@
         "@actions/github": "^6.0.1",
       },
       "devDependencies": {
-<<<<<<< HEAD
-        "@types/bun": "^1.2.19",
-=======
         "@types/bun": "^1.2.20",
->>>>>>> 320f150c
         "@types/node": "^24.2.1",
         "prettier": "^3.6.2",
         "typescript": "^5.9.2",
@@ -89,7 +85,5 @@
     "@octokit/plugin-paginate-rest/@octokit/types/@octokit/openapi-types": ["@octokit/openapi-types@20.0.0", "", {}, "sha512-EtqRBEjp1dL/15V7WiX5LJMIxxkdiGJnabzYx5Apx4FkQIFgAfKumXeYAqqJCj1s+BMX4cPFIFC4OLCR6stlnA=="],
 
     "@octokit/plugin-rest-endpoint-methods/@octokit/types/@octokit/openapi-types": ["@octokit/openapi-types@20.0.0", "", {}, "sha512-EtqRBEjp1dL/15V7WiX5LJMIxxkdiGJnabzYx5Apx4FkQIFgAfKumXeYAqqJCj1s+BMX4cPFIFC4OLCR6stlnA=="],
-
-    "bun-types/@types/node/undici-types": ["undici-types@7.8.0", "", {}, "sha512-9UJ2xGDvQ43tYyVMpuHlsgApydB8ZKfVYTsLDhXkFL/6gfkp+U8xTGdh8pMJv1SpZna0zxG1DwsKZsreLbXBxw=="],
   }
 }