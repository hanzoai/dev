import fs from "node:fs";
import os from "node:os";
import path from "node:path";

import { codexExecSpy } from "./codexExecSpy";
import { describe, expect, it } from "@jest/globals";

import { Codex } from "../src/codex";

import {
  assistantMessage,
  responseCompleted,
  responseStarted,
  sse,
  responseFailed,
  startResponsesTestProxy,
} from "./responsesProxy";
import type { ResponsesApiRequest } from "./responsesProxy";

const codexExecPath = path.join(process.cwd(), "..", "..", "code-rs", "target", "debug", "code");

describe("Codex", () => {
  it("returns thread events", async () => {
    const { url, close } = await startResponsesTestProxy({
      statusCode: 200,
      responseBodies: [sse(responseStarted(), assistantMessage("Hi!"), responseCompleted())],
    });

    try {
      const client = new Codex({ codexPathOverride: codexExecPath, baseUrl: url, apiKey: "test" });

      const thread = client.startThread();
      const result = await thread.run("Hello, world!");

      const assistantItem = result.items.find((item) => item.type === "agent_message");
      expect(assistantItem).toEqual(
        expect.objectContaining({
          type: "agent_message",
          text: "Hi!",
<<<<<<< HEAD
        }),
      );
      expect(result.finalResponse).toBe("Hi!");
=======
        },
      ];
      expect(result.items).toEqual(expectedItems);
      expect(result.usage).toEqual({
        cached_input_tokens: 12,
        input_tokens: 42,
        output_tokens: 5,
      });
>>>>>>> a90a58f7
      expect(thread.id).toEqual(expect.any(String));
    } finally {
      await close();
    }
  });

  it("sends previous items when run is called twice", async () => {
    const { url, close, requests } = await startResponsesTestProxy({
      statusCode: 200,
      responseBodies: [
        sse(
          responseStarted("response_1"),
          assistantMessage("First response", "item_1"),
          responseCompleted("response_1"),
        ),
        sse(
          responseStarted("response_2"),
          assistantMessage("Second response", "item_2"),
          responseCompleted("response_2"),
        ),
      ],
    });

    try {
      const client = new Codex({ codexPathOverride: codexExecPath, baseUrl: url, apiKey: "test" });

      const thread = client.startThread();
      const firstResult = await thread.run("first input");
      expect(firstResult.finalResponse).toBe("First response");

      const secondResult = await thread.run("second input");
      expect(secondResult.finalResponse).toBe("Second response");

      expect(requests.length).toBeGreaterThanOrEqual(2);
    } finally {
      await close();
    }
  });

  it("continues the thread when run is called twice with options", async () => {
    const { url, close, requests } = await startResponsesTestProxy({
      statusCode: 200,
      responseBodies: [
        sse(
          responseStarted("response_1"),
          assistantMessage("First response", "item_1"),
          responseCompleted("response_1"),
        ),
        sse(
          responseStarted("response_2"),
          assistantMessage("Second response", "item_2"),
          responseCompleted("response_2"),
        ),
      ],
    });

    try {
      const client = new Codex({ codexPathOverride: codexExecPath, baseUrl: url, apiKey: "test" });

      const thread = client.startThread();
      const firstResult = await thread.run("first input");
      expect(firstResult.finalResponse).toBe("First response");

      const secondResult = await thread.run("second input", {
        model: "gpt-test-1",
      });
      expect(secondResult.finalResponse).toBe("Second response");

      expect(requests.length).toBeGreaterThanOrEqual(2);
      const secondRequest = requests[1];
      expect(secondRequest).toBeDefined();
      const payload: ResponsesApiRequest = secondRequest!.json;

      expect(payload.model).toBe("gpt-test-1");
    } finally {
      await close();
    }
  });

  it("resumes thread by id", async () => {
    const { url, close, requests } = await startResponsesTestProxy({
      statusCode: 200,
      responseBodies: [
        sse(
          responseStarted("response_1"),
          assistantMessage("First response", "item_1"),
          responseCompleted("response_1"),
        ),
        sse(
          responseStarted("response_2"),
          assistantMessage("Second response", "item_2"),
          responseCompleted("response_2"),
        ),
      ],
    });

    try {
      const client = new Codex({ codexPathOverride: codexExecPath, baseUrl: url, apiKey: "test" });

      const originalThread = client.startThread();
      const firstResult = await originalThread.run("first input");
      expect(firstResult.finalResponse).toBe("First response");

      const resumedThread = client.resumeThread(originalThread.id!);
      const result = await resumedThread.run("second input");

      expect(resumedThread.id).toBe(originalThread.id);
      expect(result.finalResponse).toBe("Second response");

      expect(requests.length).toBeGreaterThanOrEqual(2);
    } finally {
      await close();
    }
  });

  it("passes turn options to exec", async () => {
    const { url, close, requests } = await startResponsesTestProxy({
      statusCode: 200,
      responseBodies: [
        sse(
          responseStarted("response_1"),
          assistantMessage("Turn options applied", "item_1"),
          responseCompleted("response_1"),
        ),
      ],
    });

    const { args: spawnArgs, restore } = codexExecSpy();

    try {
      const client = new Codex({ codexPathOverride: codexExecPath, baseUrl: url, apiKey: "test" });

      const thread = client.startThread({
        model: "gpt-test-1",
        sandboxMode: "workspace-write",
      });
      await thread.run("apply options");

      const payload = requests[0];
      expect(payload).toBeDefined();
      const json: ResponsesApiRequest | undefined = payload?.json;

      expect(json?.model).toBe("gpt-test-1");
      expect(spawnArgs.length).toBeGreaterThan(0);
      const commandArgs = spawnArgs[0];

      expect(commandArgs).toContain("--json");
      expectPair(commandArgs, ["--sandbox", "workspace-write"]);
      expectPair(commandArgs, ["--model", "gpt-test-1"]);

    } finally {
      restore();
      await close();
    }
  });
  it("runs in provided working directory", async () => {
    const { url, close } = await startResponsesTestProxy({
      statusCode: 200,
      responseBodies: [
        sse(
          responseStarted("response_1"),
          assistantMessage("Working directory applied", "item_1"),
          responseCompleted("response_1"),
        ),
      ],
    });

    const { args: spawnArgs, restore } = codexExecSpy();

    try {
      const workingDirectory = fs.mkdtempSync(path.join(os.tmpdir(), "codex-working-dir-"));
      const client = new Codex({
        codexPathOverride: codexExecPath,
        baseUrl: url,
        apiKey: "test",
      });

      const thread = client.startThread({
        workingDirectory,
        skipGitRepoCheck: true,
      });
      await thread.run("use custom working directory");

      const commandArgs = spawnArgs[0];
      expectPair(commandArgs, ["--cd", workingDirectory]);
    } finally {
      restore();
      await close();
    }
  });

  it("throws if working directory is not git and no skipGitRepoCheck is provided", async () => {
    const { url, close } = await startResponsesTestProxy({
      statusCode: 200,
      responseBodies: [
        sse(
          responseStarted("response_1"),
          assistantMessage("Working directory applied", "item_1"),
          responseCompleted("response_1"),
        ),
      ],
    });

    try {
      const workingDirectory = fs.mkdtempSync(path.join(os.tmpdir(), "codex-working-dir-"));
      const client = new Codex({
        codexPathOverride: codexExecPath,
        baseUrl: url,
        apiKey: "test",
      });

      const thread = client.startThread({
        workingDirectory,
      });
      await expect(thread.run("use custom working directory")).rejects.toThrow(
        /Not inside a trusted directory/,
      );
    } finally {
      await close();
    }
  });
  it("throws ThreadRunError on turn failures", async () => {
    const { url, close } = await startResponsesTestProxy({
      statusCode: 200,
      responseBodies: [
        sse(responseStarted("response_1")),
        sse(responseFailed("rate limit exceeded")),
      ],
    });

    try {
      const client = new Codex({ codexPathOverride: codexExecPath, baseUrl: url, apiKey: "test" });
      const thread = client.startThread();
      await expect(thread.run("fail")).rejects.toThrow("stream disconnected before completion:");
    } finally {
      await close();
    }
  }, 10000); // TODO(pakrym): remove timeout
});
function expectPair(args: string[] | undefined, pair: [string, string]) {
  if (!args) {
    throw new Error("Args is undefined");
  }
  const index = args.indexOf(pair[0]);
  if (index === -1) {
    throw new Error(`Pair ${pair[0]} not found in args`);
  }
  expect(args[index + 1]).toBe(pair[1]);
}<|MERGE_RESOLUTION|>--- conflicted
+++ resolved
@@ -37,20 +37,9 @@
         expect.objectContaining({
           type: "agent_message",
           text: "Hi!",
-<<<<<<< HEAD
         }),
       );
       expect(result.finalResponse).toBe("Hi!");
-=======
-        },
-      ];
-      expect(result.items).toEqual(expectedItems);
-      expect(result.usage).toEqual({
-        cached_input_tokens: 12,
-        input_tokens: 42,
-        output_tokens: 5,
-      });
->>>>>>> a90a58f7
       expect(thread.id).toEqual(expect.any(String));
     } finally {
       await close();
