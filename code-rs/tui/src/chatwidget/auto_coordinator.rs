--- conflicted
+++ resolved
@@ -215,17 +215,12 @@
     }
 
     #[test]
-<<<<<<< HEAD
-    fn schema_includes_cli_agents_review_when_enabled() {
-        let schema = build_schema(&[], true, true);
-=======
     fn schema_includes_cli_agents_review() {
         let active_agents = vec![
             "codex-plan".to_string(),
             "codex-research".to_string(),
         ];
         let schema = build_schema(&active_agents);
->>>>>>> 90625a3c
         let props = schema
             .get("properties")
             .and_then(|v| v.as_object())
@@ -243,10 +238,12 @@
         assert!(cli_required.contains(&json!("prompt")));
         assert!(cli_required.contains(&json!("context")));
 
-        let agents_required = props
+        let agents_obj = props
             .get("agents")
             .and_then(|v| v.as_object())
-            .and_then(|obj| obj.get("required"))
+            .expect("agents schema object");
+        let agents_required = agents_obj
+            .get("required")
             .and_then(|v| v.as_array())
             .expect("agents required");
         assert!(agents_required.contains(&json!("timing")));
@@ -294,10 +291,6 @@
     }
 
     #[test]
-<<<<<<< HEAD
-    fn schema_omits_agents_when_disabled() {
-        let schema = build_schema(&[], false, true);
-=======
     fn schema_defaults_to_builtin_agents_enum() {
         let schema = build_schema(
             &DEFAULT_AGENT_NAMES
@@ -305,42 +298,10 @@
                 .map(|name| (*name).to_string())
                 .collect::<Vec<_>>(),
         );
->>>>>>> 90625a3c
         let props = schema
             .get("properties")
             .and_then(|v| v.as_object())
             .expect("schema properties");
-<<<<<<< HEAD
-        assert!(props.contains_key("cli"), "cli property missing");
-        assert!(!props.contains_key("agents"), "agents property should be absent");
-        assert!(props.contains_key("review"), "review property missing");
-
-        let required = schema
-            .get("required")
-            .and_then(|v| v.as_array())
-            .expect("required array");
-        assert!(!required.contains(&json!("agents")));
-        assert!(required.contains(&json!("review")));
-    }
-
-    #[test]
-    fn schema_omits_review_when_disabled() {
-        let schema = build_schema(&[], true, false);
-        let props = schema
-            .get("properties")
-            .and_then(|v| v.as_object())
-            .expect("schema properties");
-        assert!(props.contains_key("cli"), "cli property missing");
-        assert!(props.contains_key("agents"), "agents property missing");
-        assert!(!props.contains_key("review"), "review property should be absent");
-
-        let required = schema
-            .get("required")
-            .and_then(|v| v.as_array())
-            .expect("required array");
-        assert!(required.contains(&json!("agents")));
-        assert!(!required.contains(&json!("review")));
-=======
         let agents_obj = props
             .get("agents")
             .and_then(|v| v.as_object())
@@ -366,7 +327,6 @@
             .map(|name| Value::String((*name).to_string()))
             .collect();
         assert_eq!(*item_enum, expected);
->>>>>>> 90625a3c
     }
 
     #[test]
@@ -709,12 +669,7 @@
     let coordinator_prompt = read_coordinator_prompt(config.as_ref());
     let (base_developer_intro, primary_goal_message) =
         build_developer_message(&goal_text, &environment_details, coordinator_prompt.as_deref());
-    let auto_drive_settings = config.tui.auto_drive.clone();
-    let schema = build_schema(
-        &active_agent_names,
-        auto_drive_settings.agents_enabled,
-        auto_drive_settings.review_enabled,
-    );
+    let schema = build_schema(&active_agent_names);
     let platform = std::env::consts::OS;
     debug!("[Auto coordinator] starting: goal={goal_text} platform={platform}");
 
@@ -1050,14 +1005,6 @@
         .map(|text| text.trim_end().to_string())
 }
 
-<<<<<<< HEAD
-fn build_schema(
-    active_agents: &[String],
-    include_agents: bool,
-    include_review: bool,
-) -> Value {
-    let mut schema = json!({
-=======
 fn build_schema(active_agents: &[String]) -> Value {
     let models_enum_values: Vec<Value> = active_agents
         .iter()
@@ -1083,7 +1030,6 @@
     };
 
     json!({
->>>>>>> 90625a3c
         "$schema": "https://json-schema.org/draft/2020-12/schema",
         "title": "Coordinator Turn (CLI-first; agents + review background)",
         "type": "object",
@@ -1136,116 +1082,74 @@
         "required": ["finish_status", "progress", "cli"]
     });
 
-    if include_agents {
-        let models_enum_values: Vec<Value> = active_agents
-            .iter()
-            .map(|name| Value::String(name.clone()))
-            .collect();
-
-        let mut models_items_schema = json!({
-            "type": "string",
-        });
-        if !models_enum_values.is_empty() {
-            models_items_schema["enum"] = Value::Array(models_enum_values.clone());
-        }
-
-        let models_batch_property = json!({
-            "type": ["array", "null"],
-            "description": "Preferred agent models for this batch (null => let the CLI choose).",
-            "items": models_items_schema.clone(),
-        });
-
-        let models_request_property = json!({
-            "type": ["array", "null"],
-            "description": "Agent-specific model overrides (null inherits the batch selection).",
-            "items": models_items_schema,
-        });
-
-        schema["properties"]["agents"] = json!({
-            "type": ["object", "null"],
-            "additionalProperties": false,
-            "description": "Optional parallel helper agents for the CLI to spawn.",
-            "properties": {
-                "timing": {
-                    "type": "string",
-                    "enum": ["parallel", "blocking"],
-                    "description": "Parallel: run agents while the CLI continues. Blocking: wait for results before the CLI proceeds."
-                },
-                "list": {
-                    "type": "array",
-                    "maxItems": 3,
-                    "items": {
-                        "type": "object",
-                        "additionalProperties": false,
-                        "properties": {
-                            "write": {
-                                "type": "boolean",
-                                "description": "Allow writes in isolated worktree. Default false."
+            "agents": {
+                "type": ["object", "null"],
+                "additionalProperties": false,
+                "description": "Optional parallel helper agents for the CLI to spawn.",
+                "properties": {
+                    "timing": {
+                        "type": "string",
+                        "enum": ["parallel", "blocking"],
+                        "description": "Parallel: run agents while the CLI continues. Blocking: wait for results before the CLI proceeds."
+                    },
+                    "list": {
+                        "type": "array",
+                        "maxItems": 3,
+                        "items": {
+                            "type": "object",
+                            "additionalProperties": false,
+                            "properties": {
+                                "write": {
+                                    "type": "boolean",
+                                    "description": "Allow writes in isolated worktree. Default false."
+                                },
+                                "prompt": {
+                                    "type": "string",
+                                    "minLength": 8,
+                                    "maxLength": 400,
+                                    "description": "Outcome-oriented instruction (what to produce)."
+                                },
+                                "context": {
+                                    "type": ["string", "null"],
+                                    "maxLength": 1500,
+                                    "description": "Optional concrete details (paths, commands, constraints)."
+                                },
+                                "models": models_request_property
                             },
-                            "prompt": {
-                                "type": "string",
-                                "minLength": 8,
-                                "maxLength": 400,
-                                "description": "Outcome-oriented instruction (what to produce)."
-                            },
-                            "context": {
-                                "type": ["string", "null"],
-                                "maxLength": 1500,
-                                "description": "Optional concrete details (paths, commands, constraints)."
-                            },
-                            "models": models_request_property
+                            "required": ["prompt", "context", "write", "models"]
                         },
-                        "required": ["prompt", "context", "write", "models"]
+                        "description": "Helper agents to launch this turn (<=3)."
                     },
-<<<<<<< HEAD
-                    "description": "Helper agents to launch this turn (<=3)."
-                },
-                "models": models_batch_property
-=======
                 },
                 "required": ["timing", "list"]
->>>>>>> 90625a3c
             },
-            "required": ["timing", "list", "models"]
-        });
-
-        if let Some(required) = schema.get_mut("required").and_then(|v| v.as_array_mut()) {
-            required.push(Value::String("agents".to_string()));
-        }
-    }
-
-    if include_review {
-        schema["properties"]["review"] = json!({
-            "type": ["object", "null"],
-            "additionalProperties": false,
-            "description": "Optional background review thread to start/update this turn.",
-            "properties": {
-                "source": {
-                    "type": "string",
-                    "enum": ["staged", "commit"],
-                    "description": "What to review."
+            "review": {
+                "type": ["object", "null"],
+                "additionalProperties": false,
+                "description": "Optional background review thread to start/update this turn.",
+                "properties": {
+                    "source": {
+                        "type": "string",
+                        "enum": ["staged", "commit"],
+                        "description": "What to review."
+                    },
+                    "sha": {
+                        "type": ["string", "null"],
+                        "minLength": 7,
+                        "maxLength": 64,
+                        "description": "Required when source='commit'; otherwise null."
+                    },
+                    "summary": {
+                        "type": ["string", "null"],
+                        "maxLength": 200,
+                        "description": "Optional focus/risks/acceptance criteria."
+                    }
                 },
-                "sha": {
-                    "type": ["string", "null"],
-                    "minLength": 7,
-                    "maxLength": 64,
-                    "description": "Required when source='commit'; otherwise null."
-                },
-                "summary": {
-                    "type": ["string", "null"],
-                    "maxLength": 200,
-                    "description": "Optional focus/risks/acceptance criteria."
-                }
-            },
-            "required": ["source", "sha", "summary"]
-        });
-
-        if let Some(required) = schema.get_mut("required").and_then(|v| v.as_array_mut()) {
-            required.push(Value::String("review".to_string()));
-        }
-    }
-
-    schema
+                "required": ["source", "sha", "summary"]
+            }
+        },
+        "required": ["finish_status", "progress", "cli", "agents", "review"]
+    })
 }
 
 
