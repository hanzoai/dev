use super::card_style::{
    auto_drive_card_style,
    hint_text_style,
    primary_text_style,
    rows_to_lines,
    secondary_text_style,
    title_text_style,
    truncate_with_ellipsis,
    CardRow,
    CardSegment,
    CardStyle,
    CARD_ACCENT_WIDTH,
};
use super::{HistoryCell, HistoryCellType, ToolCellStatus};
use crate::card_theme;
use crate::glitch_animation::{gradient_multi, mix_rgb};
use crate::gradient_background::{GradientBackground, RevealRender};
use crate::colors;
use code_common::elapsed::format_duration_digital;
use ratatui::buffer::Buffer;
use ratatui::layout::Rect;
use ratatui::style::{Color, Modifier, Style};
use ratatui::text::{Line, Text};
use ratatui::widgets::{Paragraph, Widget, Wrap};
use unicode_width::{UnicodeWidthChar, UnicodeWidthStr};
use std::f32;
use std::time::{Duration, Instant};
use std::env;

const BORDER_TOP: &str = "╭─";
const BORDER_BODY: &str = "│";
const BORDER_BOTTOM: &str = "╰─";
const HINT_TEXT: &str = " [Ctrl+S] Settings · [Esc] Stop";
const ACTION_TIME_INDENT: usize = 1;
const ACTION_TIME_SEPARATOR_WIDTH: usize = 2;
const ACTION_TIME_COLUMN_MIN_WIDTH: usize = 6;
const CELEBRATION_ASCII: [&str; 4] = [
    " ▗▄▄▖ ▗▄▖ ▗▖  ▗▖▗▄▄▖ ▗▖   ▗▄▄▄▖▗▄▄▄▖▗▄▄▄▖",
    "▐▌   ▐▌ ▐▌▐▛▚▞▜▌▐▌ ▐▌▐▌   ▐▌     █  ▐▌  ",
    "▐▌   ▐▌ ▐▌▐▌  ▐▌▐▛▀▘ ▐▌   ▐▛▀▀▘  █  ▐▛▀▀▘",
    "▝▚▄▄▖▝▚▄▞▘▐▌  ▐▌▐▌   ▐▙▄▄▖▐▙▄▄▖  █  ▐▙▄▄▖",
];
const CELEBRATION_SPARKLE_CHOICES: &[char] = &['*', '+', 'x', '·', '•', '✶'];
const CELEBRATION_FRAME_INTERVAL: Duration = Duration::from_millis(120);

#[derive(Clone, Copy, Debug, PartialEq, Eq)]
pub(crate) enum AutoDriveStatus {
    Running,
    Paused,
    Failed,
    Stopped,
}

impl AutoDriveStatus {
    fn label(self) -> &'static str {
        match self {
            AutoDriveStatus::Running => "Running",
            AutoDriveStatus::Paused => "Paused",
            AutoDriveStatus::Failed => "Failed",
            AutoDriveStatus::Stopped => "Stopped",
        }
    }

    fn tool_status(self) -> ToolCellStatus {
        match self {
            AutoDriveStatus::Running | AutoDriveStatus::Paused => ToolCellStatus::Running,
            AutoDriveStatus::Stopped => ToolCellStatus::Success,
            AutoDriveStatus::Failed => ToolCellStatus::Failed,
        }
    }
}

#[derive(Clone, Copy, Debug, PartialEq, Eq)]
pub(crate) enum AutoDriveActionKind {
    Info,
    Warning,
    Error,
}

#[derive(Clone, Debug)]
struct AutoDriveAction {
    text: String,
    kind: AutoDriveActionKind,
    elapsed: Duration,
}

impl AutoDriveAction {
    fn new(text: String, kind: AutoDriveActionKind, elapsed: Duration) -> Self {
        Self { text, kind, elapsed }
    }
}

#[derive(Clone)]
pub(crate) struct AutoDriveCardCell {
    goal: Option<String>,
    status: AutoDriveStatus,
    actions: Vec<AutoDriveAction>,
    cell_key: Option<String>,
    signature: Option<String>,
    reveal_started_at: Option<Instant>,
    first_action_at: Option<Instant>,
    completion_message: Option<String>,
    celebration_started_at: Option<Instant>,
}

impl AutoDriveCardCell {
    pub(crate) fn new(goal: Option<String>) -> Self {
        let reveal_started_at = active_auto_drive_theme()
            .theme
            .reveal
            .map(|_| Instant::now());
        let cell = Self {
            goal: goal.and_then(Self::normalize_text),
            status: AutoDriveStatus::Running,
            actions: Vec::new(),
            cell_key: None,
            signature: None,
            reveal_started_at,
            first_action_at: None,
            completion_message: None,
            celebration_started_at: None,
        };
        cell
    }

    pub(crate) fn set_goal(&mut self, goal: Option<String>) {
        self.goal = goal.and_then(Self::normalize_text);
    }

    #[cfg(any(test, feature = "test-helpers"))]
    #[allow(dead_code)]
    pub(crate) fn goal_text(&self) -> Option<&str> {
        self.goal.as_deref()
    }

    #[cfg(any(test, feature = "test-helpers"))]
    #[allow(dead_code)]
    pub(crate) fn action_texts(&self) -> Vec<String> {
        self.actions.iter().map(|action| action.text.clone()).collect()
    }

    fn normalize_text(value: String) -> Option<String> {
        let trimmed = value.trim();
        if trimmed.is_empty() {
            None
        } else {
            Some(trimmed.to_string())
        }
    }

    pub(crate) fn set_status(&mut self, status: AutoDriveStatus) {
        self.status = status;
    }

    pub(crate) fn push_action(&mut self, text: impl Into<String>, kind: AutoDriveActionKind) {
        let now = Instant::now();
        let base = self.first_action_at.get_or_insert(now);
        let elapsed = now.saturating_duration_since(*base);
        self.actions
            .push(AutoDriveAction::new(text.into(), kind, elapsed));
    }

    pub(crate) fn set_completion_message(&mut self, message: Option<String>) {
        self.completion_message = message.and_then(Self::normalize_text);
    }

    pub(crate) fn start_celebration(&mut self, message: Option<String>) {
        self.celebration_started_at = Some(Instant::now());
        if let Some(msg) = message.and_then(Self::normalize_text) {
            self.completion_message = Some(msg);
        }
        self.status = AutoDriveStatus::Stopped;
    }

    pub(crate) fn stop_celebration(&mut self) {
        self.celebration_started_at = None;
    }

    fn reveal_progress(&self) -> Option<(f32, card_theme::CardThemeDefinition)> {
        let theme = active_auto_drive_theme();
        let reveal = theme.theme.reveal?;
        let started = self.reveal_started_at?;
        let duration = reveal.duration.as_secs_f32();
        if duration <= f32::EPSILON {
            return None;
        }
        let elapsed = started.elapsed().as_secs_f32();
        let progress = (elapsed / duration).clamp(0.0, 1.0);
        Some((progress, theme))
    }

    fn accent_style(style: &CardStyle) -> Style {
        let dim = colors::mix_toward(style.accent_fg, style.text_secondary, 0.85);
        Style::default().fg(dim)
    }

    fn build_card_rows(&self, width: u16, style: &CardStyle) -> Vec<CardRow> {
        if width == 0 {
            return Vec::new();
        }

        let accent_width = CARD_ACCENT_WIDTH.min(width as usize);
        let body_width = width
            .saturating_sub(accent_width as u16)
            .saturating_sub(1) as usize;
        if body_width == 0 {
            return Vec::new();
        }

        let mut rows: Vec<CardRow> = Vec::new();

        if self.celebration_started_at.is_some() {
            rows.extend(self.build_celebration_rows(body_width, style));
            return rows;
        }

        rows.push(self.title_row(body_width, style));
        rows.push(self.celebration_blank_row(body_width, style));

        if let Some(goal) = &self.goal {
            let goal_rows = self.goal_rows(goal.as_str(), body_width, style);
            if !goal_rows.is_empty() {
                rows.extend(goal_rows);
                rows.push(self.blank_row(body_width, style));
            }
        }

        rows.push(self.actions_heading_row(body_width, style));
        let action_rows = self.action_rows(body_width, style);
        if action_rows.is_empty() {
            rows.push(self.actions_placeholder_row(body_width, style));
        } else {
            rows.extend(action_rows);
        }

        rows.push(self.blank_row(body_width, style));

        if let Some(completion) = self.completion_message.as_ref() {
            rows.push(self.complete_heading_row(body_width, style));
            let mut completion_rows = self.complete_message_rows(completion, body_width, style);
            if completion_rows.is_empty() {
                rows.push(self.blank_row(body_width, style));
            } else {
                rows.append(&mut completion_rows);
            }
            rows.push(self.blank_row(body_width, style));
        }

        rows.push(self.bottom_border_row(body_width, style));

        rows
    }

    fn build_celebration_rows(&self, body_width: usize, style: &CardStyle) -> Vec<CardRow> {
        let mut rows: Vec<CardRow> = Vec::new();

        rows.push(self.title_row(body_width, style));
        rows.push(self.blank_row(body_width, style));

        let lines = self.celebration_body_lines(body_width);
        for (line_index, line) in lines.into_iter().enumerate() {
            let segments = if line_index > 0 && line_index - 1 < CELEBRATION_ASCII.len() {
                self.celebration_ascii_segments(line)
            } else {
                vec![CardSegment::new(line, Self::celebration_background_style())]
            };

            rows.push(CardRow::new(
                BORDER_BODY.to_string(),
                Self::accent_style(style),
                segments,
                None,
            ));
        }

        rows.push(self.celebration_blank_row(body_width, style));
        rows.push(self.bottom_border_row(body_width, style));

        rows
    }

    fn title_row(&self, body_width: usize, style: &CardStyle) -> CardRow {
        let mut segments: Vec<CardSegment> = Vec::new();
        let title_text = " Auto Drive";
        let status_text = if self.celebration_started_at.is_some() {
            " · Complete".to_string()
        } else {
            format!(" · {}", self.status.label())
        };
        let combined = format!("{title_text}{status_text}");

        if UnicodeWidthStr::width(combined.as_str()) <= body_width {
            let mut bold_title = title_text_style(style);
            bold_title = bold_title.add_modifier(Modifier::BOLD);
            segments.push(CardSegment::new(
                title_text.to_string(),
                bold_title,
            ));
            segments.push(CardSegment::new(
                status_text,
                secondary_text_style(style),
            ));
        } else {
            let display = truncate_with_ellipsis(title_text, body_width);
            let mut bold_title = title_text_style(style);
            bold_title = bold_title.add_modifier(Modifier::BOLD);
            segments.push(CardSegment::new(display, bold_title));
        }

        CardRow::new(
            BORDER_TOP.to_string(),
            Self::accent_style(style),
            segments,
            None,
        )
    }

    fn blank_row(&self, body_width: usize, style: &CardStyle) -> CardRow {
        let filler = " ".repeat(body_width);
        CardRow::new(
            BORDER_BODY.to_string(),
            Self::accent_style(style),
            vec![CardSegment::new(filler, Style::default())],
            None,
        )
    }

<<<<<<< HEAD
    fn goal_rows(&self, goal: &str, body_width: usize, style: &CardStyle) -> Vec<CardRow> {
        if body_width == 0 {
            return Vec::new();
        }
=======
    fn celebration_blank_row(&self, body_width: usize, style: &CardStyle) -> CardRow {
        let filler = " ".repeat(body_width);
        CardRow::new(
            BORDER_BODY.to_string(),
            Self::accent_style(style),
            vec![CardSegment::new(filler, Self::celebration_background_style())],
            None,
        )
    }

    fn goal_row(&self, goal: &str, body_width: usize, style: &CardStyle) -> CardRow {
>>>>>>> 2130ed29
        let cleaned = goal.trim();
        if cleaned.is_empty() {
            return Vec::new();
        }

        let indent = if body_width > 1 { " " } else { "" };
        let indent_width = UnicodeWidthStr::width(indent);
        let text_width = body_width
            .saturating_sub(indent_width)
            .max(1);
        let wrapped = Self::wrap_goal_text(cleaned, text_width);

        wrapped
            .into_iter()
            .map(|line| {
                let content = if line.is_empty() {
                    String::new()
                } else {
                    format!("{indent}{line}")
                };
                let mut segment = CardSegment::new(content, secondary_text_style(style));
                segment.inherit_background = true;
                CardRow::new(
                    BORDER_BODY.to_string(),
                    Self::accent_style(style),
                    vec![segment],
                    None,
                )
            })
            .collect()
    }

    fn wrap_goal_text(text: &str, width: usize) -> Vec<String> {
        if width == 0 {
            return vec![String::new()];
        }

        let mut rows: Vec<String> = Vec::new();
        for paragraph in text.split('\n') {
            let trimmed = paragraph.trim_end();
            if trimmed.is_empty() {
                rows.push(String::new());
                continue;
            }
            rows.extend(Self::wrap_goal_line(trimmed, width));
        }

        if rows.is_empty() {
            rows.push(String::new());
        }

        rows
    }

    fn wrap_goal_line(line: &str, width: usize) -> Vec<String> {
        if width == 0 {
            return vec![String::new()];
        }

        let mut rows: Vec<String> = Vec::new();
        let mut current = String::new();
        let mut current_width = 0usize;

        for word in line.split_whitespace() {
            let word_width = UnicodeWidthStr::width(word);
            if word_width == 0 {
                continue;
            }
            if word_width > width {
                if !current.is_empty() {
                    rows.push(current);
                    current = String::new();
                    current_width = 0;
                }
                rows.extend(Self::break_long_word(word, width));
                continue;
            }

            let separator_width = if current.is_empty() { 0 } else { 1 };
            if current_width + separator_width + word_width > width {
                if !current.is_empty() {
                    rows.push(current);
                }
                current = word.to_string();
                current_width = word_width;
            } else {
                if separator_width > 0 {
                    current.push(' ');
                }
                current.push_str(word);
                current_width += separator_width + word_width;
            }
        }

        if !current.is_empty() {
            rows.push(current);
        }

        if rows.is_empty() {
            rows.push(String::new());
        }

        rows
    }

    fn break_long_word(word: &str, width: usize) -> Vec<String> {
        if width == 0 {
            return vec![String::new()];
        }

        let mut rows: Vec<String> = Vec::new();
        let mut current = String::new();
        let mut current_width = 0usize;

        for ch in word.chars() {
            let char_width = UnicodeWidthChar::width(ch).unwrap_or(1);
            if current_width + char_width > width {
                if !current.is_empty() {
                    rows.push(current);
                }
                current = String::new();
                current_width = 0;
            }
            current.push(ch);
            current_width += char_width;
        }

        if !current.is_empty() {
            rows.push(current);
        }

        if rows.is_empty() {
            rows.push(String::new());
        }

        rows
    }

    fn actions_heading_row(&self, body_width: usize, style: &CardStyle) -> CardRow {
        if body_width == 0 {
            return CardRow::new(
                BORDER_BODY.to_string(),
                Self::accent_style(style),
                Vec::new(),
                None,
            );
        }

        let mut segments = Vec::new();
        if ACTION_TIME_INDENT > 0 {
            segments.push(CardSegment::new(
                " ".repeat(ACTION_TIME_INDENT),
                secondary_text_style(style),
            ));
        }

        let available = body_width.saturating_sub(ACTION_TIME_INDENT);
        if available > 0 {
            let title = truncate_with_ellipsis("Actions", available);
            let mut heading = CardSegment::new(title, primary_text_style(style));
            heading.inherit_background = true;
            segments.push(heading);
        }

        CardRow::new(
            BORDER_BODY.to_string(),
            Self::accent_style(style),
            segments,
            None,
        )
    }

    fn actions_placeholder_row(&self, body_width: usize, style: &CardStyle) -> CardRow {
        if body_width == 0 {
            return CardRow::new(
                BORDER_BODY.to_string(),
                Self::accent_style(style),
                Vec::new(),
                None,
            );
        }

        let mut segments = Vec::new();
        if ACTION_TIME_INDENT > 0 {
            segments.push(CardSegment::new(
                " ".repeat(ACTION_TIME_INDENT),
                secondary_text_style(style),
            ));
        }

        let available = body_width.saturating_sub(ACTION_TIME_INDENT);
        if available > 0 {
            let message = truncate_with_ellipsis("Awaiting auto drive activity", available);
            let mut placeholder = CardSegment::new(message, secondary_text_style(style));
            placeholder.inherit_background = true;
            segments.push(placeholder);
        }

        CardRow::new(
            BORDER_BODY.to_string(),
            Self::accent_style(style),
            segments,
            None,
        )
    }

    fn complete_heading_row(&self, body_width: usize, style: &CardStyle) -> CardRow {
        if body_width == 0 {
            return CardRow::new(
                BORDER_BODY.to_string(),
                Self::accent_style(style),
                Vec::new(),
                None,
            );
        }

        let mut segments = Vec::new();
        if ACTION_TIME_INDENT > 0 {
            segments.push(CardSegment::new(
                " ".repeat(ACTION_TIME_INDENT),
                secondary_text_style(style),
            ));
        }

        let available = body_width.saturating_sub(ACTION_TIME_INDENT);
        if available > 0 {
            let label = truncate_with_ellipsis("Complete", available);
            let mut heading = CardSegment::new(label, primary_text_style(style));
            heading.inherit_background = true;
            segments.push(heading);
        }

        CardRow::new(
            BORDER_BODY.to_string(),
            Self::accent_style(style),
            segments,
            None,
        )
    }

    fn complete_message_rows(&self, message: &str, body_width: usize, style: &CardStyle) -> Vec<CardRow> {
        if body_width == 0 {
            return Vec::new();
        }

        let indent_text = if ACTION_TIME_INDENT > 0 {
            " ".repeat(ACTION_TIME_INDENT)
        } else {
            String::new()
        };
        let indent_style = secondary_text_style(style);
        let content_style = primary_text_style(style);
        let available = body_width.saturating_sub(ACTION_TIME_INDENT);
        if available == 0 {
            return Vec::new();
        }

        let mut rows = Vec::new();
        for (idx, paragraph) in message.lines().enumerate() {
            let trimmed = paragraph.trim();
            if trimmed.is_empty() {
                if idx > 0 {
                    rows.push(self.blank_row(body_width, style));
                }
                continue;
            }
            for segment in Self::wrap_segments(trimmed, available) {
                let mut segments = Vec::new();
                if ACTION_TIME_INDENT > 0 {
                    segments.push(CardSegment::new(indent_text.clone(), indent_style));
                }
                let mut body = CardSegment::new(segment, content_style);
                body.inherit_background = true;
                segments.push(body);
                rows.push(CardRow::new(
                    BORDER_BODY.to_string(),
                    Self::accent_style(style),
                    segments,
                    None,
                ));
            }
        }

        rows
    }

    fn celebration_body_lines(&self, body_width: usize) -> Vec<String> {
        self.celebration_body_lines_at(body_width, Instant::now())
    }

    fn celebration_body_lines_at(&self, body_width: usize, now: Instant) -> Vec<String> {
        let reduced_motion = Self::celebration_reduced_motion();
        self.celebration_body_lines_internal(body_width, now, reduced_motion)
    }

    #[cfg(test)]
    fn celebration_body_lines_at_with_reduced_motion(
        &self,
        body_width: usize,
        now: Instant,
        reduced_motion: bool,
    ) -> Vec<String> {
        self.celebration_body_lines_internal(body_width, now, reduced_motion)
    }

    fn celebration_frame_index_at(started_at: Instant, now: Instant, reduced_motion: bool) -> usize {
        if reduced_motion {
            return 0;
        }
        let interval_ms = CELEBRATION_FRAME_INTERVAL.as_millis().max(1);
        let elapsed = now.saturating_duration_since(started_at);
        (elapsed.as_millis() / interval_ms) as usize
    }

    fn celebration_body_lines_internal(
        &self,
        body_width: usize,
        now: Instant,
        reduced_motion: bool,
    ) -> Vec<String> {
        if body_width == 0 {
            return Vec::new();
        }

        let frame = self
            .celebration_started_at
            .map(|started| Self::celebration_frame_index_at(started, now, reduced_motion))
            .unwrap_or(0);

        let mut lines: Vec<String> = Vec::new();
        lines.push(Self::pad_to_width("", body_width));

        let ascii_block_width = CELEBRATION_ASCII
            .iter()
            .map(|line| Self::display_width(line))
            .max()
            .unwrap_or(0);

        let (ascii_left_pad, ascii_right_pad) = if ascii_block_width <= body_width {
            let left = (body_width - ascii_block_width) / 2;
            let right = body_width - left - ascii_block_width;
            (left, right)
        } else {
            (0, 0)
        };

        for (ascii_index, ascii) in CELEBRATION_ASCII.iter().enumerate() {
            let mut line = if ascii_block_width <= body_width {
                Self::pad_line_for_block(ascii, ascii_block_width, ascii_left_pad, ascii_right_pad)
            } else {
                Self::pad_to_width(ascii, body_width)
            };
            if !reduced_motion {
                let protected = Self::occupied_range(&line);
                line = Self::sprinkle_sparkles(line, frame as u64, ascii_index as u64, protected);
            }
            lines.push(line);
        }

        lines.push(Self::pad_to_width("", body_width));

        lines
    }

    fn celebration_reduced_motion() -> bool {
        match env::var("CODE_TUI_REDUCED_MOTION") {
            Ok(value) => {
                let normalized = value.trim().to_ascii_lowercase();
                !matches!(normalized.as_str(), "" | "0" | "false" | "off" | "no")
            }
            Err(_) => false,
        }
    }

    fn sprinkle_sparkles(
        line: String,
        frame_seed: u64,
        row_seed: u64,
        protected_range: Option<(usize, usize)>,
    ) -> String {
        let mut chars: Vec<char> = line.chars().collect();
        if chars.is_empty() {
            return line;
        }

        let protected = protected_range.unwrap_or((0, 0));
        let (protected_start, protected_end) = protected;

        let mut state = frame_seed
            .wrapping_mul(0x9E3779B97F4A7C15)
            .wrapping_add(row_seed.wrapping_mul(0xBF58476D1CE4E5B9))
            ^ 0x94D049BB133111EB;

        let sparkle_count = 3 + (Self::prng_step(&mut state) % 4) as usize;
        for _ in 0..sparkle_count {
            let position = (Self::prng_step(&mut state) as usize) % chars.len();
            let in_protected = position >= protected_start && position < protected_end;
            if !in_protected && chars[position] == ' ' {
                let sparkle_idx = (Self::prng_step(&mut state) as usize)
                    % CELEBRATION_SPARKLE_CHOICES.len();
                chars[position] = CELEBRATION_SPARKLE_CHOICES[sparkle_idx];
            }
        }

        chars.into_iter().collect()
    }

    fn occupied_range(line: &str) -> Option<(usize, usize)> {
        let mut start = None;
        let mut end = 0usize;
        for (idx, ch) in line.chars().enumerate() {
            if ch != ' ' {
                start = start.or(Some(idx));
                end = idx + 1;
            }
        }
        start.map(|s| (s, end))
    }

    fn prng_step(state: &mut u64) -> u64 {
        *state = state
            .wrapping_mul(6364136223846793005)
            .wrapping_add(1);
        *state
    }

    fn action_rows(&self, body_width: usize, style: &CardStyle) -> Vec<CardRow> {
        if body_width == 0 {
            return Vec::new();
        }
        if self.actions.is_empty() {
            return Vec::new();
        }

        let elapsed_labels: Vec<String> = self
            .actions
            .iter()
            .map(|action| format!(" {}", format_duration_digital(action.elapsed)))
            .collect();

        let time_width = elapsed_labels
            .iter()
            .map(|label| UnicodeWidthStr::width(label.as_str()))
            .max()
            .unwrap_or(0)
            .max(ACTION_TIME_COLUMN_MIN_WIDTH);

        let indent_text = " ".repeat(ACTION_TIME_INDENT);
        let indent_style = secondary_text_style(style);
        let time_style = primary_text_style(style);
        let separator_text = if ACTION_TIME_SEPARATOR_WIDTH > 0 {
            Some(" ".repeat(ACTION_TIME_SEPARATOR_WIDTH))
        } else {
            None
        };

        let mut rows = Vec::new();

        for (action, elapsed) in self.actions.iter().zip(elapsed_labels.iter()) {
            let mut segments = Vec::new();
            if ACTION_TIME_INDENT > 0 {
                segments.push(CardSegment::new(indent_text.clone(), indent_style));
            }

            let mut remaining = body_width.saturating_sub(ACTION_TIME_INDENT);
            if remaining == 0 {
                rows.push(CardRow::new(
                    BORDER_BODY.to_string(),
                    Self::accent_style(style),
                    segments,
                    None,
                ));
                continue;
            }

            let padded_time = format!("{elapsed:<width$}", width = time_width);
            segments.push(CardSegment::new(padded_time, time_style));
            remaining = remaining.saturating_sub(time_width);

            if let Some(separator) = separator_text.as_ref() {
                if remaining < ACTION_TIME_SEPARATOR_WIDTH {
                    rows.push(CardRow::new(
                        BORDER_BODY.to_string(),
                        Self::accent_style(style),
                        segments,
                        None,
                    ));
                    continue;
                }
                segments.push(CardSegment::new(separator.clone(), Style::default()));
                remaining = remaining.saturating_sub(ACTION_TIME_SEPARATOR_WIDTH);
            }

            if remaining > 0 {
                let description = match action.kind {
                    AutoDriveActionKind::Info => action.text.trim().to_string(),
                    AutoDriveActionKind::Warning => format!("! {}", action.text.trim()),
                    AutoDriveActionKind::Error => format!("✗ {}", action.text.trim()),
                };
                let display = truncate_with_ellipsis(description.as_str(), remaining);
                let mut description_segment =
                    CardSegment::new(display, secondary_text_style(style));
                description_segment.inherit_background = true;
                segments.push(description_segment);
            }

            rows.push(CardRow::new(
                BORDER_BODY.to_string(),
                Self::accent_style(style),
                segments,
                None,
            ));
        }

        rows
    }

    fn wrap_segments(text: &str, width: usize) -> Vec<String> {
        if width == 0 {
            return vec![String::new()];
        }

        let mut rows: Vec<String> = Vec::new();
        let mut current = String::new();
        let mut current_width = 0usize;

        for word in text.split_whitespace() {
            let word_width = UnicodeWidthStr::width(word);
            if current.is_empty() {
                if word_width > width {
                    rows.extend(Self::chunk_long_word(word, width));
                    current.clear();
                    current_width = 0;
                } else {
                    current.push_str(word);
                    current_width = word_width;
                }
                continue;
            }

            let needs_space = 1;
            if current_width + needs_space + word_width <= width {
                current.push(' ');
                current.push_str(word);
                current_width += needs_space + word_width;
            } else {
                rows.push(Self::pad_to_width(&current, width));
                current.clear();
                current_width = 0;
                if word_width > width {
                    rows.extend(Self::chunk_long_word(word, width));
                } else {
                    current.push_str(word);
                    current_width = word_width;
                }
            }
        }

        if !current.is_empty() {
            rows.push(Self::pad_to_width(&current, width));
        }

        if rows.is_empty() {
            rows.push(Self::pad_to_width("", width));
        }

        rows
    }

    fn chunk_long_word(word: &str, width: usize) -> Vec<String> {
        if width == 0 {
            return vec![String::new()];
        }

        let mut rows: Vec<String> = Vec::new();
        let mut current = String::new();
        let mut current_width = 0usize;
        for ch in word.chars() {
            let ch_width = UnicodeWidthChar::width(ch).unwrap_or(0);
            if current_width + ch_width > width && !current.is_empty() {
                rows.push(Self::pad_to_width(&current, width));
                current.clear();
                current_width = 0;
            }
            current.push(ch);
            current_width += ch_width;
        }

        if !current.is_empty() {
            rows.push(Self::pad_to_width(&current, width));
        }

        rows
    }

    fn pad_to_width(text: &str, width: usize) -> String {
        if width == 0 {
            return String::new();
        }

        let mut output = String::new();
        let mut accumulated = 0usize;
        for ch in text.chars() {
            let ch_width = UnicodeWidthChar::width(ch).unwrap_or(0);
            if accumulated + ch_width > width {
                break;
            }
            output.push(ch);
            accumulated += ch_width;
        }

        if accumulated < width {
            output.push_str(&" ".repeat(width - accumulated));
        }

        output
    }

    fn pad_line_for_block(
        line: &str,
        block_width: usize,
        left_pad: usize,
        right_pad: usize,
    ) -> String {
        let mut output = String::with_capacity(left_pad + block_width + right_pad);
        output.push_str(&" ".repeat(left_pad));
        output.push_str(line);
        let line_width = Self::display_width(line);
        if line_width < block_width {
            output.push_str(&" ".repeat(block_width - line_width));
        }
        output.push_str(&" ".repeat(right_pad));
        output
    }

    fn display_width(text: &str) -> usize {
        text.chars()
            .map(|ch| UnicodeWidthChar::width(ch).unwrap_or(0))
            .sum()
    }

    fn celebration_ascii_segments(&self, line: String) -> Vec<CardSegment> {
        let chars: Vec<char> = line.chars().collect();
        let total = chars.len();
        let left_pad = chars.iter().take_while(|c| **c == ' ').count();
        let right_pad = chars.iter().rev().take_while(|c| **c == ' ').count();
        let ascii_span_end = total.saturating_sub(right_pad);
        let ascii_slice = &chars[left_pad..ascii_span_end];
        let ascii_len = ascii_slice.len().max(1);

        let mut segments = Vec::new();
        let mut buffer = String::new();
        let mut active_style: Option<(Color, bool)> = None;

        let flush = |segments: &mut Vec<CardSegment>, buffer: &mut String, style: Option<(Color, bool)>| {
            if let Some((color, bold)) = style {
                if !buffer.is_empty() {
                    let mut segment_style = Style::default().fg(color);
                    if bold {
                        segment_style = segment_style.add_modifier(Modifier::BOLD);
                    }
                    segments.push(CardSegment::new(std::mem::take(buffer), segment_style));
                }
            }
        };

        for idx in 0..total {
            let ch = chars[idx];
            let style_for_char = if idx < left_pad || idx >= ascii_span_end {
                (Color::Rgb(255, 255, 255), false)
            } else {
                let ascii_pos = idx - left_pad;
                let ascii_ch = ascii_slice[ascii_pos];
                if ascii_ch == ' ' {
                    (Color::Rgb(255, 255, 255), false)
                } else {
                    let denom = (ascii_len - 1).max(1) as f32;
                    let ratio = (ascii_pos as f32) / denom;
                    let base = gradient_multi(ratio);
                    let neon = mix_rgb(base, Color::Rgb(255, 255, 255), 0.18);
                    (neon, true)
                }
            };

            if active_style.map(|s| s == style_for_char).unwrap_or(false) {
                buffer.push(ch);
            } else {
                flush(&mut segments, &mut buffer, active_style);
                buffer.push(ch);
                active_style = Some(style_for_char);
            }
        }

        flush(&mut segments, &mut buffer, active_style);

        segments
    }

    fn celebration_background_style() -> Style {
        Style::default().fg(Color::Rgb(255, 255, 255))
    }

    fn bottom_border_row(&self, body_width: usize, style: &CardStyle) -> CardRow {
        let text = truncate_with_ellipsis(HINT_TEXT, body_width);
        let mut segment = CardSegment::new(text, hint_text_style(style));
        segment.inherit_background = true;
        CardRow::new(
            BORDER_BOTTOM.to_string(),
            Self::accent_style(style),
            vec![segment],
            None,
        )
    }

    fn render_rows(&self, area: Rect, buf: &mut Buffer, skip_rows: u16) {
        if area.width <= 2 || area.height == 0 {
            return;
        }
        let style = auto_drive_card_style();

        let reveal = self.reveal_progress().and_then(|(progress, theme)| {
            theme.theme.reveal.map(|config| RevealRender {
                progress,
                variant: config.variant,
                intro_light: !is_dark_theme_active(),
            })
        });

        let draw_width = area.width - 2;
        let render_area = Rect {
            width: draw_width,
            ..area
        };

        GradientBackground::render(buf, render_area, &style.gradient, style.text_primary, reveal);

        let rows = self.build_card_rows(render_area.width, &style);
        let lines = rows_to_lines(&rows, &style, render_area.width);
        let text = Text::from(lines);
        Paragraph::new(text)
            .wrap(Wrap { trim: false })
            .scroll((skip_rows, 0))
            .render(render_area, buf);

        let clear_start = area.x + draw_width;
        let clear_end = area.x + area.width;
        for x in clear_start..clear_end {
            for row in 0..area.height {
                let cell = &mut buf[(x, area.y + row)];
                cell.set_symbol(" ");
                cell.set_bg(crate::colors::background());
            }
        }
    }

    fn desired_rows(&self, width: u16) -> usize {
        let style = auto_drive_card_style();
        let trimmed_width = width.saturating_sub(2);
        if trimmed_width == 0 {
            return 0;
        }
        self.build_card_rows(trimmed_width, &style).len().max(1)
    }

    pub(crate) fn set_tool_card_key_internal(&mut self, key: Option<String>) {
        self.cell_key = key;
    }

    pub(crate) fn set_signature(&mut self, signature: Option<String>) {
        self.signature = signature;
    }

    pub(crate) fn current_tool_card_key(&self) -> Option<&str> {
        self.cell_key.as_deref()
    }

    pub(crate) fn signature(&self) -> Option<&str> {
        self.signature.as_deref()
    }
}

fn is_dark_theme_active() -> bool {
    let (r, g, b) = colors::color_to_rgb(colors::background());
    let luminance = (0.2126 * r as f32 + 0.7152 * g as f32 + 0.0722 * b as f32) / 255.0;
    luminance < 0.5
}

fn active_auto_drive_theme() -> card_theme::CardThemeDefinition {
    if is_dark_theme_active() {
        card_theme::auto_drive_dark_theme()
    } else {
        card_theme::auto_drive_light_theme()
    }
}

impl crate::chatwidget::tool_cards::ToolCardCell for AutoDriveCardCell {
    fn tool_card_key(&self) -> Option<&str> {
        self.current_tool_card_key()
    }

    fn set_tool_card_key(&mut self, key: Option<String>) {
        self.set_tool_card_key_internal(key);
    }

    fn dedupe_signature(&self) -> Option<String> {
        self.signature().map(|value| value.to_string())
    }
}

impl HistoryCell for AutoDriveCardCell {
    fn as_any(&self) -> &dyn std::any::Any {
        self
    }

    fn as_any_mut(&mut self) -> &mut dyn std::any::Any {
        self
    }

    fn gutter_symbol(&self) -> Option<&'static str> {
        None
    }

    fn kind(&self) -> HistoryCellType {
        HistoryCellType::Tool {
            status: self.status.tool_status(),
        }
    }

    fn display_lines(&self) -> Vec<Line<'static>> {
        let mut lines: Vec<Line<'static>> = Vec::new();
        lines.push(Line::from(format!("{} — {}", "Auto Drive", self.status.label())));
        if let Some(goal) = &self.goal {
            lines.push(Line::from(format!("goal: {goal}")));
        }
        for action in &self.actions {
            lines.push(Line::from(format!("- {}", action.text)));
        }
        if let Some(completion) = &self.completion_message {
            lines.push(Line::from("complete:"));
            for line in completion.lines() {
                if line.trim().is_empty() {
                    continue;
                }
                lines.push(Line::from(format!("  {line}")));
            }
        }
        lines
    }

    fn is_animating(&self) -> bool {
        self.celebration_started_at.is_some()
            || self
                .reveal_progress()
                .map(|(progress, _)| progress < 0.999)
                .unwrap_or(false)
    }

    fn desired_height(&self, width: u16) -> u16 {
        self.desired_rows(width) as u16
    }

    fn has_custom_render(&self) -> bool {
        true
    }

    fn custom_render_with_skip(&self, area: Rect, buf: &mut Buffer, skip_rows: u16) {
        self.render_rows(area, buf, skip_rows);
    }
}

#[cfg(test)]
mod tests {
    use super::*;
<<<<<<< HEAD

    #[test]
    fn set_goal_trims_and_rejects_empty_text() {
        let mut cell = AutoDriveCardCell::new(None);
        cell.set_goal(Some("  Build the release pipeline  ".to_string()));
        assert_eq!(cell.goal.as_deref(), Some("Build the release pipeline"));

        cell.set_goal(Some("   \n \t  ".to_string()));
        assert!(cell.goal.is_none());
    }

    #[test]
    fn goal_rows_wrap_long_text() {
        let goal = "Ship the multiline goal by implementing wrapping so the Auto Drive card can show every detail clearly";
        let cell = AutoDriveCardCell::new(Some(goal.to_string()));
        let style = auto_drive_card_style();
        let rows = cell.goal_rows(goal, 16, &style);

        assert!(rows.len() >= 3, "expected multiple wrapped rows, got {}", rows.len());
        for row in &rows {
            let combined: String = row
                .segments
                .iter()
                .map(|seg| seg.text.clone())
                .collect();
            assert!(UnicodeWidthStr::width(combined.as_str()) <= 16);
        }
    }

=======
    use std::time::{Duration, Instant};
    use unicode_width::UnicodeWidthStr;

    const TEST_WIDTH: usize = 60;

    #[test]
    fn celebration_lines_have_fixed_width() {
        let mut cell = AutoDriveCardCell::new(Some("Goal".to_string()));
        let start = Instant::now();
        cell.celebration_started_at = Some(start);

        let lines = cell.celebration_body_lines_at_with_reduced_motion(
            TEST_WIDTH,
            start + Duration::from_millis(120),
            false,
        );
        assert!(!lines.is_empty());
        assert!(lines
            .iter()
            .all(|line| UnicodeWidthStr::width(line.as_str()) == TEST_WIDTH));
    }

    #[test]
    fn celebration_frames_differ_over_time() {
        let mut cell = AutoDriveCardCell::new(Some("Goal".to_string()));
        let start = Instant::now();
        cell.celebration_started_at = Some(start);

        let first = cell.celebration_body_lines_at_with_reduced_motion(
            TEST_WIDTH,
            start + Duration::from_millis(120),
            false,
        );
        let second = cell.celebration_body_lines_at_with_reduced_motion(
            TEST_WIDTH,
            start + Duration::from_millis(360),
            false,
        );

        assert!(first
            .iter()
            .zip(second.iter())
            .any(|(a, b)| a != b), "expected frames to differ");

        for line in first.iter().chain(second.iter()) {
            assert_eq!(UnicodeWidthStr::width(line.as_str()), TEST_WIDTH);
        }
    }
>>>>>>> 2130ed29
}<|MERGE_RESOLUTION|>--- conflicted
+++ resolved
@@ -325,12 +325,6 @@
         )
     }
 
-<<<<<<< HEAD
-    fn goal_rows(&self, goal: &str, body_width: usize, style: &CardStyle) -> Vec<CardRow> {
-        if body_width == 0 {
-            return Vec::new();
-        }
-=======
     fn celebration_blank_row(&self, body_width: usize, style: &CardStyle) -> CardRow {
         let filler = " ".repeat(body_width);
         CardRow::new(
@@ -341,8 +335,10 @@
         )
     }
 
-    fn goal_row(&self, goal: &str, body_width: usize, style: &CardStyle) -> CardRow {
->>>>>>> 2130ed29
+    fn goal_rows(&self, goal: &str, body_width: usize, style: &CardStyle) -> Vec<CardRow> {
+        if body_width == 0 {
+            return Vec::new();
+        }
         let cleaned = goal.trim();
         if cleaned.is_empty() {
             return Vec::new();
@@ -1216,7 +1212,10 @@
 #[cfg(test)]
 mod tests {
     use super::*;
-<<<<<<< HEAD
+    use std::time::{Duration, Instant};
+    use unicode_width::UnicodeWidthStr;
+
+    const TEST_WIDTH: usize = 60;
 
     #[test]
     fn set_goal_trims_and_rejects_empty_text() {
@@ -1245,12 +1244,6 @@
             assert!(UnicodeWidthStr::width(combined.as_str()) <= 16);
         }
     }
-
-=======
-    use std::time::{Duration, Instant};
-    use unicode_width::UnicodeWidthStr;
-
-    const TEST_WIDTH: usize = 60;
 
     #[test]
     fn celebration_lines_have_fixed_width() {
@@ -1295,5 +1288,4 @@
             assert_eq!(UnicodeWidthStr::width(line.as_str()), TEST_WIDTH);
         }
     }
->>>>>>> 2130ed29
 }