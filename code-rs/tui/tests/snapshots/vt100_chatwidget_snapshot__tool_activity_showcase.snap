---
source: tui/tests/vt100_chatwidget_snapshot.rs
<<<<<<< HEAD
assertion_line: 801
expression: output
---
 +----------------------------------------------------------------------------+
 |            Code  •  Directory: ~/www/just-every/code/code-rs/tui           |
 +----------------------------------------------------------------------------+
=======
expression: output
---
 ┌────────────────────────────────────────────────────────────────────────────┐
 │                                    Code                                    │
 └────────────────────────────────────────────────────────────────────────────┘
>>>>>>> 3852e26e
   parallel work)
   /limits - visualize weekly and hourly rate limits
   /review - review your changes for potential issues
   /auto - work autonomously on long tasks with Auto Drive Experimental
   /cloud - browse, apply, and create cloud tasks NEW

 › Can you gather details from the latest docs update?

<<<<<<< HEAD
 ✔ Web Search, duration: Xms
   + query: ratatui widget patterns

 ⚙ Web Search... (Xm Ys)
   + query: async rust tui example

   Browser session "Browser Session" started here; latest view is shown below.

   +- Browser (headless): Browser Session
   |
   |   Clicked  #login-button
   |
   +- [Ctrl+B] Expand · [Esc] Stop

   Agent batch "qa-bot" started here; latest status is shown below.

   +- deploy-helper
   |
   |   Run targeted regression suite
   |
   |   No agent updates yet
   |
   +- [Ctrl+A] Expand · [Esc] Stop

 +----------------------------------------------------------------------------+
 | What can I code for you today?                                             |
 +----------------------------------------------------------------------------+
=======
 ✔ Web Search, duration: 0ms
   └ query: ratatui widget patterns

 ⚙ Web Search... (1m 15s)
   └ query: async rust tui example

   Browser session "Browser Session" started here; latest view is shown below.

   ╭─ Browser (headless): Browser Session
   │
   │   Clicked  #login-button
   │
   ╰─ [Ctrl+B] Expand · [Esc] Stop

   Agent batch "qa-bot" started here; latest status is shown below.

   ╭─ deploy-helper
   │
   │   Run targeted regression suite
   │
   │   No agent updates yet
   │
   ╰─ [Ctrl+A] Expand · [Esc] Stop

 ┌────────────────────────────────────────────────────────────────────────────┐
 │ What can I code for you today?                                             │
 └────────────────────────────────────────────────────────────────────────────┘
>>>>>>> 3852e26e
   Read Only  (Shift+Tab change)                                   Ctrl+H help<|MERGE_RESOLUTION|>--- conflicted
+++ resolved
@@ -1,19 +1,10 @@
 ---
 source: tui/tests/vt100_chatwidget_snapshot.rs
-<<<<<<< HEAD
-assertion_line: 801
 expression: output
 ---
  +----------------------------------------------------------------------------+
  |            Code  •  Directory: ~/www/just-every/code/code-rs/tui           |
  +----------------------------------------------------------------------------+
-=======
-expression: output
----
- ┌────────────────────────────────────────────────────────────────────────────┐
- │                                    Code                                    │
- └────────────────────────────────────────────────────────────────────────────┘
->>>>>>> 3852e26e
    parallel work)
    /limits - visualize weekly and hourly rate limits
    /review - review your changes for potential issues
@@ -22,7 +13,6 @@
 
  › Can you gather details from the latest docs update?
 
-<<<<<<< HEAD
  ✔ Web Search, duration: Xms
    + query: ratatui widget patterns
 
@@ -50,33 +40,4 @@
  +----------------------------------------------------------------------------+
  | What can I code for you today?                                             |
  +----------------------------------------------------------------------------+
-=======
- ✔ Web Search, duration: 0ms
-   └ query: ratatui widget patterns
-
- ⚙ Web Search... (1m 15s)
-   └ query: async rust tui example
-
-   Browser session "Browser Session" started here; latest view is shown below.
-
-   ╭─ Browser (headless): Browser Session
-   │
-   │   Clicked  #login-button
-   │
-   ╰─ [Ctrl+B] Expand · [Esc] Stop
-
-   Agent batch "qa-bot" started here; latest status is shown below.
-
-   ╭─ deploy-helper
-   │
-   │   Run targeted regression suite
-   │
-   │   No agent updates yet
-   │
-   ╰─ [Ctrl+A] Expand · [Esc] Stop
-
- ┌────────────────────────────────────────────────────────────────────────────┐
- │ What can I code for you today?                                             │
- └────────────────────────────────────────────────────────────────────────────┘
->>>>>>> 3852e26e
    Read Only  (Shift+Tab change)                                   Ctrl+H help