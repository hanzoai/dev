---
source: tui/tests/vt100_chatwidget_snapshot.rs
<<<<<<< HEAD
assertion_line: 442
expression: "frames.join(\"\\n---FRAME---\\n\")"
---
 +----------------------------------------------------------------------------+
 |            Code  •  Directory: ~/www/just-every/code/code-rs/tui           |
 +----------------------------------------------------------------------------+
=======
expression: "frames.join(\"\\n---FRAME---\\n\")"
---
 ┌────────────────────────────────────────────────────────────────────────────┐
 │                                    Code                                    │
 └────────────────────────────────────────────────────────────────────────────┘
   /chrome - connect to Chrome
   /plan - create a comprehensive plan (multiple agents)
>>>>>>> 3852e26e
   /code - perform a coding task (multiple agents)
   /branch - work in an isolated /branch then /merge when done (great for
   parallel work)
   /limits - visualize weekly and hourly rate limits
   /review - review your changes for potential issues
   /auto - work autonomously on long tasks with Auto Drive Experimental
   /cloud - browse, apply, and create cloud tasks NEW
<<<<<<< HEAD

 +----------------------------------------------------------------------------+
 | What can I code for you today?                                             |
 |                                                                            |
 |                                                                            |
 +----------------------------------------------------------------------------+
                                                                               

---FRAME---
 +----------------------------------------------------------------------------+
 |            Code  •  Directory: ~/www/just-every/code/code-rs/tui           |
 +----------------------------------------------------------------------------+
=======
   Auto Drive > Working                              Awaiting review (0 turns)
 ╭────────────────────────────────────────────────────────────────────────────╮
 │ What can I code for you today?                                             │
 ╰────────────────────────────────────────────────────────────────────────────╯
   Agents Enabled  •  Review Enabled  •  Ctrl+S Settings   Esc stop Auto Drive

---FRAME---
 ┌────────────────────────────────────────────────────────────────────────────┐
 │                                    Code                                    │
 └────────────────────────────────────────────────────────────────────────────┘
   /chrome - connect to Chrome
   /plan - create a comprehensive plan (multiple agents)
   /code - perform a coding task (multiple agents)
   /branch - work in an isolated /branch then /merge when done (great for
>>>>>>> 3852e26e
   parallel work)
   /limits - visualize weekly and hourly rate limits
   /review - review your changes for potential issues
   /auto - work autonomously on long tasks with Auto Drive Experimental
   /cloud - browse, apply, and create cloud tasks NEW
<<<<<<< HEAD

 + ▶ Auto Drive---------------------------------------------------------------+

 +----------------------------------------------------------------------------+
 | What can I code for you today?                                             |
 |                                                                            |
 |                                                                            |
 +----------------------------------------------------------------------------+
=======
   Auto Drive > Working                                      Running (0 turns)
 ╭────────────────────────────────────────────────────────────────────────────╮
 │ What can I code for you today?                                             │
 ╰────────────────────────────────────────────────────────────────────────────╯
   Agents Enabled  •  Review Enabled  •  Ctrl+S Settings   Esc stop Auto Drive
>>>>>>> 3852e26e
<|MERGE_RESOLUTION|>--- conflicted
+++ resolved
@@ -1,21 +1,10 @@
 ---
 source: tui/tests/vt100_chatwidget_snapshot.rs
-<<<<<<< HEAD
-assertion_line: 442
 expression: "frames.join(\"\\n---FRAME---\\n\")"
 ---
  +----------------------------------------------------------------------------+
  |            Code  •  Directory: ~/www/just-every/code/code-rs/tui           |
  +----------------------------------------------------------------------------+
-=======
-expression: "frames.join(\"\\n---FRAME---\\n\")"
----
- ┌────────────────────────────────────────────────────────────────────────────┐
- │                                    Code                                    │
- └────────────────────────────────────────────────────────────────────────────┘
-   /chrome - connect to Chrome
-   /plan - create a comprehensive plan (multiple agents)
->>>>>>> 3852e26e
    /code - perform a coding task (multiple agents)
    /branch - work in an isolated /branch then /merge when done (great for
    parallel work)
@@ -23,53 +12,29 @@
    /review - review your changes for potential issues
    /auto - work autonomously on long tasks with Auto Drive Experimental
    /cloud - browse, apply, and create cloud tasks NEW
-<<<<<<< HEAD
-
+   Auto Drive > Working                              Awaiting review (0 turns)
+ waiting for code review...
+ Awaiting review (0 turns)  •  Agents Enabled  •  Review Enabled
  +----------------------------------------------------------------------------+
  | What can I code for you today?                                             |
- |                                                                            |
- |                                                                            |
  +----------------------------------------------------------------------------+
-                                                                               
+   Agents Enabled  •  Review Enabled  •  Ctrl+S Settings   Esc stop Auto Drive
 
 ---FRAME---
  +----------------------------------------------------------------------------+
  |            Code  •  Directory: ~/www/just-every/code/code-rs/tui           |
  +----------------------------------------------------------------------------+
-=======
-   Auto Drive > Working                              Awaiting review (0 turns)
- ╭────────────────────────────────────────────────────────────────────────────╮
- │ What can I code for you today?                                             │
- ╰────────────────────────────────────────────────────────────────────────────╯
-   Agents Enabled  •  Review Enabled  •  Ctrl+S Settings   Esc stop Auto Drive
-
----FRAME---
- ┌────────────────────────────────────────────────────────────────────────────┐
- │                                    Code                                    │
- └────────────────────────────────────────────────────────────────────────────┘
-   /chrome - connect to Chrome
-   /plan - create a comprehensive plan (multiple agents)
-   /code - perform a coding task (multiple agents)
-   /branch - work in an isolated /branch then /merge when done (great for
->>>>>>> 3852e26e
    parallel work)
    /limits - visualize weekly and hourly rate limits
    /review - review your changes for potential issues
    /auto - work autonomously on long tasks with Auto Drive Experimental
    /cloud - browse, apply, and create cloud tasks NEW
-<<<<<<< HEAD
-
- + ▶ Auto Drive---------------------------------------------------------------+
-
+   Auto Drive > Working                                      Running (0 turns)
+ Review cleared open issues. Coordinator resumed the workflow.
+ Review complete - resuming tasks…
+ Coordinator resumed the workflow.
+ Running (0 turns)  •  Agents Enabled  •  Review Enabled
  +----------------------------------------------------------------------------+
  | What can I code for you today?                                             |
- |                                                                            |
- |                                                                            |
  +----------------------------------------------------------------------------+
-=======
-   Auto Drive > Working                                      Running (0 turns)
- ╭────────────────────────────────────────────────────────────────────────────╮
- │ What can I code for you today?                                             │
- ╰────────────────────────────────────────────────────────────────────────────╯
-   Agents Enabled  •  Review Enabled  •  Ctrl+S Settings   Esc stop Auto Drive
->>>>>>> 3852e26e
+   Agents Enabled  •  Review Enabled  •  Ctrl+S Settings   Esc stop Auto Drive