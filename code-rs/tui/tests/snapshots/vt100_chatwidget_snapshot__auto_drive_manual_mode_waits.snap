---
source: tui/tests/vt100_chatwidget_snapshot.rs
<<<<<<< HEAD
assertion_line: 415
=======
>>>>>>> 3852e26e
expression: frame
---
 +----------------------------------------------------------------------------+
 |            Code  •  Directory: ~/www/just-every/code/code-rs/tui           |
 +----------------------------------------------------------------------------+
   parallel work)
   /limits - visualize weekly and hourly rate limits
   /review - review your changes for potential issues
   /auto - work autonomously on long tasks with Auto Drive Experimental
   /cloud - browse, apply, and create cloud tasks NEW
<<<<<<< HEAD

 +----------------------------------------------------------------------------+
 | What can I code for you today?                                             |
 |                                                                            |
 |                                                                            |
 |                                                                            |
 |                                                                            |
 +----------------------------------------------------------------------------+
=======
   Auto Drive > Working                               Awaiting input (0 turns)
 ┌────────────────────────────────────────────────────────────────────────────┐
 │Approval required — review and press Enter to send                          │
 │justfile run manual                                                         │
 └────────────────────────────────────────────────────────────────────────────┘
 ╭────────────────────────────────────────────────────────────────────────────╮
 │ What can I code for you today?                                             │
 ╰────────────────────────────────────────────────────────────────────────────╯
   Awaiting approval  •  Agents Enabled  •  Revie… Enter approve  •  Esc cancel
>>>>>>> 3852e26e
<|MERGE_RESOLUTION|>--- conflicted
+++ resolved
@@ -1,9 +1,5 @@
 ---
 source: tui/tests/vt100_chatwidget_snapshot.rs
-<<<<<<< HEAD
-assertion_line: 415
-=======
->>>>>>> 3852e26e
 expression: frame
 ---
  +----------------------------------------------------------------------------+
@@ -14,23 +10,12 @@
    /review - review your changes for potential issues
    /auto - work autonomously on long tasks with Auto Drive Experimental
    /cloud - browse, apply, and create cloud tasks NEW
-<<<<<<< HEAD
-
+   Auto Drive > Working                               Awaiting input (0 turns)
+ Auto Drive will send:
+ Prompt:
+ justfile run manual
+ Awaiting input (0 turns)  •  Agents Enabled  •  Review Enabled
  +----------------------------------------------------------------------------+
  | What can I code for you today?                                             |
- |                                                                            |
- |                                                                            |
- |                                                                            |
- |                                                                            |
  +----------------------------------------------------------------------------+
-=======
-   Auto Drive > Working                               Awaiting input (0 turns)
- ┌────────────────────────────────────────────────────────────────────────────┐
- │Approval required — review and press Enter to send                          │
- │justfile run manual                                                         │
- └────────────────────────────────────────────────────────────────────────────┘
- ╭────────────────────────────────────────────────────────────────────────────╮
- │ What can I code for you today?                                             │
- ╰────────────────────────────────────────────────────────────────────────────╯
-   Awaiting approval  •  Agents Enabled  •  Revie… Enter approve  •  Esc cancel
->>>>>>> 3852e26e
+   Awaiting approval  •  Agents Enabled  •  Revie… Enter approve  •  Esc cancel